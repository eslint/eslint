# Working with Rules

**Note:** This page covers the most recent rule format for ESLint >= 3.0.0. There is also a [deprecated rule format](./working-with-rules-deprecated.md).

Each rule in ESLint has three files named with its identifier (for example, `no-extra-semi`).

* in the `lib/rules` directory: a source file (for example, `no-extra-semi.js`)
* in the `tests/lib/rules` directory: a test file (for example, `no-extra-semi.js`)
* in the `docs/rules` directory: a Markdown documentation file (for example, `no-extra-semi.md`)

**Important:** If you submit a **core** rule to the ESLint repository, you **must** follow some conventions explained below.

Here is the basic format of the source file for a rule:

```js
/**
 * @fileoverview Rule to disallow unnecessary semicolons
 * @author Nicholas C. Zakas
 */

"use strict";

//------------------------------------------------------------------------------
// Rule Definition
//------------------------------------------------------------------------------

module.exports = {
    meta: {
        docs: {
            description: "disallow unnecessary semicolons",
            category: "Possible Errors",
            recommended: true,
            url: "https://eslint.org/docs/rules/no-extra-semi"
        },
        fixable: "code",
        schema: [] // no options
    },
    create: function(context) {
        return {
            // callback functions
        };
    }
};
```

## Rule Basics

The source file for a rule exports an object with the following properties.

`meta` (object) contains metadata for the rule:

* `docs` (object) is required for core rules of ESLint:

    * `description` (string) provides the short description of the rule in the [rules index](../rules/)
    * `category` (string) specifies the heading under which the rule is listed in the [rules index](../rules/)
    * `recommended` (boolean) is whether the `"extends": "eslint:recommended"` property in a [configuration file](../user-guide/configuring.md#extending-configuration-files) enables the rule
    * `url` (string) specifies the URL at which the full documentation can be accessed

    In a custom rule or plugin, you can omit `docs` or include any properties that you need in it.

* `fixable` (string) is either `"code"` or `"whitespace"` if the `--fix` option on the [command line](../user-guide/command-line-interface.md#fix) automatically fixes problems reported by the rule

    **Important:** Without the `fixable` property, ESLint does not [apply fixes](#applying-fixes) even if the rule implements `fix` functions. Omit the `fixable` property if the rule is not fixable.

* `schema` (array) specifies the [options](#options-schemas) so ESLint can prevent invalid [rule configurations](../user-guide/configuring.md#configuring-rules)

* `deprecated` (boolean) indicates whether the rule has been deprecated.  You may omit the `deprecated` property if the rule has not been deprecated.

`create` (function) returns an object with methods that ESLint calls to "visit" nodes while traversing the abstract syntax tree (AST as defined by [ESTree](https://github.com/estree/estree)) of JavaScript code:

* if a key is a node type or a [selector](./selectors.md), ESLint calls that **visitor** function while going **down** the tree
* if a key is a node type or a [selector](./selectors.md) plus `:exit`, ESLint calls that **visitor** function while going **up** the tree
* if a key is an event name, ESLint calls that **handler** function for [code path analysis](./code-path-analysis.md)

A rule can use the current node and its surrounding tree to report or fix problems.

Here are methods for the [array-callback-return](../rules/array-callback-return.md) rule:

```js
function checkLastSegment (node) {
    // report problem for function if last code path segment is reachable
}

module.exports = {
    meta: { ... },
    create: function(context) {
        // declare the state of the rule
        return {
            ReturnStatement: function(node) {
                // at a ReturnStatement node while going down
            },
            // at a function expression node while going up:
            "FunctionExpression:exit": checkLastSegment,
            "ArrowFunctionExpression:exit": checkLastSegment,
            onCodePathStart: function (codePath, node) {
                // at the start of analyzing a code path
            },
            onCodePathEnd: function(codePath, node) {
                // at the end of analyzing a code path
            }
        };
    }
};
```

## The Context Object

The `context` object contains additional functionality that is helpful for rules to do their jobs. As the name implies, the `context` object contains information that is relevant to the context of the rule. The `context` object has the following properties:

* `parserOptions` - the parser options configured for this run (more details [here](../user-guide/configuring.md#specifying-parser-options)).
* `id` - the rule ID.
* `options` - an array of the [configured options](/docs/user-guide/configuring.md#configuring-rules) for this rule. This array does not include the rule severity. For more information, see [here](#contextoptions).
* `settings` - the [shared settings](/docs/user-guide/configuring.md#adding-shared-settings) from configuration.
* `parserPath` - the name of the `parser` from configuration.
* `parserServices` - an object containing parser-provided services for rules. The default parser does not provide any services. However, if a rule is intended to be used with a custom parser, it could use `parserServices` to access anything provided by that parser. (For example, a TypeScript parser could provide the ability to get the computed type of a given node.)

Additionally, the `context` object has the following methods:

* `getAncestors()` - returns an array of the ancestors of the currently-traversed node, starting at the root of the AST and continuing through the direct parent of the current node. This array does not include the currently-traversed node itself.
* `getDeclaredVariables(node)` - returns a list of [variables](./scope-manager-interface.md#variable-interface) declared by the given node. This information can be used to track references to variables.
    * If the node is a `VariableDeclaration`, all variables declared in the declaration are returned.
    * If the node is a `VariableDeclarator`, all variables declared in the declarator are returned.
    * If the node is a `FunctionDeclaration` or `FunctionExpression`, the variable for the function name is returned, in addition to variables for the function parameters.
    * If the node is an `ArrowFunctionExpression`, variables for the parameters are returned.
    * If the node is a `ClassDeclaration` or a `ClassExpression`, the variable for the class name is returned.
    * If the node is a `CatchClause`, the variable for the exception is returned.
    * If the node is an `ImportDeclaration`, variables for all of its specifiers are returned.
    * If the node is an `ImportSpecifier`, `ImportDefaultSpecifier`, or `ImportNamespaceSpecifier`, the declared variable is returned.
    * Otherwise, if the node does not declare any variables, an empty array is returned.
* `getFilename()` - returns the filename associated with the source.
* `getScope()` - returns the [scope](./scope-manager-interface.md#scope-interface) of the currently-traversed node. This information can be used track references to variables.
* `getSourceCode()` - returns a [`SourceCode`](#contextgetsourcecode) object that you can use to work with the source that was passed to ESLint.
* `markVariableAsUsed(name)` - marks a variable with the given name in the current scope as used. This affects the [no-unused-vars](../rules/no-unused-vars.md) rule. Returns `true` if a variable with the given name was found and marked as used, otherwise `false`.
* `report(descriptor)` - reports a problem in the code (see the [dedicated section](#contextreport)).

**Note:** Earlier versions of ESLint supported additional methods on the `context` object. Those methods were removed in the new format and should not be relied upon.

### context.report()

The main method you'll use is `context.report()`, which publishes a warning or error (depending on the configuration being used). This method accepts a single argument, which is an object containing the following properties:

* `message` - the problem message.
* `node` - (optional)  the AST node related to the problem. If present and `loc` is not specified, then the starting location of the node is used as the location of the problem.
* `loc` - (optional) an object specifying the location of the problem. If both `loc` and `node` are specified, then the location is used from `loc` instead of `node`.
    * `start` - An object of the start location.
        * `line` - the 1-based line number at which the problem occurred.
        * `column` - the 0-based column number at which the problem occurred.
    * `end` - An object of the end location.
        * `line` - the 1-based line number at which the problem occurred.
        * `column` - the 0-based column number at which the problem occurred.
* `data` - (optional) [placeholder](#using-message-placeholders) data for `message`.
* `fix` - (optional) a function that applies a [fix](#applying-fixes) to resolve the problem.

Note that at least one of `node` or `loc` is required.

The simplest example is to use just `node` and `message`:

```js
context.report({
    node: node,
    message: "Unexpected identifier"
});
```

The node contains all of the information necessary to figure out the line and column number of the offending text as well the source text representing the node.

### Using message placeholders

You can also use placeholders in the message and provide `data`:

```js
{% raw %}
context.report({
    node: node,
    message: "Unexpected identifier: {{ identifier }}",
    data: {
        identifier: node.name
    }
});
{% endraw %}
```

Note that leading and trailing whitespace is optional in message parameters.

The node contains all of the information necessary to figure out the line and column number of the offending text as well the source text representing the node.

### `messageId`s

Instead of typing out messages in both the `context.report()` call and your tests, you can use `messageId`s instead.

This allows you to avoid retyping error messages. It also prevents errors reported in different sections of your rule from having out-of-date messages.

```js
{% raw %}
// in your rule
module.exports = {
    meta: {
        messages: {
            avoidName: "Avoid using variables named '{{ name }}'"
        }
    },
    create(context) {
        return {
            Identifier(node) {
                if (node.name === "foo") {
                    context.report({
                        node,
                        messageId: "avoidName",
                        data: {
                            name: "foo",
                        }
                    });
                }
            }
        };
    }
};

// in the file to lint:

var foo = 2;
//  ^ error: Avoid using variables named 'foo'

// In your tests:
var rule = require('../../../lib/rules/no-insecure-random');
var RuleTester = require('eslint').RuleTester;

var ruleTester = new RuleTester();
ruleTester.run('my-rule', rule, {
  valid: ['bar', 'baz'],

  invalid: [
    {
      code: 'foo',
      errors: [
        {
          messageId: 'foo',
<<<<<<< HEAD
        }
      ]
    }
  ]
});
=======
        },
      ],
    },
  ],
})
{% endraw %}
>>>>>>> ccfce157
```

### Applying Fixes

If you'd like ESLint to attempt to fix the problem you're reporting, you can do so by specifying the `fix` function when using `context.report()`. The `fix` function receives a single argument, a `fixer` object, that you can use to apply a fix. For example:

```js
context.report({
    node: node,
    message: "Missing semicolon",
    fix: function(fixer) {
        return fixer.insertTextAfter(node, ";");
    }
});
```

Here, the `fix()` function is used to insert a semicolon after the node. Note that a fix is not immediately applied, and may not be applied at all if there are conflicts with other fixes. After applying fixes, ESLint will run all of the enabled rules again on the fixed code, potentially applying more fixes. This process will repeat up to 10 times, or until no more fixable problems are found. Afterwards, any remaining problems will be reported as usual.

**Important:** Unless the rule [exports](#rule-basics) the `meta.fixable` property, ESLint does not apply fixes even if the rule implements `fix` functions.

The `fixer` object has the following methods:

* `insertTextAfter(nodeOrToken, text)` - inserts text after the given node or token
* `insertTextAfterRange(range, text)` - inserts text after the given range
* `insertTextBefore(nodeOrToken, text)` - inserts text before the given node or token
* `insertTextBeforeRange(range, text)` - inserts text before the given range
* `remove(nodeOrToken)` - removes the given node or token
* `removeRange(range)` - removes text in the given range
* `replaceText(nodeOrToken, text)` - replaces the text in the given node or token
* `replaceTextRange(range, text)` - replaces the text in the given range

The above methods return a `fixing` object.
The `fix()` function can return the following values:

* A `fixing` object.
* An array which includes `fixing` objects.
* An iterable object which enumerates `fixing` objects. Especially, the `fix()` function can be a generator.

If you make a `fix()` function which returns multiple `fixing` objects, those `fixing` objects must not be overlapped.

Best practices for fixes:

1. Avoid any fixes that could change the runtime behavior of code and cause it to stop working.
1. Make fixes as small as possible. Fixes that are unnecessarily large could conflict with other fixes, and prevent them from being applied.
1. Only make one fix per message. This is enforced because you must return the result of the fixer operation from `fix()`.
1. Since all rules are run again after the initial round of fixes is applied, it's not necessary for a rule to check whether the code style of a fix will cause errors to be reported by another rule.
    * For example, suppose a fixer would like to surround an object key with quotes, but it's not sure whether the user would prefer single or double quotes.

        ```js
        ({ foo : 1 })

        // should get fixed to either

        ({ 'foo': 1 })

        // or

        ({ "foo": 1 })
        ```
    * This fixer can just select a quote type arbitrarily. If it guesses wrong, the resulting code will be automatically reported and fixed by the [`quotes`](/docs/rules/quotes.md) rule.

### context.options

Some rules require options in order to function correctly. These options appear in configuration (`.eslintrc`, command line, or in comments). For example:

```json
{
    "quotes": ["error", "double"]
}
```

The `quotes` rule in this example has one option, `"double"` (the `error` is the error level). You can retrieve the options for a rule by using `context.options`, which is an array containing every configured option for the rule. In this case, `context.options[0]` would contain `"double"`:

```js
module.exports = {
    create: function(context) {
        var isDouble = (context.options[0] === "double");

        // ...
    }
};
```

Since `context.options` is just an array, you can use it to determine how many options have been passed as well as retrieving the actual options themselves. Keep in mind that the error level is not part of `context.options`, as the error level cannot be known or modified from inside a rule.

When using options, make sure that your rule has some logical defaults in case the options are not provided.

### context.getSourceCode()

The `SourceCode` object is the main object for getting more information about the source code being linted. You can retrieve the `SourceCode` object at any time by using the `getSourceCode()` method:

```js
module.exports = {
    create: function(context) {
        var sourceCode = context.getSourceCode();

        // ...
    }
};
```

Once you have an instance of `SourceCode`, you can use the methods on it to work with the code:

* `getText(node)` - returns the source code for the given node. Omit `node` to get the whole source.
* `getAllComments()` - returns an array of all comments in the source.
* `getCommentsBefore(nodeOrToken)` - returns an array of comment tokens that occur directly before the given node or token.
* `getCommentsAfter(nodeOrToken)` - returns an array of comment tokens that occur directly after the given node or token.
* `getCommentsInside(node)` - returns an array of all comment tokens inside a given node.
* `getJSDocComment(node)` - returns the JSDoc comment for a given node or `null` if there is none.
* `isSpaceBetweenTokens(first, second)` - returns true if there is a whitespace character between the two tokens.
* `getFirstToken(node, skipOptions)` - returns the first token representing the given node.
* `getFirstTokens(node, countOptions)` - returns the first `count` tokens representing the given node.
* `getLastToken(node, skipOptions)` - returns the last token representing the given node.
* `getLastTokens(node, countOptions)` - returns the last `count` tokens representing the given node.
* `getTokenAfter(nodeOrToken, skipOptions)` - returns the first token after the given node or token.
* `getTokensAfter(nodeOrToken, countOptions)` - returns `count` tokens after the given node or token.
* `getTokenBefore(nodeOrToken, skipOptions)` - returns the first token before the given node or token.
* `getTokensBefore(nodeOrToken, countOptions)` - returns `count` tokens before the given node or token.
* `getFirstTokenBetween(nodeOrToken1, nodeOrToken2, skipOptions)` - returns the first token between two nodes or tokens.
* `getFirstTokensBetween(nodeOrToken1, nodeOrToken2, countOptions)` - returns the first `count` tokens between two nodes or tokens.
* `getLastTokenBetween(nodeOrToken1, nodeOrToken2, skipOptions)` - returns the last token between two nodes or tokens.
* `getLastTokensBetween(nodeOrToken1, nodeOrToken2, countOptions)` - returns the last `count` tokens between two nodes or tokens.
* `getTokens(node)` - returns all tokens for the given node.
* `getTokensBetween(nodeOrToken1, nodeOrToken2)` - returns all tokens between two nodes.
* `getTokenByRangeStart(index, rangeOptions)` - returns the token whose range starts at the given index in the source.
* `getNodeByRangeIndex(index)` - returns the deepest node in the AST containing the given source index.
* `getLocFromIndex(index)` - returns an object with `line` and `column` properties, corresponding to the location of the given source index. `line` is 1-based and `column` is 0-based.
* `getIndexFromLoc(loc)` - returns the index of a given location in the source code, where `loc` is an object with a 1-based `line` key and a 0-based `column` key.
* `commentsExistBetween(nodeOrToken1, nodeOrToken2)` - returns `true` if comments exist between two nodes.

> `skipOptions` is an object which has 3 properties; `skip`, `includeComments`, and `filter`. Default is `{skip: 0, includeComments: false, filter: null}`.
> - `skip` is a positive integer, the number of skipping tokens. If `filter` option is given at the same time, it doesn't count filtered tokens as skipped.
> - `includeComments` is a boolean value, the flag to include comment tokens into the result.
> - `filter` is a function which gets a token as the first argument, if the function returns `false` then the result excludes the token.
>
> `countOptions` is an object which has 3 properties; `count`, `includeComments`, and `filter`. Default is `{count: 0, includeComments: false, filter: null}`.
> - `count` is a positive integer, the maximum number of returning tokens.
> - `includeComments` is a boolean value, the flag to include comment tokens into the result.
> - `filter` is a function which gets a token as the first argument, if the function returns `false` then the result excludes the token.
>
> `rangeOptions` is an object which has 1 property: `includeComments`.
> - `includeComments` is a boolean value, the flag to include comment tokens into the result.

There are also some properties you can access:

* `hasBOM` - the flag to indicate whether or not the source code has Unicode BOM.
* `text` - the full text of the code being linted. Unicode BOM has been stripped from this text.
* `ast` - the `Program` node of the AST for the code being linted.
* `scopeManager` - the [ScopeManager](./scope-manager-interface.md#scopemanager-interface) object of the code.
* `visitorKeys` - the visitor keys to traverse this AST.
* `lines` - an array of lines, split according to the specification's definition of line breaks.

You should use a `SourceCode` object whenever you need to get more information about the code being linted.

#### Deprecated

Please note that the following methods have been deprecated and will be removed in a future version of ESLint:

* `getComments()` - replaced by `getCommentsBefore()`, `getCommentsAfter()`, and `getCommentsInside()`
* `getTokenOrCommentBefore()` - replaced by `getTokenBefore()` with the `{ includeComments: true }` option
* `getTokenOrCommentAfter()` - replaced by `getTokenAfter()` with the `{ includeComments: true }` option

### Options Schemas

Rules may export a `schema` property, which is a [JSON schema](http://json-schema.org/) format description of a rule's options which will be used by ESLint to validate configuration options and prevent invalid or unexpected inputs before they are passed to the rule in `context.options`.

There are two formats for a rule's exported `schema`. The first is a full JSON Schema object describing all possible options the rule accepts, including the rule's error level as the first argument and any optional arguments thereafter.

However, to simplify schema creation, rules may also export an array of schemas for each optional positional argument, and ESLint will automatically validate the required error level first. For example, the `yoda` rule accepts a primary mode argument, as well as an extra options object with named properties.

```js
// "yoda": [2, "never", { "exceptRange": true }]
module.exports = {
    meta: {
        schema: [
            {
                "enum": ["always", "never"]
            },
            {
                "type": "object",
                "properties": {
                    "exceptRange": {
                        "type": "boolean"
                    }
                },
                "additionalProperties": false
            }
        ];
    },
};
```

In the preceding example, the error level is assumed to be the first argument. It is followed by the first optional argument, a string which may be either `"always"` or `"never"`. The final optional argument is an object, which may have a Boolean property named `exceptRange`.

To learn more about JSON Schema, we recommend looking at some [examples](http://json-schema.org/examples.html) to start, and also reading [Understanding JSON Schema](http://spacetelescope.github.io/understanding-json-schema/) (a free ebook).

**Note:** Currently you need to use full JSON Schema object rather than array in case your schema has references ($ref), because in case of array format ESLint transforms this array into a single schema without updating references that makes them incorrect (they are ignored).

### Getting the Source

If your rule needs to get the actual JavaScript source to work with, then use the `sourceCode.getText()` method. This method works as follows:

```js

// get all source
var source = sourceCode.getText();

// get source for just this AST node
var nodeSource = sourceCode.getText(node);

// get source for AST node plus previous two characters
var nodeSourceWithPrev = sourceCode.getText(node, 2);

// get source for AST node plus following two characters
var nodeSourceWithFollowing = sourceCode.getText(node, 0, 2);
```

In this way, you can look for patterns in the JavaScript text itself when the AST isn't providing the appropriate data (such as location of commas, semicolons, parentheses, etc.).

### Accessing Comments

While comments are not technically part of the AST, ESLint provides a few ways for rules to access them:

#### sourceCode.getAllComments()

This method returns an array of all the comments found in the program. This is useful for rules that need to check all comments regardless of location.

#### sourceCode.getCommentsBefore(), sourceCode.getCommentsAfter(), and sourceCode.getCommentsInside()

These methods return an array of comments that appear directly before, directly after, and inside nodes, respectively. They are useful for rules that need to check comments in relation to a given node or token.

Keep in mind that the results of this method are calculated on demand.

#### Token traversal methods

Finally, comments can be accessed through many of `sourceCode`'s methods using the `includeComments` option.

### Accessing Shebangs

Shebangs are represented by tokens of type `"Shebang"`. They are treated as comments and can be accessed by the methods outlined above.

### Accessing Code Paths

ESLint analyzes code paths while traversing AST.
You can access that code path objects with five events related to code paths.

[details here](./code-path-analysis.md)

## Rule Unit Tests

Each bundled rule for ESLint core must have a set of unit tests submitted with it to be accepted. The test file is named the same as the source file but lives in `tests/lib/`. For example, if the rule source file is `lib/rules/foo.js` then the test file should be `tests/lib/rules/foo.js`.

ESLint provides the [`RuleTester`](/docs/developer-guide/nodejs-api.md#ruletester) utility to make it easy to write tests for rules.

## Performance Testing

To keep the linting process efficient and unobtrusive, it is useful to verify the performance impact of new rules or modifications to existing rules.

### Overall Performance

When developing in the ESLint core repository, the `npm run perf` command gives a high-level overview of ESLint running time with all core rules enabled.

```bash
$ git checkout master
Switched to branch 'master'

$ npm run perf
CPU Speed is 2200 with multiplier 7500000
Performance Run #1:  1394.689313ms
Performance Run #2:  1423.295351ms
Performance Run #3:  1385.09515ms
Performance Run #4:  1382.406982ms
Performance Run #5:  1409.68566ms
Performance budget ok:  1394.689313ms (limit: 3409.090909090909ms)

$ git checkout my-rule-branch
Switched to branch 'my-rule-branch'

$ npm run perf
CPU Speed is 2200 with multiplier 7500000
Performance Run #1:  1443.736547ms
Performance Run #2:  1419.193291ms
Performance Run #3:  1436.018228ms
Performance Run #4:  1473.605485ms
Performance Run #5:  1457.455283ms
Performance budget ok:  1443.736547ms (limit: 3409.090909090909ms)
```

### Per-rule Performance

ESLint has a built-in method to track performance of individual rules. Setting the `TIMING` environment variable will trigger the display, upon linting completion, of the ten longest-running rules, along with their individual running time and relative performance impact as a percentage of total rule processing time.

```bash
$ TIMING=1 eslint lib
Rule                    | Time (ms) | Relative
:-----------------------|----------:|--------:
no-multi-spaces         |    52.472 |     6.1%
camelcase               |    48.684 |     5.7%
no-irregular-whitespace |    43.847 |     5.1%
valid-jsdoc             |    40.346 |     4.7%
handle-callback-err     |    39.153 |     4.6%
space-infix-ops         |    35.444 |     4.1%
no-undefined            |    25.693 |     3.0%
no-shadow               |    22.759 |     2.7%
no-empty-class          |    21.976 |     2.6%
semi                    |    19.359 |     2.3%
```

To test one rule explicitly, combine the `--no-eslintrc`, and `--rule` options:

```bash
$ TIMING=1 eslint --no-eslintrc --rule "quotes: [2, 'double']" lib
Rule   | Time (ms) | Relative
:------|----------:|--------:
quotes |    18.066 |   100.0%
```

## Rule Naming Conventions

The rule naming conventions for ESLint are fairly simple:

* If your rule is disallowing something, prefix it with `no-` such as `no-eval` for disallowing `eval()` and `no-debugger` for disallowing `debugger`.
* If your rule is enforcing the inclusion of something, use a short name without a special prefix.
* Keep your rule names as short as possible, use abbreviations where appropriate, and no more than four words.
* Use dashes between words.

## Runtime Rules

The thing that makes ESLint different from other linters is the ability to define custom rules at runtime. This is perfect for rules that are specific to your project or company and wouldn't make sense for ESLint to ship with. With runtime rules, you don't have to wait for the next version of ESLint or be disappointed that your rule isn't general enough to apply to the larger JavaScript community, just write your rules and include them at runtime.

Runtime rules are written in the same format as all other rules. Create your rule as you would any other and then follow these steps:

1. Place all of your runtime rules in the same directory (i.e., `eslint_rules`).
2. Create a [configuration file](../user-guide/configuring.md) and specify your rule ID error level under the `rules` key. Your rule will not run unless it has a value of `1` or `2` in the configuration file.
3. Run the [command line interface](../user-guide/command-line-interface.md) using the `--rulesdir` option to specify the location of your runtime rules.<|MERGE_RESOLUTION|>--- conflicted
+++ resolved
@@ -235,20 +235,12 @@
       errors: [
         {
           messageId: 'foo',
-<<<<<<< HEAD
         }
       ]
     }
   ]
 });
-=======
-        },
-      ],
-    },
-  ],
-})
 {% endraw %}
->>>>>>> ccfce157
 ```
 
 ### Applying Fixes
