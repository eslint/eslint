--- conflicted
+++ resolved
@@ -168,16 +168,12 @@
 
 ## Working with Custom Parsers
 
-<<<<<<< HEAD
-If you want to use your own parser and provide additional capabilities for your rules, you can specify your own custom parser. If a `parseForESLint` method is exposed on the parser, this method will be used to parse the code. Otherwise, the `parse` method will be used. Both methods should take in the the source code as the first argument, and an optional configuration object as the second argument (provided as `parserOptions` in a config file). The `parse` method should simply return the AST. The `parseForESLint` method should return an object that contains the required property `ast` and an optional properties `services`, `scopeManager`, and `visitorKeys`.
+If you want to use your own parser and provide additional capabilities for your rules, you can specify your own custom parser. If a `parseForESLint` method is exposed on the parser, this method will be used to parse the code. Otherwise, the `parse` method will be used. Both methods should take in the source code as the first argument, and an optional configuration object as the second argument (provided as `parserOptions` in a config file). The `parse` method should simply return the AST. The `parseForESLint` method should return an object that contains the required property `ast` and an optional properties `services`, `scopeManager`, and `visitorKeys`.
 
 * `ast` should contain the AST.
 * `services` can contain any parser-dependent services (such as type checkers for nodes). The value of the `services` property is available to rules as `context.parserServices`. Default is an empty object.
 * `scopeManager` can be a [ScopeManager](./scope-manager-interface.md) object. Custom parsers can use customized scope analysis for experimental/enhancement syntaxes. Default is the `ScopeManager` object which is created by [eslint-scope](https://github.com/eslint/eslint-scope).
 * `visitorKeys` can be an object to customize AST traversal. The keys of the object are the type of AST nodes. Each value is an array of the property names which should be traversed. Default is [KEYS of `eslint-visitor-keys`](https://github.com/eslint/eslint-visitor-keys#evkkeys).
-=======
-If you want to use your own parser and provide additional capabilities for your rules, you can specify your own custom parser. If a `parseForESLint` method is exposed on the parser, this method will be used to parse the code. Otherwise, the `parse` method will be used. Both methods should take in the source code as the first argument, and an optional configuration object as the second argument (provided as `parserOptions` in a config file). The `parse` method should simply return the AST. The `parseForESLint` method should return an object that contains the required property `ast` and an optional `services` property. `ast` should contain the AST. The `services` property can contain any parser-dependent services (such as type checkers for nodes). The value of the `services` property is available to rules as `context.parserServices`.
->>>>>>> 5a5c23ce
 
 You can find an ESLint parser project [here](https://github.com/eslint/typescript-eslint-parser).
 
