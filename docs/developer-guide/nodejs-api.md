--- conflicted
+++ resolved
@@ -698,510 +698,6 @@
 Linter.version; // => '4.5.0'
 ```
 
-<<<<<<< HEAD
-=======
-## linter
-
-The `eslint.linter` object (deprecated) is an instance of the `Linter` class as defined [above](#linter). `eslint.linter` exists for backwards compatibility, but we do not recommend using it because any mutations to it are shared among every module that uses `eslint`. Instead, please create your own instance of `eslint.Linter`.
-
-```js
-const linter = require("eslint").linter;
-
-const messages = linter.verify("var foo;", {
-    rules: {
-        semi: 2
-    }
-}, { filename: "foo.js" });
-```
-
-Note: This API is deprecated as of 4.0.0.
-
----
-
-## CLIEngine
-
-⚠️ The `CLIEngine` class has been deprecated in favor of the `ESLint` class as of v7.0.0.
-
-The primary Node.js API is `CLIEngine`, which is the underlying utility that runs the ESLint command line interface. This object will read the filesystem for configuration and file information but will not output any results. Instead, it allows you direct access to the important information so you can deal with the output yourself.
-
-You can get a reference to the `CLIEngine` by doing the following:
-
-```js
-const CLIEngine = require("eslint").CLIEngine;
-```
-
-The `CLIEngine` is a constructor, and you can create a new instance by passing in the options you want to use. The available options are:
-
-* `allowInlineConfig` - Set to `false` to disable the use of configuration comments (such as `/*eslint-disable*/`). Corresponds to `--no-inline-config`.
-* `baseConfig` - Can optionally be set to a config object that has the same schema as `.eslintrc.*`. This will used as a default config, and will be merged with any configuration defined in `.eslintrc.*` files, with the `.eslintrc.*` files having precedence.
-* `cache` - Operate only on changed files (default: `false`). Corresponds to `--cache`.
-* `cacheFile` - Name of the file where the cache will be stored (default: `.eslintcache`). Corresponds to `--cache-file`. Deprecated: use `cacheLocation` instead.
-* `cacheLocation` - Name of the file or directory where the cache will be stored (default: `.eslintcache`). Corresponds to `--cache-location`.
-* `configFile` - The configuration file to use (default: null). If `useEslintrc` is true or not specified, this configuration will be merged with any configuration defined in `.eslintrc.*` files, with options in this configuration having precedence. Corresponds to `-c`.
-* `cwd` - Path to a directory that should be considered as the current working directory.
-* `envs` - An array of environments to load (default: empty array). Corresponds to `--env`. Note: This differs from `.eslintrc.*` / `baseConfig`, where instead the option is called `env` and is an object.
-* `errorOnUnmatchedPattern` - Set to `false` to prevent errors when pattern is unmatched. Corresponds to `--no-error-on-unmatched-pattern`.
-* `extensions` - An array of filename extensions that should be checked for code. The default is an array containing just `".js"`. Corresponds to `--ext`. It is only used in conjunction with directories, not with filenames, glob patterns or when using `executeOnText()`.
-* `fix` - A boolean or a function (default: `false`). If a function, it will be passed each linting message and should return a boolean indicating whether the fix should be included with the output report (errors and warnings will not be listed if fixed). Files on disk are never changed regardless of the value of `fix`. To persist changes to disk, call [`outputFixes()`](#cliengineoutputfixes).
-* `fixTypes` - An array of rule types for which fixes should be applied (default: `null`). This array acts like a filter, only allowing rules of the given types to apply fixes. Possible array values are `"problem"`, `"suggestion"`, and `"layout"`.
-* `globals` - An array of global variables to declare (default: empty array). Corresponds to `--global`, and similarly supports passing `'name:true'` to denote a writeable global. Note: This differs from `.eslintrc.*` / `baseConfig`, where `globals` is an object.
-* `ignore` - False disables use of `.eslintignore`, `ignorePath` and `ignorePattern` (default: true). Corresponds to `--no-ignore`.
-* `ignorePath` - The ignore file to use instead of `.eslintignore` (default: null). Corresponds to `--ignore-path`.
-* `ignorePattern` - Glob patterns for paths to ignore. String or array of strings.
-* `parser` - Specify the parser to be used (default: `espree`). Corresponds to `--parser`.
-* `parserOptions` - An object containing parser options (default: empty object). Corresponds to `--parser-options`.
-* `plugins` - An array of plugins to load (default: empty array). Corresponds to `--plugin`.
-* `reportUnusedDisableDirectives` - When set to `true`, adds reported errors for unused `eslint-disable` directives when no problems would be reported in the disabled area anyway (default: false). Corresponds to `--report-unused-disable-directives`.
-* `resolvePluginsRelativeTo` - Determines the folder where plugins should be resolved from. Should be used when an integration installs plugins and uses those plugins to lint code on behalf of the end user. Corresponds to `--resolve-plugins-relative-to`.
-* `rulePaths` - An array of directories to load custom rules from (default: empty array). Corresponds to `--rulesdir`.
-* `rules` - An object of rules to use (default: null). Corresponds to `--rule`.
-* `useEslintrc` - Set to false to disable use of `.eslintrc` files (default: true). Corresponds to `--no-eslintrc`.
-* `globInputPaths` - Set to false to skip glob resolution of input file paths to lint (default: true). If false, each input file paths is assumed to be a non-glob path to an existing file.
-
-To programmatically set `.eslintrc.*` options not supported above (such as `extends`,
-`overrides` and `settings`), define them in a config object passed to `baseConfig` instead.
-
-For example:
-
-```js
-const CLIEngine = require("eslint").CLIEngine;
-
-const cli = new CLIEngine({
-    baseConfig: {
-        extends: ["eslint-config-shared"],
-        settings: {
-            sharedData: "Hello"
-        }
-    },
-    envs: ["browser", "mocha"],
-    useEslintrc: false,
-    rules: {
-        semi: 2
-    }
-});
-```
-
-In this example, a new `CLIEngine` instance is created that extends a configuration called
-`"eslint-config-shared"`, a setting named `"sharedData"` and two environments (`"browser"`
-and `"mocha"`) are defined, loading of `.eslintrc` and `package.json` files are disabled,
-and the `semi` rule enabled as an error. You can then call methods on `cli` and these options
-will be used to perform the correct action.
-
-Note: Currently `CLIEngine` does not validate options passed to it, but may start doing so in the future.
-
-### CLIEngine#executeOnFiles()
-
-If you want to lint one or more files, use the `executeOnFiles()` method. This method accepts a single argument, which is an array of files and/or directories to traverse for files. You can pass the same values as you would using the ESLint command line interface, such as `"."` to search all JavaScript files in the current directory. Here's an example:
-
-```js
-const CLIEngine = require("eslint").CLIEngine;
-
-const cli = new CLIEngine({
-    envs: ["browser", "mocha"],
-    useEslintrc: false,
-    rules: {
-        semi: 2
-    }
-});
-
-// lint myfile.js and all files in lib/
-const report = cli.executeOnFiles(["myfile.js", "lib/"]);
-```
-
-The return value is an object containing the results of the linting operation. Here's an example of a report object:
-
-```js
-{
-    results: [
-        {
-            filePath: "/Users/eslint/project/myfile.js",
-            messages: [{
-                ruleId: "semi",
-                severity: 2,
-                message: "Missing semicolon.",
-                line: 1,
-                column: 13,
-                nodeType: "ExpressionStatement",
-                fix: { range: [12, 12], text: ";" }
-            }, {
-                ruleId: "no-useless-escape",
-                severity: 1,
-                message: "disallow unnecessary escape characters",
-                line: 1,
-                column: 10,
-                nodeType: "ExpressionStatement",
-                suggestions: [{
-                    desc: "Remove unnecessary escape. This maintains the current functionality.",
-                    fix: { range: [9, 10], text: "" }
-                }, {
-                    desc: "Escape backslash to include it in the RegExp.",
-                    fix: { range: [9, 9], text: "\\" }
-                }]
-            }],
-            errorCount: 1,
-            warningCount: 1,
-            fixableErrorCount: 1,
-            fixableWarningCount: 0,
-            source: "\"use strict\"\n"
-        }
-    ],
-    errorCount: 1,
-    warningCount: 0,
-    fixableErrorCount: 1,
-    fixableWarningCount: 0,
-    usedDeprecatedRules: []
-}
-```
-
-You can also pass `fix: true` when instantiating the `CLIEngine` in order to have it figure out what fixes can be applied.
-
-```js
-const CLIEngine = require("eslint").CLIEngine;
-
-const cli = new CLIEngine({
-    envs: ["browser", "mocha"],
-    fix: true, // difference from last example
-    useEslintrc: false,
-    rules: {
-        semi: 2,
-        quotes: [2, "double"]
-    }
-});
-
-// lint myfile.js and all files in lib/
-const report = cli.executeOnFiles(["myfile.js", "lib/"]);
-```
-
-```js
-{
-    results: [
-        {
-            filePath: "/Users/eslint/project/myfile.js",
-            messages: [
-                {
-                    ruleId: "semi",
-                    severity: 2,
-                    message: "Missing semicolon.",
-                    line: 1,
-                    column: 13,
-                    nodeType: "ExpressionStatement",
-                    fix: { range: [12, 12], text: ";" }
-                },
-                {
-                    ruleId: "func-name-matching",
-                    severity: 2,
-                    message: "Function name `bar` should match variable name `foo`",
-                    line: 2,
-                    column: 5,
-                    nodeType: "VariableDeclarator"
-                }
-            ],
-            errorCount: 2,
-            warningCount: 0,
-            fixableErrorCount: 1,
-            fixableWarningCount: 0,
-            output: "\"use strict\";\nvar foo = function bar() {};\nfoo();\n"
-        }
-    ],
-    errorCount: 2,
-    warningCount: 0,
-    fixableErrorCount: 1,
-    fixableWarningCount: 0,
-    usedDeprecatedRules: []
-}
-```
-
-If the operation ends with a parsing error, you will get a single message for this file, with `fatal: true` added as an extra property.
-
-```js
-{
-    results: [
-        {
-            filePath: "./myfile.js",
-            messages: [
-                {
-                    ruleId: null,
-                    fatal: true,
-                    severity: 2,
-                    message: "Parsing error: Unexpected token foo",
-                    line: 1,
-                    column: 10
-                }
-            ],
-            errorCount: 1,
-            warningCount: 0,
-            fixableErrorCount: 0,
-            fixableWarningCount: 0,
-            source: "function foo() {}"
-        }
-    ],
-    errorCount: 1,
-    warningCount: 0,
-    fixableErrorCount: 0,
-    fixableWarningCount: 0,
-    usedDeprecatedRules: []
-}
-```
-
-The top-level report object has a `results` array containing all linting results for files that had warnings or errors (any files that did not produce a warning or error are omitted). Each file result includes:
-
-* `filePath` - Path to the given file.
-* `messages` - Array containing the result of calling `linter.verify()` on the given file.
-* `errorCount` and `warningCount` - The exact number of errors and warnings respectively on the given file.
-* `source` - The source code for the given file. This property is omitted if this file has no errors/warnings or if the `output` property is present.
-* `output` - The source code for the given file with as many fixes applied as possible, so you can use that to rewrite the files if necessary. This property is omitted if no fix is available.
-
-The top-level report object also has `errorCount` and `warningCount` which give the exact number of errors and warnings respectively on all the files. Additionally, `usedDeprecatedRules` signals any deprecated rules used and their replacement (if available). Specifically, it is an array of objects with properties like so:
-
-* `ruleId` - The name of the rule (e.g. `indent-legacy`).
-* `replacedBy` - An array of rules that replace the deprecated rule (e.g. `["indent"]`).
-
-Once you get a report object, it's up to you to determine how to output the results. Fixes will not be automatically applied to the files, even if you set `fix: true` when constructing the `CLIEngine` instance. To apply fixes to the files, call [`outputFixes`](#cliengineoutputfixes).
-
-### CLIEngine#resolveFileGlobPatterns()
-
-You can pass filesystem-style or glob patterns to ESLint and have it function properly. In order to achieve this, ESLint must resolve non-glob patterns into glob patterns before determining which files to execute on. The `resolveFileGlobPatterns()` methods uses the current settings from `CLIEngine` to resolve non-glob patterns into glob patterns. Pass an array of patterns that might be passed to the ESLint CLI and it will return an array of glob patterns that mean the same thing. Here's an example:
-
-```js
-const CLIEngine = require("eslint").CLIEngine;
-
-const cli = new CLIEngine({
-});
-
-// pass an array of patterns
-const globPatterns = cli.resolveFileGlobPatterns(["."]);
-console.log(globPatterns[i]);       // ["**/*.js"]
-```
-
-### CLIEngine#getConfigForFile()
-
-If you want to retrieve a configuration object for a given file, use the `getConfigForFile()` method. This method accepts one argument, a file path, and returns an object represented the calculated configuration of the file. Here's an example:
-
-```js
-const CLIEngine = require("eslint").CLIEngine;
-
-const cli = new CLIEngine({
-    envs: ["browser", "mocha"],
-    useEslintrc: false,
-    rules: {
-        semi: 2
-    }
-});
-
-const config = cli.getConfigForFile("myfile.js");
-```
-
-Once you have the configuration information, you can pass it into the `linter` object:
-
-```js
-const CLIEngine = require("eslint").CLIEngine,
-    Linter = require("eslint").Linter;
-
-const linter = new Linter();
-const cli = new CLIEngine({
-    envs: ["browser", "mocha"],
-    useEslintrc: false,
-    rules: {
-        semi: 2
-    }
-});
-
-const config = cli.getConfigForFile("myfile.js");
-
-const messages = linter.verify('var foo;', config);
-```
-
-### CLIEngine#executeOnText()
-
-If you already have some text to lint, then you can use the `executeOnText()` method to lint that text. The linter will assume that the text is a file in the current working directory, and so will still obey any `.eslintrc` and `.eslintignore` files that may be present. Here's an example:
-
-```js
-const CLIEngine = require("eslint").CLIEngine;
-
-const cli = new CLIEngine({
-    envs: ["browser", "mocha"],
-    useEslintrc: false,
-    rules: {
-        semi: 2
-    }
-});
-
-// Lint the supplied text and optionally set a filename that is displayed in the report
-const report = cli.executeOnText("var foo = 'bar';", "foo.js");
-
-// In addition to the above, warn if the resolved file name is ignored.
-const reportAndWarnOnIgnoredFile = cli.executeOnText("var foo = 'bar';", "foo.js", true);
-```
-
-The `report` returned from `executeOnText()` is in the same format as from `executeOnFiles()`, but there is only ever one result in `report.results`.
-
-If a filename in the optional second parameter matches a file that is configured to be ignored, then this function returns no errors or warnings. The method includes an additional optional boolean third parameter. When `true`, a resolved file name that is ignored will return a warning.
-
-### CLIEngine#addPlugin()
-
-Loads a plugin from configuration object with specified name. Name can include plugin prefix ("eslint-plugin-")
-
-```js
-const CLIEngine = require("eslint").CLIEngine;
-const cli = new CLIEngine({
-    ignore: true
-});
-cli.addPlugin("eslint-plugin-processor", {
-    processors: {
-        ".txt": {
-            preprocess: function(text) {
-                return [text];
-            },
-            postprocess: function(messages) {
-                return messages[0];
-            }
-        }
-    }
-});
-```
-
-### CLIEngine#isPathIgnored()
-
-Checks if a given path is ignored by ESLint.
-
-```js
-const CLIEngine = require("eslint").CLIEngine;
-
-const cli = new CLIEngine({
-    ignore: true,
-    ignorePath: ".customIgnoreFile"
-});
-
-const isIgnored = cli.isPathIgnored("foo/bar.js");
-```
-
-### CLIEngine#getFormatter()
-
-Retrieves a formatter, which you can then use to format a report object. The argument is either the name of a built-in formatter:
-
-* "[checkstyle](../user-guide/formatters#checkstyle)"
-* "[compact](../user-guide/formatters#compact)"
-* "[html](../user-guide/formatters#html)"
-* "[jslint-xml](../user-guide/formatters#jslint-xml)"
-* "[json](../user-guide/formatters#json)"
-* "[junit](../user-guide/formatters#junit)"
-* "[stylish](../user-guide/formatters#stylish)" (the default)
-* "[tap](../user-guide/formatters#tap)"
-* "[unix](../user-guide/formatters#unix)"
-* "[visualstudio](../user-guide/formatters#visualstudio)"
-
-or the full path to a JavaScript file containing a custom formatter. You can also omit the argument to retrieve the default formatter.
-
-```js
-const CLIEngine = require("eslint").CLIEngine;
-
-const cli = new CLIEngine({
-    envs: ["browser", "mocha"],
-    useEslintrc: false,
-    rules: {
-        semi: 2
-    }
-});
-
-// lint myfile.js and all files in lib/
-const report = cli.executeOnFiles(["myfile.js", "lib/"]);
-
-// get the default formatter
-const formatter = cli.getFormatter();
-
-// Also could do...
-// const formatter = cli.getFormatter("compact");
-// const formatter = cli.getFormatter("./my/formatter.js");
-
-// output to console
-console.log(formatter(report.results));
-```
-
-**Note:** Also available as a static function on `CLIEngine`.
-
-```js
-// get the default formatter by calling the static function
-const formatter = CLIEngine.getFormatter();
-```
-
-**Important:** You must pass in the `results` property of the report. Passing in `report` directly will result in an error.
-
-### CLIEngine#getErrorResults()
-
-This is a static function on `CLIEngine`. It can be used to filter out all the non error messages from the report object.
-
-```js
-const CLIEngine = require("eslint").CLIEngine;
-
-const cli = new CLIEngine({
-    envs: ["browser", "mocha"],
-    useEslintrc: false,
-    rules: {
-        semi: 2
-    }
-});
-
-// lint myfile.js and all files in lib/
-const report = cli.executeOnFiles(["myfile.js", "lib/"]);
-
-// only get the error messages
-const errorReport = CLIEngine.getErrorResults(report.results)
-```
-
-**Important:** You must pass in the `results` property of the report. Passing in `report` directly will result in an error.
-
-### CLIEngine#outputFixes()
-
-This is a static function on `CLIEngine` that is used to output fixes from `report` to disk. It does by looking for files that have an `output` property in their results. Here's an example:
-
-```js
-const CLIEngine = require("eslint").CLIEngine;
-
-const cli = new CLIEngine({
-    envs: ["browser", "mocha"],
-    fix: true,
-    useEslintrc: false,
-    rules: {
-        semi: 2
-    }
-});
-
-// lint myfile.js and all files in lib/
-const report = cli.executeOnFiles(["myfile.js", "lib/"]);
-
-// output fixes to disk
-CLIEngine.outputFixes(report);
-```
-
-### CLIEngine#getRules()
-
-This method returns a map of all loaded rules. Under the hood, it calls [Linter#getRules](#lintergetrules).
-
-```js
-const CLIEngine = require("eslint").CLIEngine;
-const cli = new CLIEngine();
-
-cli.getRules();
-
-/*
-Map {
-  'accessor-pairs' => { meta: { docs: [Object], schema: [Array] }, create: [Function: create] },
-  'array-bracket-newline' => { meta: { docs: [Object], schema: [Array] }, create: [Function: create] },
-  ...
-}
-*/
-```
-
-
-### CLIEngine.version
-
-`CLIEngine` has a static `version` property containing the semantic version number of ESLint that it comes from.
-
-```js
-require("eslint").CLIEngine.version; // '4.5.0'
-```
-
->>>>>>> 86d31a49
 ---
 
 ## RuleTester
