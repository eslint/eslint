# Working with Custom Formatters

While ESLint has some built-in formatters available to format the linting results, it's also possible to create and distribute your own custom formatters. You can include custom formatters in your project directly or create an npm package to distribute them separately.

Each formatter is just a function that receives a `results` object and returns a string. For example, the following is how the `json` built-in formatter is implemented:

```js
//my-awesome-formatter.js
module.exports = function(results, context) {
    return JSON.stringify(results, null, 2);
};
```

Formatter can also be an async function (from ESLint v8.4.0), the following shows a simple example:

```js
//my-awesome-formatter.js
module.exports = async function(results) {
    const formatted = await asyncTask();
    return formatted;
};
```

To run ESLint with this formatter, you can use the `-f` (or `--format`) command line flag:

```bash
eslint -f ./my-awesome-formatter.js src/
```

In order to use a local file as a custom formatter, you must begin the filename with a dot (such as `./my-awesome-formatter.js` or `../formatters/my-awesome-formatter.js`).

<<<<<<< HEAD
=======
## The `data` Argument

The exported function receives an optional second argument named `data`. The `data` object provides extended information related to the analysis results. Currently, the `data` object consists of a single property named `rulesMeta`. This property is a dictionary of rule metadata, keyed with `ruleId`. The value for each entry is the `meta` property from the corresponding rule object. The dictionary contains an entry for each rule that was run during the analysis.

Here's what the `data` object would look like if one rule, `no-extra-semi`, had been run:

```js
{
    rulesMeta: {
        "no-extra-semi": {
            type: "suggestion",
            docs: {
                description: "disallow unnecessary semicolons",
                category: "Possible Errors",
                recommended: true,
                url: "https://eslint.org/docs/rules/no-extra-semi"
            },
            fixable: "code",
            schema: [],
            messages: {
                unexpected: "Unnecessary semicolon."
            }
        }
    }
}
```

The [Using Rule metadata](#using-rule-metadata) example shows how to use the `data` object in a custom formatter. See the [Working with Rules](https://eslint.org/docs/developer-guide/working-with-rules) page for more information about rules.

>>>>>>> 94b2a8b3
## Packaging the Custom Formatter

Custom formatters can also be distributed through npm packages. To do so, create an npm package with a name in the format of `eslint-formatter-*`, where `*` is the name of your formatter (such as `eslint-formatter-awesome`). Projects should then install the package and can use the custom formatter with the `-f` (or `--format`) flag like this:

```bash
eslint -f awesome src/
```

Because ESLint knows to look for packages beginning with `eslint-formatter-` when the specified formatter doesn't begin with a dot, there is no need to type `eslint-formatter-` when using a packaged custom formatter.

Tips for `package.json`:

* The `main` entry should be the JavaScript file implementing your custom formatter.
* Add these `keywords` to help users find your formatter:
    * `"eslint"`
    * `"eslint-formatter"`
    * `"eslintformatter"`

See all [formatters on npm](https://www.npmjs.com/search?q=eslint-formatter);

## The `results` Argument

The `results` object passed into a formatter is an array of objects containing the lint results for individual files. Here's some example output:

```js
[
    {
        filePath: "/path/to/a/file.js",
        messages: [
            {
                ruleId: "curly",
                severity: 2,
                message: "Expected { after 'if' condition.",
                line: 2,
                column: 1,
                nodeType: "IfStatement"
            },
            {
                ruleId: "no-process-exit",
                severity: 2,
                message: "Don't use process.exit(); throw an error instead.",
                line: 3,
                column: 1,
                nodeType: "CallExpression"
            }
        ],
        errorCount: 2,
        warningCount: 0,
        fixableErrorCount: 0,
        fixableWarningCount: 0,
        source:
            "var err = doStuff();\nif (err) console.log('failed tests: ' + err);\nprocess.exit(1);\n"
    },
    {
        filePath: "/path/to/Gruntfile.js",
        messages: [],
        errorCount: 0,
        warningCount: 0,
        fixableErrorCount: 0,
        fixableWarningCount: 0
    }
]
```

### The `result` Object

<!-- This section is copied from the "Node.js API" page. Changes to this section should
also be manually applied to that page. -->

Each object in the `results` array is a `result` object. Each `result` object contains the path of the file that was linted and information about linting issues that were encountered. Here are the properties available on each `result` object:

*   **filePath**: The absolute path to the file that was linted.
*   **messages**: An array of `message` objects. See below for more info about messages.
*   **errorCount**: The number of errors for the given file.
*   **warningCount**: The number of warnings for the given file.
*   **source**: The source code for the given file. This property is omitted if this file has no errors/warnings or if the `output` property is present.
*   **output**: The source code for the given file with as many fixes applied as possible. This property is omitted if no fix is available.

### The `message` Object

Each `message` object contains information about the ESLint rule that was triggered by some source code. The properties available on each `message` object are:

*   **ruleId**: the ID of the rule that produced the error or warning.
*   **severity**: the severity of the failure, `1` for warnings and `2` for errors.
*   **message**: the human readable description of the error.
*   **line**: the line where the issue is located.
*   **column**: the column where the issue is located.
*   **nodeType**: the type of the node in the [AST](https://github.com/estree/estree/blob/master/spec.md#node-objects)

## The `context` Argument

The formatter function receives an object as the second argument. The object has two properties:

* `cwd` ... The current working directory. This value comes from the `cwd` constructor option of the [ESLint](nodejs-api.md#-new-eslintoptions) class.
* `rulesMeta` ... The `meta` property values of rules. See the [Working with Rules](working-with-rules.md) page for more information about rules.

For example, here's what the object would look like if one rule, `no-extra-semi`, had been run:

```js
{
    cwd: "/path/to/cwd",
    rulesMeta: {
        "no-extra-semi": {
            type: "suggestion",
            docs: {
                description: "disallow unnecessary semicolons",
                recommended: true,
                url: "https://eslint.org/docs/rules/no-extra-semi"
            },
            fixable: "code",
            schema: [],
            messages: {
                unexpected: "Unnecessary semicolon."
            }
        }
    }
}
```

**Note:** if a linting is executed by deprecated `CLIEngine` class, the `context` argument may be a different value because it is up to the API users. Please check whether the `context` argument is an expected value or not if you want to support legacy environments.

## Examples

### Summary formatter

A formatter that only cares about the total count of errors and warnings will look like this:

```javascript
module.exports = function(results, context) {
    // accumulate the errors and warnings
    var summary = results.reduce(
        function(seq, current) {
            seq.errors += current.errorCount;
            seq.warnings += current.warningCount;
            return seq;
        },
        { errors: 0, warnings: 0 }
    );

    if (summary.errors > 0 || summary.warnings > 0) {
        return (
            "Errors: " +
            summary.errors +
            ", Warnings: " +
            summary.warnings +
            "\n"
        );
    }

    return "";
};
```

Running `eslint` with the previous custom formatter,

```bash
eslint -f ./my-awesome-formatter.js src/
```

Will produce the following output:

```bash
Errors: 2, Warnings: 4
```

### Detailed formatter

A more complex report will look something like this:

```javascript
module.exports = function(results, context) {
    var results = results || [];

    var summary = results.reduce(
        function(seq, current) {
            current.messages.forEach(function(msg) {
                var logMessage = {
                    filePath: current.filePath,
                    ruleId: msg.ruleId,
                    ruleUrl: context.rulesMeta[msg.ruleId].docs.url,
                    message: msg.message,
                    line: msg.line,
                    column: msg.column
                };

                if (msg.severity === 1) {
                    logMessage.type = "warning";
                    seq.warnings.push(logMessage);
                }
                if (msg.severity === 2) {
                    logMessage.type = "error";
                    seq.errors.push(logMessage);
                }
            });
            return seq;
        },
        {
            errors: [],
            warnings: []
        }
    );

    if (summary.errors.length > 0 || summary.warnings.length > 0) {
        var lines = summary.errors
            .concat(summary.warnings)
            .map(function(msg) {
                return (
                    "\n" +
                    msg.type +
                    " " +
                    msg.ruleId + (msg.ruleUrl ? " (" + msg.ruleUrl + ")" : "") +
                    "\n  " +
                    msg.filePath +
                    ":" +
                    msg.line +
                    ":" +
                    msg.column
                );
            })
            .join("\n");

        return lines + "\n";
    }
};
```

So running `eslint` with this custom formatter:

```bash
eslint -f ./my-awesome-formatter.js src/
```

The output will be

```bash
error space-infix-ops (https://eslint.org/docs/rules/space-infix-ops)
  src/configs/bundler.js:6:8
error semi (https://eslint.org/docs/rules/semi)
  src/configs/bundler.js:6:10
warning no-unused-vars (https://eslint.org/docs/rules/no-unused-vars)
  src/configs/bundler.js:5:6
warning no-unused-vars (https://eslint.org/docs/rules/no-unused-vars)
  src/configs/bundler.js:6:6
warning no-shadow (https://eslint.org/docs/rules/no-shadow)
  src/configs/bundler.js:65:32
warning no-unused-vars (https://eslint.org/docs/rules/no-unused-vars)
  src/configs/clean.js:3:6
```

## Passing Arguments to Formatters

While custom formatter do not receive arguments in addition to the results object, it is possible to pass additional data into formatters.

## Using Environment Variables

Custom formatters have access to environment variables and so can change their behavior based on environment variable data. Here's an example that uses a `AF_SKIP_WARNINGS` environment variable to determine whether or not to show warnings in the results:

```js
module.exports = function(results) {
    var skipWarnings = process.env.AF_SKIP_WARNINGS === "true"; //af stands for awesome-formatter

    var results = results || [];
    var summary = results.reduce(
        function(seq, current) {
            current.messages.forEach(function(msg) {
                var logMessage = {
                    filePath: current.filePath,
                    ruleId: msg.ruleId,
                    message: msg.message,
                    line: msg.line,
                    column: msg.column
                };

                if (msg.severity === 1) {
                    logMessage.type = "warning";
                    seq.warnings.push(logMessage);
                }
                if (msg.severity === 2) {
                    logMessage.type = "error";
                    seq.errors.push(logMessage);
                }
            });
            return seq;
        },
        {
            errors: [],
            warnings: []
        }
    );

    if (summary.errors.length > 0 || summary.warnings.length > 0) {
        var warnings = !skipWarnings ? summary.warnings : []; // skip the warnings in that case

        var lines = summary.errors
            .concat(warnings)
            .map(function(msg) {
                return (
                    "\n" +
                    msg.type +
                    " " +
                    msg.ruleId +
                    "\n  " +
                    msg.filePath +
                    ":" +
                    msg.line +
                    ":" +
                    msg.column
                );
            })
            .join("\n");

        return lines + "\n";
    }
};
```

You would run ESLint with this custom formatter and an environment variable set like this:

```bash
AF_SKIP_WARNINGS=true eslint -f ./my-awesome-formatter.js src/
```

The output would be:

```bash
error space-infix-ops
  src/configs/bundler.js:6:8

error semi
  src/configs/bundler.js:6:10
```

### Complex Argument Passing

If you find the custom formatter pattern doesn't provide enough options for the way you'd like to format ESLint results, the best option is to use ESLint's built-in [JSON formatter](https://eslint.org/docs/user-guide/formatters/) and pipe the output to a second program. For example:

```bash
eslint -f json src/ | your-program-that-reads-JSON --option
```

In this example, the `your-program-that-reads-json` program can accept the raw JSON of ESLint results and process it before outputting its own format of the results. You can pass as many command line arguments to that program as are necessary to customize the output.

## Note: Formatting for Terminals

Modern terminals like [iTerm2](https://www.iterm2.com/) or [Guake](http://guake-project.org/) expect a specific results format to automatically open filenames when they are clicked. Most terminals support this format for that purpose:

```bash
file:line:column
```<|MERGE_RESOLUTION|>--- conflicted
+++ resolved
@@ -29,38 +29,6 @@
 
 In order to use a local file as a custom formatter, you must begin the filename with a dot (such as `./my-awesome-formatter.js` or `../formatters/my-awesome-formatter.js`).
 
-<<<<<<< HEAD
-=======
-## The `data` Argument
-
-The exported function receives an optional second argument named `data`. The `data` object provides extended information related to the analysis results. Currently, the `data` object consists of a single property named `rulesMeta`. This property is a dictionary of rule metadata, keyed with `ruleId`. The value for each entry is the `meta` property from the corresponding rule object. The dictionary contains an entry for each rule that was run during the analysis.
-
-Here's what the `data` object would look like if one rule, `no-extra-semi`, had been run:
-
-```js
-{
-    rulesMeta: {
-        "no-extra-semi": {
-            type: "suggestion",
-            docs: {
-                description: "disallow unnecessary semicolons",
-                category: "Possible Errors",
-                recommended: true,
-                url: "https://eslint.org/docs/rules/no-extra-semi"
-            },
-            fixable: "code",
-            schema: [],
-            messages: {
-                unexpected: "Unnecessary semicolon."
-            }
-        }
-    }
-}
-```
-
-The [Using Rule metadata](#using-rule-metadata) example shows how to use the `data` object in a custom formatter. See the [Working with Rules](https://eslint.org/docs/developer-guide/working-with-rules) page for more information about rules.
-
->>>>>>> 94b2a8b3
 ## Packaging the Custom Formatter
 
 Custom formatters can also be distributed through npm packages. To do so, create an npm package with a name in the format of `eslint-formatter-*`, where `*` is the name of your formatter (such as `eslint-formatter-awesome`). Projects should then install the package and can use the custom formatter with the `-f` (or `--format`) flag like this:
