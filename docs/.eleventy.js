"use strict";

const eleventyNavigationPlugin = require("@11ty/eleventy-navigation");
const syntaxHighlight = require("@11ty/eleventy-plugin-syntaxhighlight");
const pluginRss = require("@11ty/eleventy-plugin-rss");
const pluginTOC = require("eleventy-plugin-nesting-toc");
const markdownItAnchor = require("markdown-it-anchor");
const markdownItContainer = require("markdown-it-container");
const Image = require("@11ty/eleventy-img");
const path = require("node:path");
const { slug } = require("github-slugger");
const yaml = require("js-yaml");
const {
	highlighter,
	lineNumberPlugin,
} = require("./src/_plugins/md-syntax-highlighter");
const { DateTime } = require("luxon");
const markdownIt = require("markdown-it");
const markdownItRuleExample = require("./tools/markdown-it-rule-example");
const prismESLintHook = require("./tools/prism-eslint-hook");
const preWrapperPlugin = require("./src/_plugins/pre-wrapper.js");

module.exports = function (eleventyConfig) {
	/*
	 * The docs stored in the eslint repo are loaded through eslint.org at
	 * at /docs/head to show the most recent version of the documentation
	 * based on the HEAD commit. This gives users a preview of what's coming
	 * in the next release. This is the way that the site works locally so
	 * it's easier to see if URLs are broken.
	 *
	 * When a release is published, HEAD is pushed to the "latest" branch.
	 * When a pre-release is published, HEAD is pushed to the "next" branch.
	 * Netlify deploys those branches as well, and in that case, we want the
	 * docs to be loaded from /docs/latest or /docs/next on eslint.org.
	 *
	 * The path prefix is turned off for deploy previews so we can properly
	 * see changes before deployed.
	 */

	let pathPrefix = "/docs/head/";
	const isNumberVersion =
		process.env.BRANCH && /^v\d+\.x$/u.test(process.env.BRANCH);

	if (process.env.CONTEXT === "deploy-preview") {
		pathPrefix = "/";
	} else if (process.env.BRANCH === "latest") {
		pathPrefix = "/docs/latest/";
	} else if (process.env.BRANCH === "next") {
		pathPrefix = "/docs/next/";
	} else if (isNumberVersion) {
		pathPrefix = `/docs/${process.env.BRANCH}/`; // `/docs/v8.x/`, `/docs/v9.x/`, `/docs/v10.x/` ...
	}

	//------------------------------------------------------------------------------
	// Data
	//------------------------------------------------------------------------------

	// Load site-specific data
	const siteName = process.env.ESLINT_SITE_NAME || "en";

	eleventyConfig.addGlobalData("site_name", siteName);
	eleventyConfig.addGlobalData("GIT_BRANCH", process.env.BRANCH);
	eleventyConfig.addGlobalData("HEAD", process.env.BRANCH === "main");
	eleventyConfig.addGlobalData("NOINDEX", process.env.BRANCH !== "latest");
	eleventyConfig.addGlobalData("PATH_PREFIX", pathPrefix);
	eleventyConfig.addGlobalData("is_number_version", isNumberVersion);
	eleventyConfig.addDataExtension("yml", contents => yaml.load(contents));

	//------------------------------------------------------------------------------
	// Filters
	//------------------------------------------------------------------------------

	eleventyConfig.addFilter("limitTo", (arr, limit) => arr.slice(0, limit));

	eleventyConfig.addFilter("jsonify", variable => JSON.stringify(variable));

	eleventyConfig.addFilter("slugify", str => {
		if (!str) {
			return "";
		}

		return slug(str);
	});

	eleventyConfig.addFilter("URIencode", str => {
		if (!str) {
			return "";
		}
		return encodeURI(str);
	});

	/* order collection by the order specified in the front matter */
	eleventyConfig.addFilter("sortByPageOrder", values =>
		values.slice().sort((a, b) => a.data.order - b.data.order),
	);

	eleventyConfig.addFilter("readableDate", dateObj => {
		// turn it into a JS Date string
		const date = new Date(dateObj);

		// pass it to luxon for formatting
		return DateTime.fromJSDate(date).toFormat("dd MMM, yyyy");
	});

	eleventyConfig.addFilter("blogPermalinkDate", dateObj => {
		// turn it into a JS Date string
		const date = new Date(dateObj);

		// pass it to luxon for formatting
		return DateTime.fromJSDate(date).toFormat("yyyy/MM");
	});

	eleventyConfig.addFilter("readableDateFromISO", ISODate =>
		DateTime.fromISO(ISODate).toUTC().toLocaleString(DateTime.DATE_FULL),
	);

	eleventyConfig.addFilter("dollars", value =>
		new Intl.NumberFormat("en-US", {
			style: "currency",
			currency: "USD",
		}).format(value),
	);

	/*
	 * parse markdown from includes, used for author bios
	 * Source: https://github.com/11ty/eleventy/issues/658
	 */
	eleventyConfig.addFilter("markdown", value => {
		const markdown = markdownIt({
			html: true,
		});

		return markdown.render(value);
	});

	/*
	 * Removes `.html` suffix from the given url.
	 * `page.url` will include the `.html` suffix for all documents
	 * except for those written as `index.html` (their `page.url` ends with a `/`).
	 */
	eleventyConfig.addFilter("prettyURL", url => {
		if (url.endsWith(".html")) {
			return url.slice(0, -".html".length);
		}

		return url;
	});

	//------------------------------------------------------------------------------
	// Plugins
	//------------------------------------------------------------------------------

	eleventyConfig.addPlugin(eleventyNavigationPlugin);
	eleventyConfig.addPlugin(syntaxHighlight, {
		alwaysWrapLineHighlights: true,
		templateFormats: ["liquid", "njk"],
	});
	eleventyConfig.addPlugin(pluginRss);
	eleventyConfig.addPlugin(pluginTOC, {
		tags: ["h2", "h3", "h4"],
		wrapper: "nav", // Element to put around the root `ol`
		wrapperClass: "c-toc", // Class for the element around the root `ol`
		headingText: "", // Optional text to show in heading above the wrapper element
		headingTag: "h2", // Heading tag when showing heading above the wrapper element
	});

	/** @typedef {import("markdown-it/lib/token")} MarkdownItToken A MarkdownIt token. */

	/**
	 * Generates HTML markup for an inline alert.
	 * @param {"warning"|"tip"|"important"} type The type of alert to create.
	 * @param {Array<MarkdownItToken>} tokens Array of MarkdownIt tokens to use.
	 * @param {number} index The index of the current token in the tokens array.
	 * @returns {string} The markup for the alert.
	 */
	function generateAlertMarkup(type, tokens, index) {
		if (tokens[index].nesting === 1) {
			return `
                <aside role="note" class="alert alert--${type}">
                    <svg class="alert__icon" aria-hidden="true" focusable="false" width="19" height="20" viewBox="0 0 19 20" fill="none">
                        <path d="M9.49999 6.66667V10M9.49999 13.3333H9.50832M17.8333 10C17.8333 14.6024 14.1024 18.3333 9.49999 18.3333C4.89762 18.3333 1.16666 14.6024 1.16666 10C1.16666 5.39763 4.89762 1.66667 9.49999 1.66667C14.1024 1.66667 17.8333 5.39763 17.8333 10Z" stroke="currentColor" stroke-width="1.66667" stroke-linecap="round" stroke-linejoin="round" />
                    </svg>
                    <div class="alert__content">
                        <span class="alert__type">${type[0].toUpperCase()}${type.slice(1)}</span>
                        <div class="alert__text">
            `.trim();
		}

		return `
                        </div>
                    </div>
                </aside>
        `.trim();
<<<<<<< HEAD
	}

	/**
	 * Encodes text in the base 64 format used in playground URL params.
	 * @param {string} text Text to be encoded to base 64.
	 * @see https://github.com/eslint/eslint.org/blob/1b2f2aabeac2955a076d61788da8a0008bca6fb6/src/playground/utils/unicode.js
	 * @returns {string} The base 64 encoded equivalent of the text.
	 */
	function encodeToBase64(text) {
		return btoa(unescape(encodeURIComponent(text)));
	}

	// markdown-it plugin options for playground-linked code blocks in rule examples.
	const ruleExampleOptions = markdownItRuleExample({
		open({ type, code, languageOptions, env, codeBlockToken }) {
			prismESLintHook.addContentMustBeMarked(
				codeBlockToken.content,
				languageOptions,
			);

			const isRuleRemoved = !Object.hasOwn(env.rules_meta, env.title);

			if (isRuleRemoved) {
				return `<div class="${type}">`;
			}

			// See https://github.com/eslint/eslint.org/blob/29e1d8a000592245e4a30c1996e794643e9b263a/src/playground/App.js#L91-L105
			const state = encodeToBase64(
				JSON.stringify({
					options: languageOptions ? { languageOptions } : void 0,
					text: code,
				}),
			);
			const prefix =
				process.env.CONTEXT && process.env.CONTEXT !== "deploy-preview"
					? ""
					: "https://eslint.org";

			return `
=======
    }

    /**
     * Encodes text in the base 64 format used in playground URL params.
     * @param {string} text Text to be encoded to base 64.
     * @see https://github.com/eslint/eslint.org/blob/1b2f2aabeac2955a076d61788da8a0008bca6fb6/src/playground/utils/unicode.js
     * @returns {string} The base 64 encoded equivalent of the text.
     */
    function encodeToBase64(text) {
        return btoa(unescape(encodeURIComponent(text)));
    }

    // markdown-it plugin options for playground-linked code blocks in rule examples.
    const ruleExampleOptions = markdownItRuleExample({
        open({ type, code, languageOptions, env, codeBlockToken }) {

            /*
             * TypeScript isn't yet supported on the playground:
             * https://github.com/eslint/eslint.org/issues/709
             */
            if (codeBlockToken.info === "ts") {
                return `<div class="${type}">`;
            }

            prismESLintHook.addContentMustBeMarked(codeBlockToken.content, languageOptions);

            const isRuleRemoved = !Object.hasOwn(env.rules_meta, env.title);

            if (isRuleRemoved) {
                return `<div class="${type}">`;
            }

            // See https://github.com/eslint/eslint.org/blob/29e1d8a000592245e4a30c1996e794643e9b263a/src/playground/App.js#L91-L105
            const state = encodeToBase64(
                JSON.stringify({
                    options: languageOptions ? { languageOptions } : void 0,
                    text: code
                })
            );
            const prefix = process.env.CONTEXT && process.env.CONTEXT !== "deploy-preview"
                ? ""
                : "https://eslint.org";

            return `
>>>>>>> 83202412
                        <div class="${type}">
                            <a class="c-btn c-btn--secondary c-btn--playground" href="${prefix}/play#${state}" target="_blank">
                                Open in Playground
                            </a>
            `.trim();
<<<<<<< HEAD
		},
		close() {
			return "</div>";
		},
	});

	const md = markdownIt({
		html: true,
		linkify: true,
		typographer: true,
		highlight: (str, lang) => highlighter(md, str, lang),
	})
		.use(markdownItAnchor, {
			slugify: s => slug(s),
		})
		.use(markdownItContainer, "img-container", {})
		.use(markdownItContainer, "rule-example", ruleExampleOptions)
		.use(markdownItContainer, "warning", {
			render(tokens, idx) {
				return generateAlertMarkup("warning", tokens, idx);
			},
		})
		.use(markdownItContainer, "tip", {
			render(tokens, idx) {
				return generateAlertMarkup("tip", tokens, idx);
			},
		})
		.use(markdownItContainer, "important", {
			render(tokens, idx) {
				return generateAlertMarkup("important", tokens, idx);
			},
		})
		.use(lineNumberPlugin)
		.disable("code");

	eleventyConfig.setLibrary("md", md);

	//------------------------------------------------------------------------------
	// Shortcodes
	//------------------------------------------------------------------------------

	eleventyConfig.addNunjucksShortcode("link", function (url) {
		// eslint-disable-next-line no-invalid-this -- Eleventy API
		const urlData = this.ctx.further_reading_links[url];

		if (!urlData) {
			throw new Error(`Data missing for ${url}`);
		}

		const { domain, title, logo } = urlData;

		return `
=======
        },
        close() {
            return "</div>";
        }
    });

    const md = markdownIt({ html: true, linkify: true, typographer: true, highlight: (str, lang) => highlighter(md, str, lang) })
        .use(markdownItAnchor, {
            slugify: s => slug(s)
        })
        .use(markdownItContainer, "img-container", {})
        .use(markdownItContainer, "rule-example", ruleExampleOptions)
        .use(markdownItContainer, "warning", {
            render(tokens, idx) {
                return generateAlertMarkup("warning", tokens, idx);
            }
        })
        .use(markdownItContainer, "tip", {
            render(tokens, idx) {
                return generateAlertMarkup("tip", tokens, idx);
            }
        })
        .use(markdownItContainer, "important", {
            render(tokens, idx) {
                return generateAlertMarkup("important", tokens, idx);
            }
        })
        .use(lineNumberPlugin)
        .use(preWrapperPlugin)
        .disable("code");

    eleventyConfig.setLibrary("md", md);

    //------------------------------------------------------------------------------
    // Shortcodes
    //------------------------------------------------------------------------------

    eleventyConfig.addNunjucksShortcode("link", function(url) {

        // eslint-disable-next-line no-invalid-this -- Eleventy API
        const urlData = this.ctx.further_reading_links[url];

        if (!urlData) {
            throw new Error(`Data missing for ${url}`);
        }

        const {
            domain,
            title,
            logo
        } = urlData;

        return `
>>>>>>> 83202412
        <article class="resource">
            <div class="resource__image">
                <img class="resource__img" width="75" height="75" src="${logo}" alt="Avatar image for ${domain}" onerror="this.onerror = null; this.src = '/icon.svg'" />
            </div>
            <div class="resource__content">
                <a href="${url}" class="resource__title"> ${title} </a><br>
                <span class="resource__domain"> ${domain}</span>
            </div>
            <svg class="c-icon resource__icon" width="13" height="12" viewBox="0 0 13 12" fill="none">
            <path d="M1.5 11L11.5 1M11.5 1H1.5M11.5 1V11" stroke="currentColor" stroke-width="2" stroke-linecap="round" stroke-linejoin="round"/>
            </svg>
        </article>`;
	});

	eleventyConfig.addShortcode(
		"fixable",
		() => `
        <div class="rule-category">
            <span class="rule-category__icon">🔧 <span class="visually-hidden">Fixable</span></span>
            <p class="rule-category__description">
                if some problems reported by the rule are automatically fixable by the <code>--fix</code> command line option
            </p>
        </div>`,
	);

	eleventyConfig.addShortcode(
		"recommended",
		() => `
        <div class="rule-category">
            <span class="rule-category__icon">✅ <span class="visually-hidden">Recommended</span></span>
            <p class="rule-category__description">
                if the <code>"extends": "eslint:recommended"</code> property in a configuration file enables the rule.
            </p>
        </div>`,
	);

	eleventyConfig.addShortcode(
		"hasSuggestions",
		() => `
        <div class="rule-category">
            <span class="rule-category__icon">💡 <span class="visually-hidden">hasSuggestions</span></span>
            <p class="rule-category__description">
                if some problems reported by the rule are manually fixable by editor suggestions
            </p>
        </div>`,
	);

	eleventyConfig.addShortcode("related_rules", arr => {
		const rules = arr;
		let items = "";

		rules.forEach(rule => {
			const listItem = `<li class="related-rules__list__item">
                <a href="${pathPrefix}rules/${rule}">
                    <span>${rule}</span>
                    <svg width="24" height="24" viewBox="0 0 24 24" fill="none" aria-hidden="true" focusable="false">
                        <path d="M5 12H19M19 12L12 5M19 12L12 19" stroke="currentColor" stroke-width="2" stroke-linecap="round" stroke-linejoin="round" />
                    </svg>
                </a>
            </li>`;

			items += listItem;
		});

		return `
        <ul class="related-rules__list" role="list">
           ${items}
        </ul>`;
	});

	eleventyConfig.addShortcode(
		"important",
		(text, url) => `
        <div role="note" class="alert alert--important">
            <svg class="alert__icon" aria-hidden="true" focusable="false" width="21" height="18" viewBox="0 0 21 18" fill="none">
                <path d="M10.4998 6.66666V9.99999M10.4998 13.3333H10.5081M9.0748 2.38333L2.01647 14.1667C1.87094 14.4187 1.79394 14.7044 1.79313 14.9954C1.79231 15.2864 1.86771 15.5726 2.01183 15.8254C2.15594 16.0783 2.36374 16.2889 2.61456 16.4365C2.86538 16.5841 3.15047 16.6635 3.44147 16.6667H17.5581C17.8491 16.6635 18.1342 16.5841 18.385 16.4365C18.6359 16.2889 18.8437 16.0783 18.9878 15.8254C19.1319 15.5726 19.2073 15.2864 19.2065 14.9954C19.2057 14.7044 19.1287 14.4187 18.9831 14.1667L11.9248 2.38333C11.7762 2.13841 11.5671 1.93593 11.3175 1.7954C11.0679 1.65487 10.7862 1.58104 10.4998 1.58104C10.2134 1.58104 9.93175 1.65487 9.68214 1.7954C9.43254 1.93593 9.22336 2.13841 9.0748 2.38333Z" stroke="currentColor" stroke-width="1.66667" stroke-linecap="round" stroke-linejoin="round" />
            </svg>
            <div class="alert__content">
                <span class="alert__type">Important</span>
                <div class="alert__text">${text}</div>
                <a href="${url}" class="alert__learn-more">Learn more</a>
            </div>
        </div>`,
	);

	eleventyConfig.addShortcode(
		"warning",
		(text, url) => `
        <div role="note" class="alert alert--warning">
            <svg class="alert__icon" aria-hidden="true" focusable="false" width="19" height="20" viewBox="0 0 19 20" fill="none">
                <path d="M9.49999 6.66667V10M9.49999 13.3333H9.50832M17.8333 10C17.8333 14.6024 14.1024 18.3333 9.49999 18.3333C4.89762 18.3333 1.16666 14.6024 1.16666 10C1.16666 5.39763 4.89762 1.66667 9.49999 1.66667C14.1024 1.66667 17.8333 5.39763 17.8333 10Z" stroke="currentColor" stroke-width="1.66667" stroke-linecap="round" stroke-linejoin="round" />
            </svg>
            <div class="alert__content">
                <span class="alert__type">Warning</span>
                <div class="alert__text">${text}</div>
                <a href="${url}" class="alert__learn-more">Learn more</a>
            </div>
        </div>`,
	);

	eleventyConfig.addShortcode(
		"tip",
		(text, url) => `
        <div role="note" class="alert alert--tip">
            <svg class="alert__icon" aria-hidden="true" focusable="false" width="19" height="20" viewBox="0 0 19 20" fill="none">
                <path d="M17.8333 9.23333V10C17.8323 11.797 17.2504 13.5456 16.1744 14.9849C15.0985 16.4241 13.5861 17.4771 11.8628 17.9866C10.1395 18.4961 8.29771 18.4349 6.61205 17.8122C4.92639 17.1894 3.4872 16.0384 2.50912 14.5309C1.53105 13.0234 1.06648 11.2401 1.18472 9.44693C1.30296 7.6538 1.99766 5.94694 3.16522 4.58089C4.33278 3.21485 5.91064 2.26282 7.66348 1.86679C9.41632 1.47076 11.2502 1.65195 12.8917 2.38333M17.8333 3.33333L9.49999 11.675L6.99999 9.175" stroke="currentColor" stroke-width="1.66667" stroke-linecap="round" stroke-linejoin="round" />
            </svg>
            <div class="alert__content">
                <span class="alert__type">Tip</span>
                <div class="alert__text">${text}</div>
                <a href="${url}" class="alert__learn-more">Learn more</a>
            </div>
        </div>`,
	);

	eleventyConfig.addWatchTarget("./src/assets/");

	//------------------------------------------------------------------------------
	// File PassThroughs
	//------------------------------------------------------------------------------

	eleventyConfig.addPassthroughCopy({
		"./src/static": "/",
	});

	eleventyConfig.addPassthroughCopy("./src/assets/");

	eleventyConfig.addPassthroughCopy({
		"./src/content/**/*.png": "/assets/images",
	});

	eleventyConfig.addPassthroughCopy({
		"./src/content/**/*.jpg": "/assets/images",
	});

	eleventyConfig.addPassthroughCopy({
		"./src/content/**/*.jpeg": "/assets/images",
	});

	eleventyConfig.addPassthroughCopy({
		"./src/content/**/*.svg": "/assets/images",
	});

	eleventyConfig.addPassthroughCopy({
		"./src/content/**/*.mp4": "/assets/videos",
	});

	eleventyConfig.addPassthroughCopy({
		"./src/content/**/*.pdf": "/assets/documents",
	});

	eleventyConfig.addPassthroughCopy({
		"./node_modules/algoliasearch/dist/algoliasearch-lite.esm.browser.js":
			"/assets/js/algoliasearch.js",
	});

	//------------------------------------------------------------------------------
	// Collections
	//------------------------------------------------------------------------------

	eleventyConfig.addCollection("docs", collection =>
		collection.getFilteredByGlob("./src/**/**/*.md"),
	);

	eleventyConfig.addCollection("library", collection =>
		collection.getFilteredByGlob("./src/library/**/*.md"),
	);

	// START, eleventy-img (https://www.11ty.dev/docs/plugins/image/)
	/* eslint-disable-next-line jsdoc/require-jsdoc
       --
       This shortcode is currently unused. If we are going to use it, add JSDoc
       and describe what exactly is this doing.
    */
	function imageShortcode(
		source,
		alt,
		cls,
		sizes = "(max-width: 768px) 100vw, 50vw",
	) {
		const options = {
			widths: [600, 900, 1500],
			formats: ["webp", "jpeg"],
			urlPath: "/assets/images/",
			outputDir: "./_site/assets/images/",
			filenameFormat(id, src, width, format) {
				const extension = path.extname(src);
				const name = path.basename(src, extension);

				return `${name}-${width}w.${format}`;
			},
		};

		/**
		 * Resolves source
		 * @returns {string} URL or a local file path
		 */
		function getSRC() {
			if (source.startsWith("http://") || source.startsWith("https://")) {
				return source;
			}

			/*
			 * for convenience, you only need to use the image's name in the shortcode,
			 * and this will handle appending the full path to it
			 */
			return path.join("./src/assets/images/", source);
		}

		const fullSrc = getSRC();

		// generate images
		Image(fullSrc, options); // eslint-disable-line new-cap -- `Image` is a function

		const imageAttributes = {
			alt,
			class: cls,
			sizes,
			loading: "lazy",
			decoding: "async",
		};

		// get metadata
		const metadata = Image.statsSync(fullSrc, options);

		return Image.generateHTML(metadata, imageAttributes);
	}
	eleventyConfig.addShortcode("image", imageShortcode);

	// END, eleventy-img

	//------------------------------------------------------------------------------
	// Settings
	//------------------------------------------------------------------------------

	/*
	 * Generate the sitemap only in certain contexts to prevent unwanted discovery of sitemaps that
	 * contain URLs we'd prefer not to appear in search results (URLs in sitemaps are considered important).
	 * In particular, we don't want to deploy https://eslint.org/docs/head/sitemap.xml
	 * We want to generate the sitemap for:
	 *   - Local previews
	 *   - Netlify deploy previews
	 *   - Netlify production deploy of the `latest` branch (https://eslint.org/docs/latest/sitemap.xml)
	 *
	 * Netlify always sets `CONTEXT` environment variable. If it isn't set, we assume this is a local build.
	 */
	if (
		process.env.CONTEXT && // if this is a build on Netlify ...
		process.env.CONTEXT !== "deploy-preview" && // ... and not for a deploy preview ...
		process.env.BRANCH !== "latest" // .. and not of the `latest` branch ...
	) {
		eleventyConfig.ignores.add("src/static/sitemap.njk"); // ... then don't generate the sitemap.
	}

	return {
		passthroughFileCopy: true,

		pathPrefix,

		markdownTemplateEngine: "njk",
		htmlTemplateEngine: "njk",

		dir: {
			input: "src",
			includes: "_includes",
			layouts: "_includes/layouts",
			data: "_data",
			output: "_site",
		},
	};
};<|MERGE_RESOLUTION|>--- conflicted
+++ resolved
@@ -191,7 +191,6 @@
                     </div>
                 </aside>
         `.trim();
-<<<<<<< HEAD
 	}
 
 	/**
@@ -207,6 +206,14 @@
 	// markdown-it plugin options for playground-linked code blocks in rule examples.
 	const ruleExampleOptions = markdownItRuleExample({
 		open({ type, code, languageOptions, env, codeBlockToken }) {
+			/*
+			 * TypeScript isn't yet supported on the playground:
+			 * https://github.com/eslint/eslint.org/issues/709
+			 */
+			if (codeBlockToken.info === "ts") {
+				return `<div class="${type}">`;
+			}
+
 			prismESLintHook.addContentMustBeMarked(
 				codeBlockToken.content,
 				languageOptions,
@@ -231,58 +238,11 @@
 					: "https://eslint.org";
 
 			return `
-=======
-    }
-
-    /**
-     * Encodes text in the base 64 format used in playground URL params.
-     * @param {string} text Text to be encoded to base 64.
-     * @see https://github.com/eslint/eslint.org/blob/1b2f2aabeac2955a076d61788da8a0008bca6fb6/src/playground/utils/unicode.js
-     * @returns {string} The base 64 encoded equivalent of the text.
-     */
-    function encodeToBase64(text) {
-        return btoa(unescape(encodeURIComponent(text)));
-    }
-
-    // markdown-it plugin options for playground-linked code blocks in rule examples.
-    const ruleExampleOptions = markdownItRuleExample({
-        open({ type, code, languageOptions, env, codeBlockToken }) {
-
-            /*
-             * TypeScript isn't yet supported on the playground:
-             * https://github.com/eslint/eslint.org/issues/709
-             */
-            if (codeBlockToken.info === "ts") {
-                return `<div class="${type}">`;
-            }
-
-            prismESLintHook.addContentMustBeMarked(codeBlockToken.content, languageOptions);
-
-            const isRuleRemoved = !Object.hasOwn(env.rules_meta, env.title);
-
-            if (isRuleRemoved) {
-                return `<div class="${type}">`;
-            }
-
-            // See https://github.com/eslint/eslint.org/blob/29e1d8a000592245e4a30c1996e794643e9b263a/src/playground/App.js#L91-L105
-            const state = encodeToBase64(
-                JSON.stringify({
-                    options: languageOptions ? { languageOptions } : void 0,
-                    text: code
-                })
-            );
-            const prefix = process.env.CONTEXT && process.env.CONTEXT !== "deploy-preview"
-                ? ""
-                : "https://eslint.org";
-
-            return `
->>>>>>> 83202412
                         <div class="${type}">
                             <a class="c-btn c-btn--secondary c-btn--playground" href="${prefix}/play#${state}" target="_blank">
                                 Open in Playground
                             </a>
             `.trim();
-<<<<<<< HEAD
 		},
 		close() {
 			return "</div>";
@@ -316,6 +276,7 @@
 			},
 		})
 		.use(lineNumberPlugin)
+		.use(preWrapperPlugin)
 		.disable("code");
 
 	eleventyConfig.setLibrary("md", md);
@@ -335,61 +296,6 @@
 		const { domain, title, logo } = urlData;
 
 		return `
-=======
-        },
-        close() {
-            return "</div>";
-        }
-    });
-
-    const md = markdownIt({ html: true, linkify: true, typographer: true, highlight: (str, lang) => highlighter(md, str, lang) })
-        .use(markdownItAnchor, {
-            slugify: s => slug(s)
-        })
-        .use(markdownItContainer, "img-container", {})
-        .use(markdownItContainer, "rule-example", ruleExampleOptions)
-        .use(markdownItContainer, "warning", {
-            render(tokens, idx) {
-                return generateAlertMarkup("warning", tokens, idx);
-            }
-        })
-        .use(markdownItContainer, "tip", {
-            render(tokens, idx) {
-                return generateAlertMarkup("tip", tokens, idx);
-            }
-        })
-        .use(markdownItContainer, "important", {
-            render(tokens, idx) {
-                return generateAlertMarkup("important", tokens, idx);
-            }
-        })
-        .use(lineNumberPlugin)
-        .use(preWrapperPlugin)
-        .disable("code");
-
-    eleventyConfig.setLibrary("md", md);
-
-    //------------------------------------------------------------------------------
-    // Shortcodes
-    //------------------------------------------------------------------------------
-
-    eleventyConfig.addNunjucksShortcode("link", function(url) {
-
-        // eslint-disable-next-line no-invalid-this -- Eleventy API
-        const urlData = this.ctx.further_reading_links[url];
-
-        if (!urlData) {
-            throw new Error(`Data missing for ${url}`);
-        }
-
-        const {
-            domain,
-            title,
-            logo
-        } = urlData;
-
-        return `
->>>>>>> 83202412
         <article class="resource">
             <div class="resource__image">
                 <img class="resource__img" width="75" height="75" src="${logo}" alt="Avatar image for ${domain}" onerror="this.onerror = null; this.src = '/icon.svg'" />
