# Command Line Interface

ESLint requires Node.js for installation. Follow the instructions in the [Getting Started Guide](https://eslint.org/docs/user-guide/getting-started) to install ESLint.

Most users use [`npx`](https://docs.npmjs.com/cli/v8/commands/npx) to run ESLint on the command line like this:

```shell
npx eslint [options] [file|dir|glob]*
```

Such as:

```shell
# Run on two files
npx eslint file1.js file2.js

# Run on multiples files
npx eslint lib/**
```

Please note that when passing a glob as a parameter, it will be expanded by your shell. The results of the expansion can vary depending on your shell, and its configuration. If you want to use node `glob` syntax, you have to quote your parameter (using double quotes if you need it to run in Windows), as follows:

```shell
npx eslint "lib/**"
```

**Note:** You can also use alternative package managers such as [Yarn](https://yarnpkg.com/) or [pnpm](https://pnpm.io/) to run ESLint. Please refer to your package manager's documentation for the correct syntax.

## Options

The command line utility has several options. You can view the options by running `npx eslint -h`.

```text
eslint [options] file.js [file.js] [dir]

Basic configuration:
  --no-eslintrc                   Disable use of configuration from .eslintrc.*
  -c, --config path::String       Use this configuration, overriding .eslintrc.* config options if present
  --env [String]                  Specify environments
  --ext [String]                  Specify JavaScript file extensions
  --global [String]               Define global variables
  --parser String                 Specify the parser to be used
  --parser-options Object         Specify parser options
  --resolve-plugins-relative-to path::String  A folder where plugins should be resolved from, CWD by default

Specifying rules and plugins:
  --plugin [String]               Specify plugins
  --rule Object                   Specify rules
  --rulesdir [path::String]       Load additional rules from this directory. Deprecated: Use rules from plugins

Fixing problems:
  --fix                           Automatically fix problems
  --fix-dry-run                   Automatically fix problems without saving the changes to the file system
  --fix-type Array                Specify the types of fixes to apply (directive, problem, suggestion, layout)

Ignoring files:
  --ignore-path path::String      Specify path of ignore file
  --no-ignore                     Disable use of ignore files and patterns
  --ignore-pattern [String]       Pattern of files to ignore (in addition to those in .eslintignore)

Using stdin:
  --stdin                         Lint code provided on <STDIN> - default: false
  --stdin-filename String         Specify filename to process STDIN as

Handling warnings:
  --quiet                         Report errors only - default: false
  --max-warnings Int              Number of warnings to trigger nonzero exit code - default: -1

Output:
  -o, --output-file path::String  Specify file to write report to
  -f, --format String             Use a specific output format - default: stylish
  --color, --no-color             Force enabling/disabling of color

Inline configuration comments:
  --no-inline-config              Prevent comments from changing config or rules
  --report-unused-disable-directives  Adds reported errors for unused eslint-disable directives

Caching:
  --cache                         Only check changed files - default: false
  --cache-file path::String       Path to the cache file. Deprecated: use --cache-location - default: .eslintcache
  --cache-location path::String   Path to the cache file or directory
  --cache-strategy String         Strategy to use for detecting changed files in the cache - either: metadata or content - default: metadata

Miscellaneous:
  --init                          Run config initialization wizard - default: false
  --env-info                      Output execution environment information - default: false
  --no-error-on-unmatched-pattern  Prevent errors when pattern is unmatched
  --exit-on-fatal-error           Exit with exit code 2 in case of fatal error - default: false
  --debug                         Output debugging information
  -h, --help                      Show help
  -v, --version                   Output the version number
  --print-config path::String     Print the configuration for the given file
```

Options that accept array values can be specified by repeating the option or with a comma-delimited list (other than `--ignore-pattern` which does not allow the second style).

Example:

    npx eslint --ext .jsx --ext .js lib/

    npx eslint --ext .jsx,.js lib/

### Basic configuration

#### `--no-eslintrc`

Disables use of configuration from `.eslintrc.*` and `package.json` files.

Example:

    npx eslint --no-eslintrc file.js

#### `-c`, `--config`

This option allows you to specify an additional configuration file for ESLint (see [Configuring ESLint](configuring) for more).

Example:

    npx eslint -c ~/my-eslint.json file.js

This example uses the configuration file at `~/my-eslint.json`.

If `.eslintrc.*` and/or `package.json` files are also used for configuration (i.e., `--no-eslintrc` was not specified), the configurations will be merged. Options from this configuration file have precedence over the options from `.eslintrc.*` and `package.json` files.

#### `--env`

This option enables specific environments. Details about the global variables defined by each environment are available on the [Specifying Environments](configuring/language-options.md#specifying-environments) documentation. This option only enables environments; it does not disable environments set in other configuration files. To specify multiple environments, separate them using commas, or use the option multiple times.

Examples:

    npx eslint --env browser,node file.js
    npx eslint --env browser --env node file.js

#### `--ext`

This option allows you to specify which file extensions ESLint will use when searching for target files in the directories you specify.
By default, ESLint lints `*.js` files and the files that match the `overrides` entries of your configuration.

Examples:

    # Use only .ts extension
    npx eslint . --ext .ts

    # Use both .js and .ts
    npx eslint . --ext .js --ext .ts

    # Also use both .js and .ts
    npx eslint . --ext .js,.ts

**Note:** `--ext` is only used when the arguments are directories. If you use glob patterns or file names, then `--ext` is ignored.

For example, `npx eslint lib/* --ext .js` will match all files within the `lib/` directory, regardless of extension.

#### `--global`

This option defines global variables so that they will not be flagged as undefined by the `no-undef` rule. Any specified global variables are assumed to be read-only by default, but appending `:true` to a variable's name ensures that `no-undef` will also allow writes. To specify multiple global variables, separate them using commas, or use the option multiple times.

Examples:

    npx eslint --global require,exports:true file.js
    npx eslint --global require --global exports:true

#### `--parser`

This option allows you to specify a parser to be used by ESLint. By default, `espree` will be used.

#### `--parser-options`

This option allows you to specify parser options to be used by ESLint. Note that the available parser options are determined by the parser being used.

Examples:

    echo '3 ** 4' | npx eslint --stdin --parser-options=ecmaVersion:6 # will fail with a parsing error
    echo '3 ** 4' | npx eslint --stdin --parser-options=ecmaVersion:7 # succeeds, yay!

#### `--resolve-plugins-relative-to`

Changes the folder where plugins are resolved from. By default, plugins are resolved from the current working directory. This option should be used when plugins were installed by someone other than the end user. It should be set to the project directory of the project that has a dependency on the necessary plugins. For example:

* When using a config file that is located outside of the current project (with the `--config` flag), if the config uses plugins which are installed locally to itself, `--resolve-plugins-relative-to` should be set to the directory containing the config file.
* If an integration has dependencies on ESLint and a set of plugins, and the tool invokes ESLint on behalf of the user with a preset configuration, the tool should set `--resolve-plugins-relative-to` to the top-level directory of the tool.

### Specifying rules and plugins

#### `--plugin`

This option specifies a plugin to load. You can omit the prefix `eslint-plugin-` from the plugin name.

Before using the plugin, you have to install it using npm.

Examples:

    npx eslint --plugin jquery file.js
    npx eslint --plugin eslint-plugin-mocha file.js

#### `--rule`

This option specifies rules to be used. These rules will be merged with any rules specified with configuration files. (You can use `--no-eslintrc` to change that behavior.) To define multiple rules, separate them using commas, or use the option multiple times. The [levn](https://github.com/gkz/levn#levn--) format is used for specifying the rules.

If the rule is defined within a plugin, you have to prefix the rule ID with the plugin name and a `/`.

Examples:

    npx eslint --rule 'quotes: [error, double]'
    npx eslint --rule 'guard-for-in: error' --rule 'brace-style: [error, 1tbs]'
    npx eslint --rule 'jquery/dollar-sign: error'

#### `--rulesdir`

**Deprecated**: Use rules from plugins instead.

This option allows you to specify another directory from which to load rules files. This allows you to dynamically load new rules at run time. This is useful when you have custom rules that aren't suitable for being bundled with ESLint.

Example:

    npx eslint --rulesdir my-rules/ file.js

The rules in your custom rules directory must follow the same format as bundled rules to work properly. You can also specify multiple locations for custom rules by including multiple `--rulesdir` options:

    npx eslint --rulesdir my-rules/ --rulesdir my-other-rules/ file.js

Note that, as with core rules and plugin rules, you still need to enable the rules in configuration or via the `--rule` CLI option in order to actually run those rules during linting. Specifying a rules directory with `--rulesdir` does not automatically enable the rules within that directory.

### Fixing problems

#### `--fix`

This option instructs ESLint to try to fix as many issues as possible. The fixes are made to the actual files themselves and only the remaining unfixed issues are output. Not all problems are fixable using this option, and the option does not work in these situations:

1. This option throws an error when code is piped to ESLint.
1. This option has no effect on code that uses a processor, unless the processor opts into allowing autofixes.

If you want to fix code from `stdin` or otherwise want to get the fixes without actually writing them to the file, use the [`--fix-dry-run`](#--fix-dry-run) option.

#### `--fix-dry-run`

This option has the same effect as `--fix` with one difference: the fixes are not saved to the file system. This makes it possible to fix code from `stdin` (when used with the `--stdin` flag).

Because the default formatter does not output the fixed code, you'll have to use another one (e.g. `json`) to get the fixes. Here's an example of this pattern:

<<<<<<< HEAD
```bash
getSomeText | npx eslint --stdin --fix-dry-run --format=json
=======
```shell
getSomeText | eslint --stdin --fix-dry-run --format=json
>>>>>>> 0469eb10
```

This flag can be useful for integrations (e.g. editor plugins) which need to autofix text from the command line without saving it to the filesystem.

#### `--fix-type`

This option allows you to specify the type of fixes to apply when using either `--fix` or `--fix-dry-run`. The four types of fixes are:

1. `problem` - fix potential errors in the code
1. `suggestion` - apply fixes to the code that improve it
1. `layout` - apply fixes that do not change the program structure (AST)
1. `directive` - apply fixes to inline directives such as `// eslint-disable`

You can specify one or more fix type on the command line. Here are some examples:

<<<<<<< HEAD
```bash
npx eslint --fix --fix-type suggestion .
npx eslint --fix --fix-type suggestion --fix-type problem .
npx eslint --fix --fix-type suggestion,layout .
=======
```shell
eslint --fix --fix-type suggestion .
eslint --fix --fix-type suggestion --fix-type problem .
eslint --fix --fix-type suggestion,layout .
>>>>>>> 0469eb10
```

This option is helpful if you are using another program to format your code but you would still like ESLint to apply other types of fixes.

### Ignoring files

#### `--ignore-path`

This option allows you to specify the file to use as your `.eslintignore`. By default, ESLint looks in the current working directory for `.eslintignore`. You can override this behavior by providing a path to a different file.

Example:

    npx eslint --ignore-path tmp/.eslintignore file.js
    npx eslint --ignore-path .gitignore file.js

#### `--no-ignore`

Disables excluding of files from `.eslintignore`, `--ignore-path`, `--ignore-pattern`, and `ignorePatterns` property in config files.

Example:

    npx eslint --no-ignore file.js

#### `--ignore-pattern`

This option allows you to specify patterns of files to ignore (in addition to those in `.eslintignore`). You can repeat the option to provide multiple patterns. The supported syntax is the same as for `.eslintignore` [files](configuring/ignoring-code.md#the-eslintignore-file), which use the same patterns as the `.gitignore` [specification](https://git-scm.com/docs/gitignore). You should quote your patterns in order to avoid shell interpretation of glob patterns.

Example:

    npx eslint --ignore-pattern '/lib/' --ignore-pattern '/src/vendor/*' .

### Using stdin

#### `--stdin`

This option tells ESLint to read and lint source code from STDIN instead of from files. You can use this to pipe code to ESLint.

Example:

    cat myfile.js | npx eslint --stdin

#### `--stdin-filename`

This option allows you to specify a filename to process STDIN as. This is useful when processing files from STDIN and you have rules which depend on the filename.

Example

    cat myfile.js | npx eslint --stdin --stdin-filename=myfile.js

### Handling warnings

#### `--quiet`

This option allows you to disable reporting on warnings. If you enable this option, only errors are reported by ESLint.

Example:

    npx eslint --quiet file.js

#### `--max-warnings`

This option allows you to specify a warning threshold, which can be used to force ESLint to exit with an error status if there are too many warning-level rule violations in your project.

Normally, if ESLint runs and finds no errors (only warnings), it will exit with a success exit status. However, if `--max-warnings` is specified and the total warning count is greater than the specified threshold, ESLint will exit with an error status. Specifying a threshold of `-1` or omitting this option will prevent this behavior.

Example:

    npx eslint --max-warnings 10 file.js

### Output

#### `-o`, `--output-file`

Enable report to be written to a file.

Example:

    npx eslint -o ./test/test.html

When specified, the given format is output into the provided file name.

#### `-f`, `--format`

This option specifies the output format for the console. Possible formats are:

* [checkstyle](formatters.md/#checkstyle)
* [compact](formatters.md/#compact)
* [html](formatters.md/#html)
* [jslint-xml](formatters.md/#jslint-xml)
* [json](formatters.md/#json)
* [junit](formatters.md/#junit)
* [stylish](formatters.md/#stylish) (the default)
* [tap](formatters.md/#tap)
* [unix](formatters.md/#unix)
* [visualstudio](formatters.md/#visualstudio)

Example:

    npx eslint -f compact file.js

You can also use a custom formatter from the command line by specifying a path to the custom formatter file.

Example:

    npx eslint -f ./customformat.js file.js

An npm-installed formatter is resolved with or without `eslint-formatter-` prefix.

Example:

    npm install eslint-formatter-pretty

    npx eslint -f pretty file.js

    // equivalent:
    npx eslint -f eslint-formatter-pretty file.js

When specified, the given format is output to the console. If you'd like to save that output into a file, you can do so on the command line like so:

    npx eslint -f compact file.js > results.txt

This saves the output into the `results.txt` file.

#### `--color`, `--no-color`

This option forces the enabling/disabling of colorized output. You can use this to override the default behavior, which is to enable colorized output unless no TTY is detected, such as when piping `eslint` through `cat` or `less`.

Examples:

    npx eslint --color file.js | cat
    npx eslint --no-color file.js

### Inline configuration comments

#### `--no-inline-config`

This option prevents inline comments like `/*eslint-disable*/` or
`/*global foo*/` from having any effect. This allows you to set an ESLint
config without files modifying it. All inline config comments are ignored, e.g.:

* `/*eslint-disable*/`
* `/*eslint-enable*/`
* `/*global*/`
* `/*eslint*/`
* `/*eslint-env*/`
* `// eslint-disable-line`
* `// eslint-disable-next-line`

Example:

    npx eslint --no-inline-config file.js

#### `--report-unused-disable-directives`

This option causes ESLint to report directive comments like `// eslint-disable-line` when no errors would have been reported on that line anyway. This can be useful to prevent future errors from unexpectedly being suppressed, by cleaning up old `eslint-disable` comments which are no longer applicable.

**Warning**: When using this option, it is possible that new errors will start being reported whenever ESLint or custom rules are upgraded. For example, suppose a rule has a bug that causes it to report a false positive, and an `eslint-disable` comment is added to suppress the incorrect report. If the bug is then fixed in a patch release of ESLint, the `eslint-disable` comment will become unused since ESLint is no longer generating an incorrect report. This will result in a new reported error for the unused directive if the `report-unused-disable-directives` option is used.

Example:

    npx eslint --report-unused-disable-directives file.js

### Caching

#### `--cache`

Store the info about processed files in order to only operate on the changed ones. The cache is stored in `.eslintcache` by default. Enabling this option can dramatically improve ESLint's running time by ensuring that only changed files are linted.

**Note:** If you run ESLint with `--cache` and then run ESLint without `--cache`, the `.eslintcache` file will be deleted. This is necessary because the results of the lint might change and make `.eslintcache` invalid. If you want to control when the cache file is deleted, then use `--cache-location` to specify an alternate location for the cache file.

**Note:** Autofixed files are not placed in the cache. Subsequent linting that does not trigger an autofix will place it in the cache.

#### `--cache-file`

Path to the cache file. If none specified `.eslintcache` will be used. The file will be created in the directory where the `eslint` command is executed. **Deprecated**: Use `--cache-location` instead.

#### `--cache-location`

Path to the cache location. Can be a file or a directory. If no location is specified, `.eslintcache` will be used. In that case, the file will be created in the directory where the `eslint` command is executed.

If a directory is specified, a cache file will be created inside the specified folder. The name of the file will be based on the hash of the current working directory (CWD). e.g.: `.cache_hashOfCWD`

**Important note:** If the directory for the cache does not exist make sure you add a trailing `/` on \*nix systems or `\` in windows. Otherwise the path will be assumed to be a file.

Example:

    npx eslint "src/**/*.js" --cache --cache-location "/Users/user/.eslintcache/"

#### `--cache-strategy`

Strategy for the cache to use for detecting changed files. Can be either `metadata` or `content`. If no strategy is specified, `metadata` will be used.

The `content` strategy can be useful in cases where the modification time of your files change even if their contents have not. For example, this can happen during git operations like git clone because git does not track file modification time.

Example:

    npx eslint "src/**/*.js" --cache --cache-strategy content

### Miscellaneous

#### `--init`

This option will run `npm init @eslint/config` to start config initialization wizard. It's designed to help new users quickly create .eslintrc file by answering a few questions, choosing a popular style guide.

The resulting configuration file will be created in the current directory.

#### `--env-info`

This option outputs information about the execution environment, including the version of Node, npm, and local and global installations of ESLint. The ESLint team may ask for this information to help solve bugs.

#### `--no-error-on-unmatched-pattern`

This option prevents errors when a quoted glob pattern or `--ext` is unmatched. This will not prevent errors when your shell can't match a glob.

#### `--exit-on-fatal-error`

This option causes ESLint to exit with exit code 2 if one or more fatal parsing errors occur. Without this option, fatal parsing errors are reported as rule violations.

#### `--debug`

This option outputs debugging information to the console. This information is useful when you're seeing a problem and having a hard time pinpointing it. The ESLint team may ask for this debugging information to help solve bugs.
Add this flag to an ESLint command line invocation in order to get extra debug information as the command is run (e.g. `npx eslint --debug test.js` and `npx eslint test.js --debug` are equivalent)

#### `-h`, `--help`

This option outputs the help menu, displaying all of the available options. All other options are ignored when this is present.

#### `-v`, `--version`

This option outputs the current ESLint version onto the console. All other options are ignored when this is present.

#### `--print-config`

This option outputs the configuration to be used for the file passed. When present, no linting is performed and only config-related options are valid.

Example:

    npx eslint --print-config file.js

## Ignoring files from linting

ESLint supports `.eslintignore` files to exclude files from the linting process when ESLint operates on a directory. Files given as individual CLI arguments will be exempt from exclusion. The `.eslintignore` file is a plain text file containing one pattern per line. It can be located in any of the target directory's ancestors; it will affect files in its containing directory as well as all sub-directories. Here's a simple example of a `.eslintignore` file:

    temp.js
    **/vendor/*.js

A more detailed breakdown of supported patterns and directories ESLint ignores by default can be found in [Ignoring Code](configuring/ignoring-code.md).

## Exit codes

When linting files, ESLint will exit with one of the following exit codes:

* `0`: Linting was successful and there are no linting errors. If the `--max-warnings` flag is set to `n`, the number of linting warnings is at most `n`.
* `1`: Linting was successful and there is at least one linting error, or there are more linting warnings than allowed by the `--max-warnings` option.
* `2`: Linting was unsuccessful due to a configuration problem or an internal error.<|MERGE_RESOLUTION|>--- conflicted
+++ resolved
@@ -238,13 +238,8 @@
 
 Because the default formatter does not output the fixed code, you'll have to use another one (e.g. `json`) to get the fixes. Here's an example of this pattern:
 
-<<<<<<< HEAD
-```bash
+```shell
 getSomeText | npx eslint --stdin --fix-dry-run --format=json
-=======
-```shell
-getSomeText | eslint --stdin --fix-dry-run --format=json
->>>>>>> 0469eb10
 ```
 
 This flag can be useful for integrations (e.g. editor plugins) which need to autofix text from the command line without saving it to the filesystem.
@@ -260,17 +255,10 @@
 
 You can specify one or more fix type on the command line. Here are some examples:
 
-<<<<<<< HEAD
-```bash
+```shell
 npx eslint --fix --fix-type suggestion .
 npx eslint --fix --fix-type suggestion --fix-type problem .
 npx eslint --fix --fix-type suggestion,layout .
-=======
-```shell
-eslint --fix --fix-type suggestion .
-eslint --fix --fix-type suggestion --fix-type problem .
-eslint --fix --fix-type suggestion,layout .
->>>>>>> 0469eb10
 ```
 
 This option is helpful if you are using another program to format your code but you would still like ESLint to apply other types of fixes.
