---
title: Migrate to v9.x
eleventyNavigation:
    key: migrate to v9
    parent: use eslint
    title: Migrate to v9.x
    order: 7

---

ESLint v9.0.0 is a major release of ESLint, and as such, has several breaking changes that you need to be aware of. This guide is intended to walk you through the breaking changes.

The lists below are ordered roughly by the number of users each change is expected to affect, where the first items are expected to affect the most users.

## Table of Contents

### Breaking changes for users

* [Node.js < v18.18, v19 are no longer supported](#drop-old-node)
* [New default config format (`eslint.config.js`)](#flat-config)
* [Removed multiple formatters](#removed-formatters)
* [Removed `require-jsdoc` and `valid-jsdoc` rules](#remove-jsdoc-rules)
* [`eslint:recommended` has been updated](#eslint-recommended)
* [`--quiet` no longer runs rules set to `"warn"`](#quiet-warn)
* [`--output-file` now writes a file to disk even with an empty output](#output-file)
* [Change in behavior when no patterns are passed to CLI](#cli-empty-patterns)
* [`/* eslint */` comments with only severity now retain options from the config file](#eslint-comment-options)
* [Stricter `/* exported */` parsing](#exported-parsing)
* [`no-constructor-return` and `no-sequences` rule schemas are stricter](#stricter-rule-schemas)
* [New checks in `no-implicit-coercion` by default](#no-implicit-coercion)
* [Case-sensitive flags in `no-invalid-regexp`](#no-invalid-regexp)
* [`varsIgnorePattern` option of `no-unused-vars` no longer applies to catch arguments](#vars-ignore-pattern)
* [`no-restricted-imports` now accepts multiple config entries with the same `name`](#no-restricted-imports)
* [`"eslint:recommended"` and `"eslint:all"` strings no longer accepted in flat config](#string-config)
* [`no-inner-declarations` has a new default behavior with a new option](#no-inner-declarations)
<<<<<<< HEAD
* [`no-useless-computed-key` flags unnecessary computed member names in classes by default](#no-useless-computed-key)
=======
* [`no-unused-vars` now defaults `caughtErrors` to `"all"`](#no-unused-vars)
>>>>>>> 1a945890

### Breaking changes for plugin developers

* [Node.js < v18.18, v19 are no longer supported](#drop-old-node)
* [Removed multiple `context` methods](#removed-context-methods)
* [Removed `sourceCode.getComments()`](#removed-sourcecode-getcomments)
* [Removed `CodePath#currentSegments`](#removed-codepath-currentsegments)
* [Function-style rules are no longer supported](#drop-function-style-rules)
* [`meta.schema` is required for rules with options](#meta-schema-required)
* [`FlatRuleTester` is now `RuleTester`](#flat-rule-tester)
* [Stricter `RuleTester` checks](#stricter-rule-tester)

### Breaking changes for integration developers

* [Node.js < v18.18, v19 are no longer supported](#drop-old-node)
* [`FlatESLint` is now `ESLint`](#flat-eslint)
* [`Linter` now expects flat config format](#flat-linter)

---

## <a name="drop-old-node"></a> Node.js < v18.18, v19 are no longer supported

ESLint is officially dropping support for these versions of Node.js starting with ESLint v9.0.0. ESLint now supports the following versions of Node.js:

* Node.js v18.18.0 and above
* Node.js v20.9.0 and above
* Node.js v21 and above

**To address:** Make sure you upgrade to at least Node.js v18.18.0 when using ESLint v9.0.0. One important thing to double check is the Node.js version supported by your editor when using ESLint via editor integrations. If you are unable to upgrade, we recommend continuing to use ESLint v8.56.0 until you are able to upgrade Node.js.

**Related issue(s):** [#17595](https://github.com/eslint/eslint/issues/17595)

## <a name="flat-config"></a> New default config format (`eslint.config.js`)

As announced in our [blog post](/blog/2023/10/flat-config-rollout-plans/), in ESLint v9.0.0, [`eslint.config.js`](./configure/configuration-files) is the new default configuration format. The previous format, eslintrc, is now deprecated and will not automatically be searched for.

**To address:** Update your configuration to the new format following the [Configuration Migration Guide](./configure/migration-guide). In case you still need to use the deprecated eslintrc config format, set environment variable `ESLINT_USE_FLAT_CONFIG` to `false`.

**Related Issues(s):** [#13481](https://github.com/eslint/eslint/issues/13481)

## <a name="removed-formatters"></a> Removed multiple formatters

ESLint v9.0.0 has removed the following formatters from the core:

| **Removed Formatter** | **Replacement npm Package** |
|-----------------------|-----------------------------|
| `checkstyle` | `eslint-formatter-checkstyle` |
| `compact` | `eslint-formatter-compact` |
| `jslint-xml` | `eslint-formatter-jslint-xml` |
| `junit` | `eslint-formatter-junit` |
| `tap` | `eslint-formatter-tap` |
| `unix` | `eslint-formatter-unix` |
| `visualstudio` | `eslint-formatter-visualstudio` |

**To address:** If you are using any of these formatters via the `-f` command line flag, you'll need to install the respective package for the formatter.

**Related issue(s):** [#17524](https://github.com/eslint/eslint/issues/17524)

## <a name="remove-jsdoc-rules"></a> Removed `require-jsdoc` and `valid-jsdoc` rules

The `require-jsdoc` and `valid-jsdoc` rules have been removed in ESLint v9.0.0. These rules were initially deprecated in 2018.

**To address:** Use the [replacement rules](https://github.com/gajus/eslint-plugin-jsdoc/wiki/Comparison-with-deprecated-JSdoc-related-ESLint-rules) in `eslint-plugin-jsdoc`.

**Related issue(s):** [#15820](https://github.com/eslint/eslint/issues/15820)

## <a name="eslint-recommended"></a> `eslint:recommended` has been updated

Four new rules have been enabled in `eslint:recommended`:

* [`no-constant-binary-expression`](../rules/no-constant-binary-expression)
* [`no-empty-static-block`](../rules/no-empty-static-block)
* [`no-new-native-nonconstructor`](../rules/no-new-native-nonconstructor)
* [`no-unused-private-class-members`](../rules/no-unused-private-class-members)

Additionally, the following rules have been removed from `eslint:recommended`:

* [`no-extra-semi`](../rules/no-extra-semi)
* [`no-inner-declarations`](../rules/no-inner-declarations)
* [`no-mixed-spaces-and-tabs`](../rules/no-mixed-spaces-and-tabs)
* [`no-new-symbol`](../rules/no-new-symbol)

**To address:** Fix errors or disable these rules.

**Related issue(s):** [#15576](https://github.com/eslint/eslint/issues/15576), [#17446](https://github.com/eslint/eslint/issues/17446), [#17596](https://github.com/eslint/eslint/issues/17596)

## <a name="quiet-warn"></a> `--quiet` no longer runs rules set to `"warn"`

Prior to ESLint v9.0.0, the `--quiet` CLI flag would run all rules set to either `"error"` or `"warn"` and then hide the results from rules set to `"warn"`. In ESLint v9.0.0, `--quiet` will prevent rules from being executed when set to `"warn"`. This can result in a performance improvement for configurations containing many rules set to `"warn"`.

If `--max-warnings` is used then `--quiet` will not suppress the execution of rules set to `"warn"` but the output of those rules will be suppressed.

**To address:** In most cases, this change is transparent. If, however, you are running a rule set to `"warn"` that makes changes to the data available to other rules (for example, if the rule uses `sourceCode.markVariableAsUsed()`), then this can result in a behavior change. In such a case, you'll need to either set the rule to `"error"` or stop using `--quiet`.

**Related issue(s):** [#16450](https://github.com/eslint/eslint/issues/16450)

## <a name="output-file"></a> `--output-file` now writes a file to disk even with an empty output

Prior to ESLint v9.0.0, the `--output-file` flag would skip writing a file to disk if the output was empty. However, in ESLint v9.0.0, `--output-file` now consistently writes a file to disk, even when the output is empty. This update ensures a more consistent and reliable behavior for `--output-file`.

**To address:** Review your usage of the `--output-file` flag, especially if your processes depend on the file's presence or absence based on output content. If necessary, update your scripts or configurations to accommodate this change.

**Related Issues(s):** [#17660](https://github.com/eslint/eslint/issues/17660)

## <a name="cli-empty-patterns"></a> Change in behavior when no patterns are passed to CLI

Prior to ESLint v9.0.0, running the ESLint CLI without any file or directory patterns would result in no files being linted and would exit with code 0. This was confusing because it wasn't clear that nothing had actually happened. In ESLint v9.0.0, this behavior has been updated:

* **Flat config.** If you are using flat config, you can run `npx eslint` or `eslint` (if globally installed) and ESLint will assume you want to lint the current directory. Effectively, passing no patterns is equivalent to passing `.`.
* **eslintrc.** If you are using the deprecated eslintrc config, you'll now receive an error when running the CLI without any patterns.

**To address:** In most cases, no change is necessary, and you may find some locations where you thought ESLint was running but it wasn't. If you'd like to keep the v8.x behavior, where passing no patterns results in ESLint exiting with code 0, add the `--pass-on-no-patterns` flag to the CLI call.

**Related issue(s):** [#14308](https://github.com/eslint/eslint/issues/14308)

## <a name="eslint-comment-options"></a> `/* eslint */` comments with only severity now retain options from the config file

Prior to ESLint v9.0.0, configuration comments such as `/* eslint curly: "warn" */` or `/* eslint curly: ["warn"] */` would completely override any configuration specified for the rule in the config file, and thus enforce the default options of the rule.

In ESLint v9.0.0, the behavior of configuration comments is aligned with how rule configurations in config files are merged, meaning that a configuration comment with only severity now retains options specified in the config file and just overrides the severity.

For example, if you have the following config file:

```js
// eslint.config.js

export default [{
    rules: {
        curly: ["error", "multi"]
    }
}];
```

and the following configuration comment:

```js
// my-file.js

/* eslint curly: "warn" */
```

the resulting configuration for the `curly` rule when linting `my-file.js` will be `curly: ["warn", "multi"]`.

Note that this change only affects cases where the same rule is configured in the config file with options and using a configuration comment without options. In all other cases (e.g. the rule is only configured using a configuration comment), the behavior remains the same as prior to ESLint v9.0.0.

**To address:** We expect that in most cases no change is necessary, as rules configured using configuration comments are typically not already configured in the config file. However, if you need a configuration comment to completely override configuration from the config file and enforce the default options, you'll need to specify at least one option:

```js
// my-file.js

/* eslint curly: ["warn", "all"] */
```

**Related issue(s):** [#17381](https://github.com/eslint/eslint/issues/17381)

## <a name="exported-parsing"></a> Stricter `/* exported */` parsing

Prior to ESLint v9.0.0, the `/* exported */` directive incorrectly allowed the following syntax:

```js
/* exported foo: true, bar: false */

// and

/* exported foo bar */
```

The `true` and `false` in this example had no effect on ESLint's behavior, and in fact, was a parsing bug.

In ESLint v9.0.0, any `/* exported */` variables followed by a colon and value will be ignored as invalid.

**To address:** Update any `/* exported */` directives to eliminate the colons and subsequent values, and ensure there are commas between variable names such as:

```js
/* exported foo, bar */
```

**Related issue(s):** [#17622](https://github.com/eslint/eslint/issues/17622)

## <a name="stricter-rule-schemas"></a> `no-constructor-return` and `no-sequences` rule schemas are stricter

In previous versions of ESLint, `no-constructor-return` and `no-sequences` rules were mistakenly accepting invalid options.

This has been fixed in ESLint v9.0.0:

* The `no-constructor-return` rule does not accept any options.
* The `no-sequences` rule can take one option, an object with a property `"allowInParentheses"` (boolean).

```json
{
    "rules": {
        "no-constructor-return": ["error"],
        "no-sequences": ["error", { "allowInParentheses": false }]
    }
}
```

**To address:** If ESLint reports invalid configuration for any of these rules, update your configuration.

**Related issue(s):** [#16879](https://github.com/eslint/eslint/issues/16879)

## <a name="no-implicit-coercion"></a> New checks in `no-implicit-coercion` by default

In ESLint v9.0.0, the `no-implicit-coercion` rule additionally reports the following cases by default:

```js
-(-foo);
foo - 0;
```

**To address:** If you want to retain the previous behavior of this rule, set `"allow": ["-", "- -"]`.

```json
{
    "rules": {
        "no-implicit-coercion": [2, { "allow": ["-", "- -"] } ],
    }
}
```

**Related issue(s):** [#17832](https://github.com/eslint/eslint/pull/17832)

## <a name="no-invalid-regexp"></a> Case-sensitive flags in `no-invalid-regexp`

In ESLint v9.0.0, the option `allowConstructorFlags` is now case-sensitive.

**To address:** Update your configuration if needed.

**Related issue(s):** [#16574](https://github.com/eslint/eslint/issues/16574)

## <a name="vars-ignore-pattern"></a> `varsIgnorePattern` option of `no-unused-vars` no longer applies to catch arguments

In previous versions of ESLint, the `varsIgnorePattern` option of `no-unused-vars` incorrectly ignored errors specified in a `catch` clause. In ESLint v9.0.0, `varsIgnorePattern` no longer applies to errors in `catch` clauses. For example:

```js
/*eslint no-unused-vars: ["error", { "caughtErrors": "all", "varsIgnorePattern": "^err" }]*/

try {
    //...
} catch (err) { // 'err' will be reported.
    console.error("errors");
}

```

**To address:** If you want to specify ignore patterns for `catch` clause variable names, use the `caughtErrorsIgnorePattern` option in addition to `varsIgnorePattern`.

**Related issue(s):** [#17540](https://github.com/eslint/eslint/issues/17540)

## <a name="no-restricted-imports"></a> `no-restricted-imports` now accepts multiple config entries with the same `name`

In previous versions of ESLint, if multiple entries in the `paths` array of your configuration for the `no-restricted-imports` rule had the same `name` property, only the last one would apply, while the previous ones would be ignored.

As of ESLint v9.0.0, all entries apply, allowing for specifying different messages for different imported names. For example, you can now configure the rule like this:

```js
{
    rules: {
        "no-restricted-imports": ["error", {
            paths: [
                {
                    name: "react-native",
                    importNames: ["Text"],
                    message: "import 'Text' from 'ui/_components' instead"
                },
                {
                    name: "react-native",
                    importNames: ["View"],
                    message: "import 'View' from 'ui/_components' instead"
                }
            ]
        }]
    }
}
```

and both `import { Text } from "react-native"` and `import { View } from "react-native"` will be reported, with different messages.

In previous versions of ESLint, with this configuration only `import { View } from "react-native"` would be reported.

**To address:** If your configuration for this rule has multiple entries with the same `name`, you may need to remove unintentional ones.

**Related issue(s):** [#15261](https://github.com/eslint/eslint/issues/15261)

## <a name="string-config"></a> `"eslint:recommended"` and `"eslint:all"` no longer accepted in flat config

In ESLint v8.x, `eslint.config.js` could refer to `"eslint:recommended"` and `"eslint:all"` configurations by inserting a string into the config array, as in this example:

```js
// eslint.config.js
export default [
    "eslint:recommended",
    "eslint:all"
];
```

In ESLint v9.0.0, this format is no longer supported and will result in an error.

**To address:** Use the `@eslint/js` package instead:

```js
// eslint.config.js
import js from "@eslint/js";

export default [
    js.configs.recommended,
    js.configs.all
];
```

**Related issue(s):** [#17488](https://github.com/eslint/eslint/issues/17488)

## <a name="no-inner-declarations"></a> `no-inner-declarations` has a new default behavior with a new option

ESLint v9.0.0 introduces a new option in `no-inner-declarations` rule called `blockScopeFunctions` which by default allows block-level `function`s in strict mode when `languageOptions.ecmaVersion` is set to `2015` or above.

```js
/*eslint no-inner-declarations: "error"*/
"use strict";

if (test) {
    function foo () { }  // no error
}
```

**To address:** If you want to report the block-level `function`s in every condition regardless of strict or non-strict mode, set the `blockScopeFunctions` option to `"disallow"`.

**Related issue(s):** [#15576](https://github.com/eslint/eslint/issues/15576)

<<<<<<< HEAD
## <a name="no-useless-computed-key"></a> `no-useless-computed-key` flags unnecessary computed member names in classes by default

In ESLint v9.0.0, the default value of the `enforceForClassMembers` option of the `no-useless-computed-key` rule was changed from `false` to `true`.
The effect of this change is that unnecessary computed member names in classes will be flagged by default.

```js
/*eslint no-useless-computed-key: "error"*/

class SomeClass {
    ["someMethod"]() {} // ok in ESLint v8, error in ESLint v9.
}
```

**To address:** Fix the problems reported by the rule or revert to the previous behavior by setting the `enforceForClassMembers` option to `false`.

**Related issue(s):** [#18042](https://github.com/eslint/eslint/issues/18042)
=======
## <a name="no-unused-vars"></a> `no-unused-vars` now defaults `caughtErrors` to `"all"`

ESLint v9.0.0 changes the default value for the `no-unused-vars` rule's `caughtErrors` option.
Previously it defaulted to `"none"` to never check whether caught errors were used.
It now defaults to `"all"` to check caught errors for being used.

```js
/*eslint no-unused-vars: "error"*/
try {}
catch (error) {
    // 'error' is defined but never used
}
```

**To address:** If you want to allow unused caught errors, such as when writing code that will be directly run in an environment that does not support ES2019 optional catch bindings, set the `caughtErrors` option to `"none"`.
Otherwise, delete the unused caught errors.

```js
/*eslint no-unused-vars: "error"*/
try {}
catch {
    // no error
}
```

**Related issue(s):** [#17974](https://github.com/eslint/eslint/issues/17974)
>>>>>>> 1a945890

## <a name="removed-context-methods"></a> Removed multiple `context` methods

ESLint v9.0.0 removes multiple deprecated methods from the `context` object and moves them onto the `SourceCode` object:

|**Removed on `context`**|**Replacement(s) on `SourceCode`**|
|-----------------------|--------------------------|
|`context.getSource()`|`sourceCode.getText()`|
|`context.getSourceLines()`|`sourceCode.getLines()`|
|`context.getAllComments()`|`sourceCode.getAllComments()`|
|`context.getNodeByRangeIndex()`|`sourceCode.getNodeByRangeIndex()`|
|`context.getComments()`|`sourceCode.getCommentsBefore()`, `sourceCode.getCommentsAfter()`, `sourceCode.getCommentsInside()`|
|`context.getCommentsBefore()`|`sourceCode.getCommentsBefore()`|
|`context.getCommentsAfter()`|`sourceCode.getCommentsAfter()`|
|`context.getCommentsInside()`|`sourceCode.getCommentsInside()`|
|`context.getJSDocComment()`|`sourceCode.getJSDocComment()`|
|`context.getFirstToken()`|`sourceCode.getFirstToken()`|
|`context.getFirstTokens()`|`sourceCode.getFirstTokens()`|
|`context.getLastToken()`|`sourceCode.getLastToken()`|
|`context.getLastTokens()`|`sourceCode.getLastTokens()`|
|`context.getTokenAfter()`|`sourceCode.getTokenAfter()`|
|`context.getTokenBefore()`|`sourceCode.getTokenBefore()`|
|`context.getTokenByRangeStart()`|`sourceCode.getTokenByRangeStart()`|
|`context.getTokens()`|`sourceCode.getTokens()`|
|`context.getTokensAfter()`|`sourceCode.getTokensAfter()`|
|`context.getTokensBefore()`|`sourceCode.getTokensBefore()`|
|`context.getTokensBetween()`|`sourceCode.getTokensBetween()`|
|`context.parserServices`|`sourceCode.parserServices`|
|`context.getDeclaredVariables()`|`sourceCode.getDeclaredVariables()`|

In addition to the methods in the above table, there are several other methods that are also moved but required different method signatures:

|**Removed on `context`**|**Replacement(s) on `SourceCode`**|
|-----------------------|--------------------------|
|`context.getAncestors()`|`sourceCode.getAncestors(node)`|
|`context.getScope()`|`sourceCode.getScope(node)`|
|`context.markVariableAsUsed(name)`|`sourceCode.markVariableAsUsed(name, node)`|

**To address:** Following the recommendations in the [blog post](https://eslint.org/blog/2023/09/preparing-custom-rules-eslint-v9/#from-context-to-sourcecode).

**Related Issues(s):** [#16999](https://github.com/eslint/eslint/issues/16999), [#13481](https://github.com/eslint/eslint/issues/13481)

## <a name="removed-sourcecode-getcomments"></a> Removed `sourceCode.getComments()`

ESLint v9.0.0 removes the deprecated `sourceCode.getComments()` method.

**To address:** Replace with `sourceCode.getCommentsBefore()`, `sourceCode.getCommentsAfter()`, or `sourceCode.getCommentsInside()`.

**Related Issues(s):** [#14744](https://github.com/eslint/eslint/issues/14744)

## <a name="removed-codepath-currentsegments"></a> Removed `CodePath#currentSegments`

ESLint v9.0.0 removes the deprecated `CodePath#currentSegments` property.

**To address:** Update your code following the recommendations in the [blog post](https://eslint.org/blog/2023/09/preparing-custom-rules-eslint-v9/#codepath%23currentsegments).

**Related Issues(s):** [#17457](https://github.com/eslint/eslint/issues/17457)

## <a name="drop-function-style-rules"></a> Function-style rules are no longer supported

ESLint v9.0.0 drops support for function-style rules. Function-style rules are rules created by exporting a function rather than an object with a `create()` method. This rule format was deprecated in 2016.

**To address:** Update your rules to [the most recent rule format](../extend/custom-rules).

The [eslint-plugin/prefer-object-rule](https://github.com/eslint-community/eslint-plugin-eslint-plugin/blob/main/docs/rules/prefer-object-rule.md) rule can help enforce the usage of object-style rules and autofix any remaining function-style rules.

**Related Issues(s):** [#14709](https://github.com/eslint/eslint/issues/14709)

## <a name="meta-schema-required"></a> `meta.schema` is required for rules with options

As of ESLint v9.0.0, an error will be thrown if any options are [passed](../use/configure/rules#using-configuration-files) to a rule that doesn't specify `meta.schema` property.

**To address:**

* If your rule expects [options](../extend/custom-rules#accessing-options-passed-to-a-rule), set [`meta.schema`](../extend/custom-rules#options-schemas) property to a JSON Schema format description of the rule’s options. This schema will be used by ESLint to validate configured options and prevent invalid or unexpected inputs to your rule.
* If your rule doesn't expect any options, there is no action required. This change ensures that end users will not mistakenly configure options for rules that don't expect options.
* **(not recommended)** you can also set `meta.schema` to `false` to disable this validation, but it is highly recommended to provide a schema if the rule expects options and omit the schema (or set `[]`) if the rule doesn't expect options so that ESLint can ensure that your users' configurations are valid.

The [eslint-plugin/require-meta-schema](https://github.com/eslint-community/eslint-plugin-eslint-plugin/blob/main/docs/rules/require-meta-schema.md) rule can help enforce that rules have schemas when required.

**Related Issues(s):** [#14709](https://github.com/eslint/eslint/issues/14709)

## <a name="flat-rule-tester"></a> `FlatRuleTester` is now `RuleTester`

As announced in our [blog post](/blog/2023/10/flat-config-rollout-plans/), the temporary `FlatRuleTester` class has been renamed to `RuleTester`, while the `RuleTester` class from v8.x has been removed. Additionally, the `FlatRuleTester` export from `eslint/use-at-your-own-risk` has been removed.

**To address:** Update your rule tests to use the new `RuleTester`. To do so, here are some of the common changes you'll need to make:

* **Be aware of new defaults for `ecmaVersion` and `sourceType`.** By default, `RuleTester` uses the flat config default of `ecmaVersion: "latest"` and `sourceType: "module"`. This may cause some tests to break if they were expecting the old default of `ecmaVersion: 5` and `sourceType: "script"`. If you'd like to use the old default, you'll need to manually specify that in your `RuleTester` like this:

    ```js
    // use eslintrc defaults
    const ruleTester = new RuleTester({
        languageOptions: {
            ecmaVersion: 5,
            sourceType: "script"
        }
    });
    ```

* **Change `parserOptions` to `languageOptions`.** If you're setting `ecmaVersion` or `sourceType` on your tests, move those from `parserOptions` to `languageOptions`, like this:

    ```js
    ruleTester.run("my-rule", myRule, {
        valid: [
            {
                code: "foo",
                parserOptions: {
                    ecmaVersion: 6
                }
            }
        ]
    });

    // becomes

    ruleTester.run("my-rule", myRule, {
        valid: [
            {
                code: "foo",
                languageOptions: {
                    ecmaVersion: 6
                }
            }
        ]
    });
    ```

* **Translate other config keys.** Keys such as `env` and `parser` that used to run on the eslintrc config system must be translated into the flat config system. Please refer to the [Configuration Migration Guide](configure/migration-guide) for details on translating other keys you may be using.

**Related Issues(s):** [#13481](https://github.com/eslint/eslint/issues/13481)

## <a name="stricter-rule-tester"></a> Stricter `RuleTester` checks

In order to aid in the development of high-quality custom rules that are free from common bugs, ESLint v9.0.0 implements several changes to `RuleTester`:

1. **Suggestion messages must be unique.** Because suggestions are typically displayed in an editor as a dropdown list, it's important that no two suggestions for the same lint problem have the same message. Otherwise, it's impossible to know what any given suggestion will do. This additional check runs automatically.
1. **Suggestions must generate valid syntax.** In order for rule suggestions to be helpful, they need to be valid syntax. `RuleTester` now parses the output of suggestions using the same language options as the `code` value and throws an error if parsing fails.
1. **Test cases must be unique.** Identical test cases can cause confusion and be hard to detect manually in a long test file. Duplicates are now automatically detected and can be safely removed.

**To address:** Run your rule tests using `RuleTester` and fix any errors that occur. The changes you'll need to make to satisfy `RuleTester` are compatible with ESLint v8.x.

**Related Issues(s):** [#15104](https://github.com/eslint/eslint/issues/15104), [#15735](https://github.com/eslint/eslint/issues/15735), [#16908](https://github.com/eslint/eslint/issues/16908)

## <a name="flat-eslint"></a> `FlatESLint` is now `ESLint`

As announced in our [blog post](/blog/2023/10/flat-config-rollout-plans/), the temporary `FlatESLint` class has been renamed to `ESLint`, while the `ESLint` class from v8.x has been renamed to `LegacyESLint`.

**To address:** If you are currently using the `ESLint` class, verify that your tests pass using the new `ESLint` class. Not all of the old options are supported, so you may need to update the arguments passed to the constructor. See the [Node.js API Reference](../integrate/nodejs-api) for details.

If you still need the v8.x `ESLint` functionality, use the `LegacyESLint` class like this:

```js
const { LegacyESLint } = require("eslint/use-at-your-own-risk");
```

**Related Issues(s):** [#13481](https://github.com/eslint/eslint/issues/13481)

## <a name="flat-linter"></a> `Linter` now expects flat config format

In ESLint v9.0.0, the `config` argument passed to `Linter#verify()` and `Linter#verifyAndFix()` methods should be in the flat config format.

Additionally, methods `Linter#defineRule()`, `Linter#defineRules()`, `Linter#defineParser()`, and `Linter#getRules()` are no longer available.

**To address:** If you are using the `Linter` class, verify that your tests pass.

If you're passing configuration objects that are incompatible with the flat config format, you'll need to update the code.

```js
// eslintrc config format
linter.verify(code, {
    parserOptions: {
        ecmaVersion: 6
    }
});

// flat config format
linter.verify(code, {
    languageOptions: {
        ecmaVersion: 6
    }
});
```

Please refer to the [Configuration Migration Guide](configure/migration-guide) for details on translating other keys you may be using.

Rules and parsers can be defined directly in the configuration.

```js
// eslintrc mode
linter.defineRule("my-rule1", myRule1);
linter.defineRules({
    "my-rule2": myRule2,
    "my-rule3": myRule3
});
linter.defineParser("my-parser", myParser);
linter.verify(code, {
    rules: {
        "my-rule1": "error",
        "my-rule2": "error",
        "my-rule3": "error"
    },
    parser: "my-parser"
});

// flat config mode
linter.verify(code, {
    plugins: {
        "my-plugin-foo": {
            rules: {
                "my-rule1": myRule1
            }
        },
        "my-plugin-bar": {
            rules: {
                "my-rule2": myRule2,
                "my-rule3": myRule3
            }
        }
    },
    rules: {
        "my-plugin-foo/my-rule1": "error",
        "my-plugin-bar/my-rule2": "error",
        "my-plugin-bar/my-rule3": "error"
    },
    languageOptions: {
        parser: myParser
    }
});
```

If you still need the v8.x `Linter` functionality, pass `configType: "eslintrc"` to the constructor like this:

```js
const linter = new Linter({ configType: "eslintrc" });

linter.verify(code, {
    parserOptions: {
        ecmaVersion: 6
    }
});

linter.getRules();
```

**Related Issues(s):** [#13481](https://github.com/eslint/eslint/issues/13481)<|MERGE_RESOLUTION|>--- conflicted
+++ resolved
@@ -33,11 +33,8 @@
 * [`no-restricted-imports` now accepts multiple config entries with the same `name`](#no-restricted-imports)
 * [`"eslint:recommended"` and `"eslint:all"` strings no longer accepted in flat config](#string-config)
 * [`no-inner-declarations` has a new default behavior with a new option](#no-inner-declarations)
-<<<<<<< HEAD
+* [`no-unused-vars` now defaults `caughtErrors` to `"all"`](#no-unused-vars)
 * [`no-useless-computed-key` flags unnecessary computed member names in classes by default](#no-useless-computed-key)
-=======
-* [`no-unused-vars` now defaults `caughtErrors` to `"all"`](#no-unused-vars)
->>>>>>> 1a945890
 
 ### Breaking changes for plugin developers
 
@@ -367,24 +364,6 @@
 
 **Related issue(s):** [#15576](https://github.com/eslint/eslint/issues/15576)
 
-<<<<<<< HEAD
-## <a name="no-useless-computed-key"></a> `no-useless-computed-key` flags unnecessary computed member names in classes by default
-
-In ESLint v9.0.0, the default value of the `enforceForClassMembers` option of the `no-useless-computed-key` rule was changed from `false` to `true`.
-The effect of this change is that unnecessary computed member names in classes will be flagged by default.
-
-```js
-/*eslint no-useless-computed-key: "error"*/
-
-class SomeClass {
-    ["someMethod"]() {} // ok in ESLint v8, error in ESLint v9.
-}
-```
-
-**To address:** Fix the problems reported by the rule or revert to the previous behavior by setting the `enforceForClassMembers` option to `false`.
-
-**Related issue(s):** [#18042](https://github.com/eslint/eslint/issues/18042)
-=======
 ## <a name="no-unused-vars"></a> `no-unused-vars` now defaults `caughtErrors` to `"all"`
 
 ESLint v9.0.0 changes the default value for the `no-unused-vars` rule's `caughtErrors` option.
@@ -411,7 +390,23 @@
 ```
 
 **Related issue(s):** [#17974](https://github.com/eslint/eslint/issues/17974)
->>>>>>> 1a945890
+
+## <a name="no-useless-computed-key"></a> `no-useless-computed-key` flags unnecessary computed member names in classes by default
+
+In ESLint v9.0.0, the default value of the `enforceForClassMembers` option of the `no-useless-computed-key` rule was changed from `false` to `true`.
+The effect of this change is that unnecessary computed member names in classes will be flagged by default.
+
+```js
+/*eslint no-useless-computed-key: "error"*/
+
+class SomeClass {
+    ["someMethod"]() {} // ok in ESLint v8, error in ESLint v9.
+}
+```
+
+**To address:** Fix the problems reported by the rule or revert to the previous behavior by setting the `enforceForClassMembers` option to `false`.
+
+**Related issue(s):** [#18042](https://github.com/eslint/eslint/issues/18042)
 
 ## <a name="removed-context-methods"></a> Removed multiple `context` methods
 
