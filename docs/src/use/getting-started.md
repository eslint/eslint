--- conflicted
+++ resolved
@@ -5,6 +5,7 @@
     parent: use eslint
     title: Getting Started
     order: 1
+
 ---
 
 {%- from 'components/npm_tabs.macro.html' import npm_tabs with context %}
@@ -59,16 +60,6 @@
 import globals from "globals";
 import js from "@eslint/js";
 
-<<<<<<< HEAD
-/** @type {import('eslint').Linter.Config[]} */
-export default [
-	{ languageOptions: { globals: globals.browser } },
-	pluginJs.configs.recommended,
-];
-```
-
-The `pluginJs.configs.recommended` object contains configuration to ensure that all of the rules marked as recommended on the [rules page](../rules) will be turned on. Alternatively, you can use configurations that others have created by searching for "eslint-config" on [npmjs.com](https://www.npmjs.com/search?q=eslint-config). ESLint will not lint your code unless you extend from a shared configuration or explicitly turn rules on in your configuration.
-=======
 export default defineConfig([
     { files: ["**/*.js"], languageOptions: { globals: globals.browser } },
     { files: ["**/*.js"], plugins: { js }, extends: ["js/recommended"] }
@@ -76,7 +67,6 @@
 ```
 
 The `"js/recommended"` configuration ensures all of the rules marked as recommended on the [rules page](../rules) will be turned on.  Alternatively, you can use configurations that others have created by searching for "eslint-config" on [npmjs.com](https://www.npmjs.com/search?q=eslint-config).  ESLint will not lint your code unless you extend from a shared configuration or explicitly turn rules on in your configuration.
->>>>>>> 5d574963
 
 You can configure rules individually by defining a new object with a `rules` key, as in this example:
 
@@ -84,18 +74,6 @@
 import { defineConfig } from "eslint/config";
 import js from "@eslint/js";
 
-<<<<<<< HEAD
-export default [
-	pluginJs.configs.recommended,
-
-	{
-		rules: {
-			"no-unused-vars": "warn",
-			"no-undef": "warn",
-		},
-	},
-];
-=======
 export default defineConfig([
     { files: ["**/*.js"], plugins: { js }, extends: ["js/recommended"] },
 
@@ -106,14 +84,13 @@
         }
     }
 ]);
->>>>>>> 5d574963
 ```
 
 The names `"no-unused-vars"` and `"no-undef"` are the names of [rules](../rules) in ESLint. The first value is the error level of the rule and can be one of these values:
 
--   "off" or 0 - turn the rule off
--   "warn" or 1 - turn the rule on as a warning (doesn’t affect exit code)
--   "error" or 2 - turn the rule on as an error (exit code will be 1)
+* "off" or 0 - turn the rule off
+* "warn" or 1 - turn the rule on as a warning (doesn’t affect exit code)
+* "error" or 2 - turn the rule on as an error (exit code will be 1)
 
 The three error levels allow you fine-grained control over how ESLint applies rules (for more configuration options and details, see the configuration docs).
 
@@ -148,29 +125,13 @@
 
 2. Add an `eslint.config.js` file:
 
-    ```shell
-    # Create JavaScript configuration file
-    touch eslint.config.js
-    ```
+   ```shell
+   # Create JavaScript configuration file
+   touch eslint.config.js
+   ```
 
 3. Add configuration to the `eslint.config.js` file. Refer to the [Configure ESLint documentation](configure/) to learn how to add rules, custom configurations, plugins, and more.
 
-<<<<<<< HEAD
-    ```js
-    import pluginJs from "@eslint/js";
-
-    export default [
-    	pluginJs.configs.recommended,
-
-    	{
-    		rules: {
-    			"no-unused-vars": "warn",
-    			"no-undef": "warn",
-    		},
-    	},
-    ];
-    ```
-=======
    ```js
    import { defineConfig } from "eslint/config";
    import js from "@eslint/js";
@@ -189,7 +150,6 @@
         }
    ]);
    ```
->>>>>>> 5d574963
 
 4. Lint code using the ESLint CLI:
 
@@ -198,14 +158,14 @@
     args: ["project-dir/", "file.js"]
 }) }}
 
-For more information on the available CLI options, refer to [Command Line Interface](./command-line-interface).
+   For more information on the available CLI options, refer to [Command Line Interface](./command-line-interface).
 
 ---
 
 ## Next Steps
 
--   Learn about [advanced configuration](configure/) of ESLint.
--   Get familiar with the [command line options](command-line-interface).
--   Explore [ESLint integrations](integrations) into other tools like editors, build systems, and more.
--   Can't find just the right rule? Make your own [custom rule](../extend/custom-rules).
--   Make ESLint even better by [contributing](../contribute/).+* Learn about [advanced configuration](configure/) of ESLint.
+* Get familiar with the [command line options](command-line-interface).
+* Explore [ESLint integrations](integrations) into other tools like editors, build systems, and more.
+* Can't find just the right rule?  Make your own [custom rule](../extend/custom-rules).
+* Make ESLint even better by [contributing](../contribute/).