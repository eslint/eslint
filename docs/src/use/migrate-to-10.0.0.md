--- conflicted
+++ resolved
@@ -16,11 +16,8 @@
 ### Breaking changes for users
 
 - [Node.js < v20.19, v21, v23 are no longer supported](#drop-old-node)
-<<<<<<< HEAD
 - [New configuration file lookup algorithm](#config-lookup-from-file)
-=======
 - [`no-shadow-restricted-names` now reports `globalThis` by default](#no-shadow-restricted-names)
->>>>>>> f18115c3
 
 ### Breaking changes for plugin developers
 
@@ -45,7 +42,6 @@
 
 **Related issue(s):** [#19969](https://github.com/eslint/eslint/issues/19969)
 
-<<<<<<< HEAD
 ## <a name="config-lookup-from-file"></a> New configuration file lookup algorithm
 
 In ESLint v9, the alternate config lookup behavior could be enabled with the `v10_config_lookup_from_file` feature flag. This behavior made ESLint locate `eslint.config.*` by starting from the directory of each linted file and searching up towards the filesystem root. In ESLint v10, this behavior is now the default and the `v10_config_lookup_from_file` flag has been removed. Attempting to use this flag will now result in an error.
@@ -59,7 +55,7 @@
 - If you relied on the previous (cwd-based) lookup behavior, provide an explicit config path with `-c, --config path/to/eslint.config.js`.
 
 **Related issue(s):** [#19967](https://github.com/eslint/eslint/issues/19967)
-=======
+
 ## <a name="no-shadow-restricted-names"></a> `no-shadow-restricted-names` now reports `globalThis` by default
 
 In ESLint v10, the [`no-shadow-restricted-names`](../rules/no-shadow-restricted-names) rule now treats `globalThis` as a restricted name by default. Consequently, the `reportGlobalThis` option now defaults to `true` (previously `false`). As a result, declarations such as `const globalThis = "foo";` or `function globalThis() {}` will now be reported by default.
@@ -77,5 +73,4 @@
 }
 ```
 
-**Related issue(s):** [#19673](https://github.com/eslint/eslint/issues/19673)
->>>>>>> f18115c3
+**Related issue(s):** [#19673](https://github.com/eslint/eslint/issues/19673)