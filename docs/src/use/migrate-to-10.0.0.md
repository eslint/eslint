--- conflicted
+++ resolved
@@ -23,11 +23,8 @@
 - [Jiti < v2.2.0 are no longer supported](#drop-old-jiti)
 - [`eslint-env` comments are reported as errors](#eslint-env-comments)
 - [`func-names` schema is stricter](#func-names)
-<<<<<<< HEAD
 - [`no-underscore-dangle` schema for the `allow` option is stricter](#no-underscore-dangle)
-=======
 - [`allowConstructorFlags` option of `no-invalid-regexp` now accepts only unique items](#no-invalid-regexp)
->>>>>>> 208b5cc3
 
 ### Breaking changes for plugin developers
 
@@ -225,7 +222,6 @@
 
 **Related issue(s):** [#20134](https://github.com/eslint/eslint/issues/20134)
 
-<<<<<<< HEAD
 ## <a name="no-underscore-dangle"></a> `no-underscore-dangle` schema for the `allow` option is stricter
 
 In ESLint v10, the [`no-underscore-dangle`](../rules/no-underscore-dangle) rule schema for the `allow` option now disallows duplicate items in the options array. Previously, configurations that included duplicate array elements were accepted but ignored. Such configurations are now considered invalid.
@@ -241,7 +237,7 @@
 - Remove any duplicate array elements from your `no-underscore-dangle`'s `allow` option configuration so that it contains only unique terms.
 
 **Related issue(s):** [#20308](https://github.com/eslint/eslint/pull/20308)
-=======
+
 ## <a name="no-invalid-regexp"></a> `allowConstructorFlags` option of `no-invalid-regexp` now accepts only unique items
 
 In ESLint v10, the `allowConstructorFlags` option of `no-invalid-regexp` no longer accepts duplicate flags as input. Previously, configurations with duplicate flags in the array were accepted but treated the same as having unique flags. Such configurations are now considered invalid and will result in a configuration error.
@@ -254,5 +250,4 @@
 
 **To address:** Remove any duplicate flags from your `allowConstructorFlags` array configuration of `no-invalid-regexp` rule. Each flag should appear only once in the array.
 
-**Related issue(s):** [#18755](https://github.com/eslint/eslint/issues/18755)
->>>>>>> 208b5cc3
+**Related issue(s):** [#18755](https://github.com/eslint/eslint/issues/18755)