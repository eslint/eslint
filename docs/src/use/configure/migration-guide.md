--- conflicted
+++ resolved
@@ -255,9 +255,6 @@
 ];
 ```
 
-<<<<<<< HEAD
-### Predefined and Shareable Configs
-=======
 ### `eslint-env` Configuration Comments
 
 In the eslintrc config system it was possible to use `eslint-env` configuration comments to define globals for a file.
@@ -317,8 +314,7 @@
 ];
 ```
 
-### Predefined Configs
->>>>>>> 509f7539
+### Predefined and Shareable Configs
 
 In eslintrc files, use the `extends` property to use predefined and shareable configs. ESLint comes with two predefined configs that you can access as strings:
 
