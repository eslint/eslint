--- conflicted
+++ resolved
@@ -360,11 +360,7 @@
 
 ```javascript
 // .eslintrc.js
-<<<<<<< HEAD
-module.exports = { 
-=======
-module.exports = {
->>>>>>> 9afc4ddc
+module.exports = {
     // ...other config
     ignorePatterns: ["temp.js", ".config/*"],
 };
