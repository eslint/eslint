---
title: Configuration Files (New)
eleventyNavigation:
    key: configuration files
    parent: configure
    title: Configuration Files (New)
    order: 1

---

::: warning
This config system is feature complete but not enabled by default. To opt-in, place an `eslint.config.js` file in the root of your project or set the `ESLINT_USE_FLAT_CONFIG` environment variable to `true`. To opt-out, even in the presence of an `eslint.config.js` file, set the environment variable to `false`. If you are using the API, you can use the configuration system described on this page by using the `FlatESLint` class, the `FlatRuleTester` class, or by setting `configType: "flat"` in the `Linter` class.
:::

You can put your ESLint project configuration in a configuration file. You can include built-in rules, how you want them enforced, plugins with custom rules, shareable configurations, which files you want rules to apply to, and more.

## Configuration File

The ESLint configuration file is named `eslint.config.js`. It should be placed in the root directory of your project and export an array of [configuration objects](#configuration-objects). Here's an example:

```js
export default [
    {
        rules: {
            semi: "error",
            "prefer-const": "error"
        }
    }
];
```

In this example, the configuration array contains just one configuration object. The configuration object enables two rules: `semi` and `prefer-const`. These rules are applied to all of the files ESLint processes using this config file.

If your project does not specify `"type":"module"` in its `package.json` file, then `eslint.config.js` must be in CommonJS format, such as:

```js
module.exports = [
    {
        rules: {
            semi: "error",
            "prefer-const": "error"
        }
    }
];
```

The configuration file can also export a promise that resolves to the configuration array. This can be useful for using ESM dependencies in CommonJS configuration files, as in this example:

```js
module.exports = (async () => {

    const someDependency = await import("some-esm-dependency");

    return [
        // ... use `someDependency` here
    ];

})();
```

::: warning
ESLint only automatically looks for a config file named `eslint.config.js` and does not look for `eslint.config.cjs` or `eslint.config.mjs`. If you'd like to specify a different config filename than the default, use the `--config` command line option.
:::

## Configuration Objects

Each configuration object contains all of the information ESLint needs to execute on a set of files. Each configuration object is made up of these properties:

* `files` - An array of glob patterns indicating the files that the configuration object should apply to. If not specified, the configuration object applies to all files matched by any other configuration object.
* `ignores` - An array of glob patterns indicating the files that the configuration object should not apply to. If not specified, the configuration object applies to all files matched by `files`.
* `languageOptions` - An object containing settings related to how JavaScript is configured for linting.
    * `ecmaVersion` - The version of ECMAScript to support. May be any year (i.e., `2022`) or version (i.e., `5`). Set to `"latest"` for the most recent supported version. (default: `"latest"`)
    * `sourceType` - The type of JavaScript source code. Possible values are `"script"` for traditional script files, `"module"` for ECMAScript modules (ESM), and `"commonjs"` for CommonJS files. (default: `"module"` for `.js` and `.mjs` files; `"commonjs"` for `.cjs` files)
    * `globals` - An object specifying additional objects that should be added to the global scope during linting.
    * `parser` - An object containing a `parse()` method or a `parseForESLint()` method. (default: [`espree`](https://github.com/eslint/espree))
    * `parserOptions` - An object specifying additional options that are passed directly to the `parse()` or `parseForESLint()` method on the parser. The available options are parser-dependent.
* `linterOptions` - An object containing settings related to the linting process.
    * `noInlineConfig` - A Boolean value indicating if inline configuration is allowed.
<<<<<<< HEAD
    * `reportUnusedDisableDirectives` - A severity string indicating if and how unused disable directives should be tracked and reported. For legacy compatibility, `true` is equivalent to `"warn"` and `false` is equivalent to `"off"`. (default: `"off"`)
=======
    * `reportUnusedDisableDirectives` - A Boolean value indicating if unused disable and enable directives should be tracked and reported.
>>>>>>> 5454c22b
* `processor` - Either an object containing `preprocess()` and `postprocess()` methods or a string indicating the name of a processor inside of a plugin (i.e., `"pluginName/processorName"`).
* `plugins` - An object containing a name-value mapping of plugin names to plugin objects. When `files` is specified, these plugins are only available to the matching files.
* `rules` - An object containing the configured rules. When `files` or `ignores` are specified, these rule configurations are only available to the matching files.
* `settings` - An object containing name-value pairs of information that should be available to all rules.

### Specifying `files` and `ignores`

::: tip
Patterns specified in `files` and `ignores` use [`minimatch`](https://www.npmjs.com/package/minimatch) syntax and are evaluated relative to the location of the `eslint.config.js` file.
:::

You can use a combination of `files` and `ignores` to determine which files should apply the configuration object and which should not. By default, ESLint matches `**/*.js`, `**/*.cjs`, and `**/*.mjs`. Because config objects that don't specify `files` or `ignores` apply to all files that have been matched by any other configuration object, those config objects apply to any JavaScript files passed to ESLint by default. For example:

```js
export default [
    {
        rules: {
            semi: "error"
        }
    }
];
```

With this configuration, the `semi` rule is enabled for all files that match the default files in ESLint. So if you pass `example.js` to ESLint, the `semi` rule is applied. If you pass a non-JavaScript file, like `example.txt`, the `semi` rule is not applied because there are no other configuration objects that match that filename. (ESLint outputs an error message letting you know that the file was ignored due to missing configuration.)

#### Excluding files with `ignores`

You can limit which files a configuration object applies to by specifying a combination of `files` and `ignores` patterns. For example, you may want certain rules to apply only to files in your `src` directory:

```js
export default [
    {
        files: ["src/**/*.js"],
        rules: {
            semi: "error"
        }
    }
];
```

Here, only the JavaScript files in the `src` directory have the `semi` rule applied. If you run ESLint on files in another directory, this configuration object is skipped. By adding `ignores`, you can also remove some of the files in `src` from this configuration object:

```js
export default [
    {
        files: ["src/**/*.js"],
        ignores: ["**/*.config.js"],
        rules: {
            semi: "error"
        }
    }
];
```

This configuration object matches all JavaScript files in the `src` directory except those that end with `.config.js`. You can also use negation patterns in `ignores` to exclude files from the ignore patterns, such as:

```js
export default [
    {
        files: ["src/**/*.js"],
        ignores: ["**/*.config.js", "!**/eslint.config.js"],
        rules: {
            semi: "error"
        }
    }
];
```

Here, the configuration object excludes files ending with `.config.js` except for `eslint.config.js`. That file still has `semi` applied.

Non-global `ignores` patterns can only match file names. A pattern like `"dir-to-exclude/"` will not ignore anything. To ignore everything in a particular directory, a pattern like `"dir-to-exclude/**"` should be used instead.

If `ignores` is used without `files` and there are other keys (such as `rules`), then the configuration object applies to all files except the ones specified in `ignores`, for example:

```js
export default [
    {
        ignores: ["**/*.config.js"],
        rules: {
            semi: "error"
        }
    }
];
```

This configuration object applies to all files except those ending with `.config.js`. Effectively, this is like having `files` set to `**/*`. In general, it's a good idea to always include `files` if you are specifying `ignores`.

#### Globally ignoring files with `ignores`

If `ignores` is used without any other keys in the configuration object, then the patterns act as global ignores. Here's an example:

```js
export default [
    {
        ignores: [".config/*"]
    }
];
```

This configuration specifies that all of the files in the `.config` directory should be ignored. This pattern is added after the default patterns, which are `["**/node_modules/", ".git/"]`.

You can also unignore files and directories that are ignored by the default patterns. For example, this config unignores `node_modules/mylibrary`:

```js
export default [
    {
        ignores: [
            "!node_modules/",           // unignore `node_modules/` directory
            "node_modules/*",           // ignore its content
            "!node_modules/mylibrary/"  // unignore `node_modules/mylibrary` directory
        ]
    }
];
```

Note that only global `ignores` patterns can match directories.
`ignores` patterns that are specific to a configuration will only match file names.

#### Cascading configuration objects

When more than one configuration object matches a given filename, the configuration objects are merged with later objects overriding previous objects when there is a conflict. For example:

```js
export default [
    {
        files: ["**/*.js"],
        languageOptions: {
            globals: {
                MY_CUSTOM_GLOBAL: "readonly"
            }
        }
    },
    {
        files: ["tests/**/*.js"],
        languageOptions: {
            globals: {
                it: "readonly",
                describe: "readonly"
            }
        }
    }
];
```

Using this configuration, all JavaScript files define a custom global object defined called `MY_CUSTOM_GLOBAL` while those JavaScript files in the `tests` directory have `it` and `describe` defined as global objects in addition to `MY_CUSTOM_GLOBAL`. For any JavaScript file in the tests directory, both configuration objects are applied, so `languageOptions.globals` are merged to create a final result.

### Configuring linter options

Options specific to the linting process can be configured using the `linterOptions` object. These effect how linting proceeds and does not affect how the source code of the file is interpreted.

#### Disabling inline configuration

Inline configuration is implemented using an `/*eslint*/` comment, such as `/*eslint semi: error*/`. You can disallow inline configuration by setting `noInlineConfig` to `true`. When enabled, all inline configuration is ignored. Here's an example:

```js
export default [
    {
        files: ["**/*.js"],
        linterOptions: {
            noInlineConfig: true
        }
    }
];
```

#### Reporting unused disable directives

<<<<<<< HEAD
Disable directives such as `/*eslint-disable*/` and `/*eslint-disable-next-line*/` are used to disable ESLint rules around certain portions of code. As code changes, it's possible for these directives to no longer be needed because the code has changed in such a way that the rule is no longer triggered. You can enable reporting of these unused disable directives by setting the `reportUnusedDisableDirectives` option to a severity string, as in this example:
=======
Disable and enable directives such as `/*eslint-disable*/`, `/*eslint-enable*/` and `/*eslint-disable-next-line*/` are used to disable ESLint rules around certain portions of code. As code changes, it's possible for these directives to no longer be needed because the code has changed in such a way that the rule is no longer triggered. You can enable reporting of these unused disable directives by setting the `reportUnusedDisableDirectives` option to `true`, as in this example:
>>>>>>> 5454c22b

```js
export default [
    {
        files: ["**/*.js"],
        linterOptions: {
            reportUnusedDisableDirectives: "error"
        }
    }
];
```

<<<<<<< HEAD
You can override this setting using the [`--report-unused-disable-directives`](../command-line-interface#--report-unused-disable-directives) or the [`--report-unused-disable-directives-severity`](../command-line-interface#--report-unused-disable-directives-severity) command line options.

For legacy compatibility, `true` is equivalent to `"warn"` and `false` is equivalent to `"off"`.
=======
By default, unused disable and enable directives are reported as warnings. You can change this setting using the `--report-unused-disable-directives` command line option.
>>>>>>> 5454c22b

### Configuring language options

Options specific to how ESLint evaluates your JavaScript code can be configured using the `languageOptions` object.

#### Configuring the JavaScript version

To configure the version of JavaScript (ECMAScript) that ESLint uses to evaluate your JavaScript, use the `ecmaVersion` property. This property determines which global variables and syntax are valid in your code and can be set to the version number (such as `6`), the year number (such as `2022`), or `"latest"` (for the most recent version that ESLint supports). By default, `ecmaVersion` is set to `"latest"` and it's recommended to keep this default unless you need to ensure that your JavaScript code is evaluated as an older version. For example, some older runtimes might only allow ECMAScript 5, in which case you can configure ESLint like this:

```js
export default [
    {
        files: ["**/*.js"],
        languageOptions: {
            ecmaVersion: 5
        }
    }
];
```

#### Configuring the JavaScript source type

ESLint can evaluate your code in one of three ways:

1. ECMAScript module (ESM) - Your code has a module scope and is run in strict mode.
1. CommonJS - Your code has a top-level function scope and runs in non-strict mode.
1. Script - Your code has a shared global scope and runs in non-strict mode.

You can specify which of these modes your code is intended to run in by specifying the `sourceType` property. This property can be set to `"module"`, `"commonjs"`, or `"script"`. By default, `sourceType` is set to `"module"` for `.js` and `.mjs` files and is set to `"commonjs"` for `.cjs` files. Here's an example:

```js
export default [
    {
        files: ["**/*.js"],
        languageOptions: {
            sourceType: "script"
        }
    }
];
```

#### Configuring a custom parser and its options

In many cases, you can use the default parser that ESLint ships with for parsing your JavaScript code. You can optionally override the default parser by using the `parser` property. The `parser` property must be an object containing either a `parse()` method or a `parseForESLint()` method. For example, you can use the [`@babel/eslint-parser`](https://www.npmjs.com/package/@babel/eslint-parser) package to allow ESLint to parse experimental syntax:

```js
import babelParser from "@babel/eslint-parser";

export default [
    {
        files: ["**/*.js", "**/*.mjs"],
        languageOptions: {
            parser: babelParser
        }
    }
];
```

This configuration ensures that the Babel parser, rather than the default Espree parser, is used to parse all files ending with `.js` and `.mjs`.

You can also pass options directly to the custom parser by using the `parserOptions` property. This property is an object whose name-value pairs are specific to the parser that you are using. For the Babel parser, you might pass in options like this:

```js
import babelParser from "@babel/eslint-parser";

export default [
    {
        files: ["**/*.js", "**/*.mjs"],
        languageOptions: {
            parser: babelParser,
            parserOptions: {
                requireConfigFile: false,
                babelOptions: {
                    babelrc: false,
                    configFile: false,
                    // your babel options
                    presets: ["@babel/preset-env"],
                }
            }
        }
    }
];
```

#### Configuring global variables

To configure global variables inside of a configuration object, set the `globals` configuration property to an object containing keys named for each of the global variables you want to use. For each global variable key, set the corresponding value equal to `"writable"` to allow the variable to be overwritten or `"readonly"` to disallow overwriting. For example:

```js
export default [
    {
        files: ["**/*.js"],
        languageOptions: {
            globals: {
                var1: "writable",
                var2: "readonly"
            }
        }
    }
];
```

These examples allow `var1` to be overwritten in your code, but disallow it for `var2`.

Globals can be disabled with the string `"off"`. For example, in an environment where most ES2015 globals are available but `Promise` is unavailable, you might use this config:

```js
export default [
    {
        languageOptions: {
            globals: {
                Promise: "off"
            }
        }
    }
];
```

For historical reasons, the boolean value `false` and the string value `"readable"` are equivalent to `"readonly"`. Similarly, the boolean value `true` and the string value `"writeable"` are equivalent to `"writable"`. However, the use of older values is deprecated.

##### Predefined global variables

Apart from the ECMAScript standard built-in globals, which are automatically enabled based on the configured `languageOptions.ecmaVersion`, ESLint doesn't provide predefined sets of global variables. You can use the [`globals`](https://www.npmjs.com/package/globals) package to additionally enable all globals for a specific environment. For example, here is how you can add `console`, amongst other browser globals, into your configuration.

```js
import globals from "globals";
export default [
    {
        languageOptions: {
            globals: {
                ...globals.browser
            }
        }
    }
];
```

### Using plugins in your configuration

Plugins are used to share rules, processors, configurations, parsers, and more across ESLint projects.

#### Using plugin rules

You can use specific rules included in a plugin. To do this, specify the plugin
in a configuration object using the `plugins` key. The value for the `plugin` key
is an object where the name of the plugin is the property name and the value is the plugin object itself. Here's an example:

```js
import jsdoc from "eslint-plugin-jsdoc";

export default [
    {
        files: ["**/*.js"],
        plugins: {
            jsdoc: jsdoc
        },
        rules: {
            "jsdoc/require-description": "error",
            "jsdoc/check-values": "error"
        }
    }
];
```

In this configuration, the JSDoc plugin is defined to have the name `jsdoc`. The prefix `jsdoc/` in each rule name indicates that the rule is coming from the plugin with that name rather than from ESLint itself.

Because the name of the plugin and the plugin object are both `jsdoc`, you can also shorten the configuration to this:

```js
import jsdoc from "eslint-plugin-jsdoc";

export default [
    {
        files: ["**/*.js"],
        plugins: {
            jsdoc
        },
        rules: {
            "jsdoc/require-description": "error",
            "jsdoc/check-values": "error"
        }
    }
];
```

While this is the most common convention, you don't need to use the same name that the plugin prescribes. You can specify any prefix that you'd like, such as:

```js
import jsdoc from "eslint-plugin-jsdoc";

export default [
    {
        files: ["**/*.js"],
        plugins: {
            jsd: jsdoc
        },
        rules: {
            "jsd/require-description": "error",
            "jsd/check-values": "error"
        }
    }
];
```

This configuration object uses `jsd` as the prefix plugin instead of `jsdoc`.

#### Using configurations included in plugins

You can use a configuration included in a plugin by adding that configuration
directly to the `eslint.config.js` configurations array.
Often, you do this for a plugin's recommended configuration. Here's an example:

```js
import jsdoc from "eslint-plugin-jsdoc";

export default [
    // configuration included in plugin
    jsdoc.configs["flat/recommended"],
    // other configuration objects...
    {
        files: ["**/*.js"],
        plugins: {
            jsdoc: jsdoc
        },
        rules: {
            "jsdoc/require-description": "warn",
        }
    }
];
```

### Using processors

Processors allow ESLint to transform text into pieces of code that ESLint can lint. You can specify the processor to use for a given file type by defining a `processor` property that contains either the processor name in the format `"pluginName/processorName"` to reference a processor in a plugin or an object containing both a `preprocess()` and a `postprocess()` method. For example, to extract JavaScript code blocks from a Markdown file, you might add this to your configuration:

```js
import markdown from "eslint-plugin-markdown";

export default [
    {
        files: ["**/*.md"],
        plugins: {
            markdown
        },
        processor: "markdown/markdown",
        settings: {
            sharedData: "Hello"
        }
    }
];
```

This configuration object specifies that there is a processor called `"markdown"` contained in the plugin named `"markdown"`.  The configuration applies the processor to all files ending with `.md`.

Processors may make named code blocks that function as filenames in configuration objects, such as `0.js` and `1.js`. ESLint handles such a named code block as a child of the original file. You can specify additional configuration objects for named code blocks. For example, the following disables the `strict` rule for the named code blocks which end with `.js` in markdown files.

```js
import markdown from "eslint-plugin-markdown";

export default [
    {
        files: ["**/*.md"],
        plugins: {
            markdown
        },
        processor: "markdown/markdown",
        settings: {
            sharedData: "Hello"
        }
    },

    // applies only to code blocks
    {
        files: ["**/*.md/*.js"],
        rules: {
            strict: "off"
        }
    }
];
```

### Configuring rules

You can configure any number of rules in a configuration object by add a `rules` property containing an object with your rule configurations. The names in this object are the names of the rules and the values are the configurations for each of those rules. Here's an example:

```js
export default [
    {
        rules: {
            semi: "error"
        }
    }
];
```

This configuration object specifies that the [`semi`](../../rules/semi) rule should be enabled with a severity of `"error"`. You can also provide options to a rule by specifying an array where the first item is the severity and each item after that is an option for the rule. For example, you can switch the `semi` rule to disallow semicolons by passing `"never"` as an option:

```js
export default [
    {
        rules: {
            semi: ["error", "never"]
        }
    }
];
```

Each rule specifies its own options and can be any valid JSON data type. Please check the documentation for the rule you want to configure for more information about its available options.

#### Rule severities

There are three possible severities you can specify for a rule

* `"error"` (or `2`) - the reported problem should be treated as an error. When using the ESLint CLI, errors cause the CLI to exit with a nonzero code.
* `"warn"` (or `1`) - the reported problem should be treated as a warning. When using the ESLint CLI, warnings are reported but do not change the exit code. If only warnings are reported, the exit code is 0.
* `"off"` (or `0`) - the rule should be turned off completely.

#### Rule configuration cascade

When more than one configuration object specifies the same rule, the rule configuration is merged with the later object taking precedence over any previous objects. For example:

```js
export default [
    {
        rules: {
            semi: ["error", "never"]
        }
    },
    {
        rules: {
            semi: ["warn", "always"]
        }
    }
];
```

Using this configuration, the final rule configuration for `semi` is `["warn", "always"]` because it appears last in the array. The array indicates that the configuration is for the severity and any options. You can change just the severity by defining only a string or number, as in this example:

```js
export default [
    {
        rules: {
            semi: ["error", "never"]
        }
    },
    {
        rules: {
            semi: "warn"
        }
    }
];
```

Here, the second configuration object only overrides the severity, so the final configuration for `semi` is `["warn", "never"]`.

### Configuring shared settings

ESLint supports adding shared settings into configuration files. When you add a `settings` object to a configuration object, it is supplied to every rule. By convention, plugins namespace the settings they are interested in to avoid collisions with others. Plugins can use `settings` to specify the information that should be shared across all of their rules. This may be useful if you are adding custom rules and want them to have access to the same information. Here's an example:

```js
export default [
    {
        settings: {
            sharedData: "Hello"
        }
    }
];
```

### Using predefined configurations

ESLint has two predefined configurations for JavaScript:

* `js.configs.recommended` - enables the rules that ESLint recommends everyone use to avoid potential errors
* `js.configs.all` - enables all of the rules shipped with ESLint

To include these predefined configurations, install the `@eslint/js` package and then make any modifications to other properties in subsequent configuration objects:

```js
import js from "@eslint/js";

export default [
    js.configs.recommended,
    {
        rules: {
            semi: ["warn", "always"]
        }
    }
];
```

Here, the `js.configs.recommended` predefined configuration is applied first and then another configuration object adds the desired configuration for `semi`.

You can apply these predefined configs to just a subset of files by specifying a config object with a `files` key, like this:

```js
import js from "@eslint/js";

export default [
    {
        files: ["**/src/safe/*.js"],
        ...js.configs.recommended
    }
];
```

## Configuration File Resolution

When ESLint is run on the command line, it first checks the current working directory for `eslint.config.js`. If the file is not found, it looks to the next parent directory for the file. This search continues until either the file is found or the root directory is reached.

You can prevent this search for `eslint.config.js` by setting the `ESLINT_USE_FLAT_CONFIG` environment variable to `true` and using the `-c` or `--config` option on the command line to specify an alternate configuration file, such as:

```shell
ESLINT_USE_FLAT_CONFIG=true npx eslint --config some-other-file.js **/*.js
```

In this case, ESLint does not search for `eslint.config.js` and instead uses `some-other-file.js`.<|MERGE_RESOLUTION|>--- conflicted
+++ resolved
@@ -76,11 +76,7 @@
     * `parserOptions` - An object specifying additional options that are passed directly to the `parse()` or `parseForESLint()` method on the parser. The available options are parser-dependent.
 * `linterOptions` - An object containing settings related to the linting process.
     * `noInlineConfig` - A Boolean value indicating if inline configuration is allowed.
-<<<<<<< HEAD
-    * `reportUnusedDisableDirectives` - A severity string indicating if and how unused disable directives should be tracked and reported. For legacy compatibility, `true` is equivalent to `"warn"` and `false` is equivalent to `"off"`. (default: `"off"`)
-=======
-    * `reportUnusedDisableDirectives` - A Boolean value indicating if unused disable and enable directives should be tracked and reported.
->>>>>>> 5454c22b
+    * `reportUnusedDisableDirectives` - A severity string indicating if and how unused disable and enable directives should be tracked and reported. For legacy compatibility, `true` is equivalent to `"warn"` and `false` is equivalent to `"off"`. (default: `"off"`)
 * `processor` - Either an object containing `preprocess()` and `postprocess()` methods or a string indicating the name of a processor inside of a plugin (i.e., `"pluginName/processorName"`).
 * `plugins` - An object containing a name-value mapping of plugin names to plugin objects. When `files` is specified, these plugins are only available to the matching files.
 * `rules` - An object containing the configured rules. When `files` or `ignores` are specified, these rule configurations are only available to the matching files.
@@ -248,11 +244,7 @@
 
 #### Reporting unused disable directives
 
-<<<<<<< HEAD
-Disable directives such as `/*eslint-disable*/` and `/*eslint-disable-next-line*/` are used to disable ESLint rules around certain portions of code. As code changes, it's possible for these directives to no longer be needed because the code has changed in such a way that the rule is no longer triggered. You can enable reporting of these unused disable directives by setting the `reportUnusedDisableDirectives` option to a severity string, as in this example:
-=======
-Disable and enable directives such as `/*eslint-disable*/`, `/*eslint-enable*/` and `/*eslint-disable-next-line*/` are used to disable ESLint rules around certain portions of code. As code changes, it's possible for these directives to no longer be needed because the code has changed in such a way that the rule is no longer triggered. You can enable reporting of these unused disable directives by setting the `reportUnusedDisableDirectives` option to `true`, as in this example:
->>>>>>> 5454c22b
+Disable and enable directives such as `/*eslint-disable*/` and `/*eslint-disable-next-line*/` are used to disable ESLint rules around certain portions of code. As code changes, it's possible for these directives to no longer be needed because the code has changed in such a way that the rule is no longer triggered. You can enable reporting of these unused disable directives by setting the `reportUnusedDisableDirectives` option to a severity string, as in this example:
 
 ```js
 export default [
@@ -265,13 +257,9 @@
 ];
 ```
 
-<<<<<<< HEAD
 You can override this setting using the [`--report-unused-disable-directives`](../command-line-interface#--report-unused-disable-directives) or the [`--report-unused-disable-directives-severity`](../command-line-interface#--report-unused-disable-directives-severity) command line options.
 
 For legacy compatibility, `true` is equivalent to `"warn"` and `false` is equivalent to `"off"`.
-=======
-By default, unused disable and enable directives are reported as warnings. You can change this setting using the `--report-unused-disable-directives` command line option.
->>>>>>> 5454c22b
 
 ### Configuring language options
 
