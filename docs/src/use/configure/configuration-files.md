---
title: Configuration Files
eleventyNavigation:
    key: configuration files
    parent: configure
    title: Configuration Files
    order: 1

---

{%- from 'components/npx_tabs.macro.html' import npx_tabs %}
{%- from 'components/npm_tabs.macro.html' import npm_tabs with context %}

::: tip
This page explains how to use flat config files. For the deprecated eslintrc format, [see the deprecated documentation](configuration-files-deprecated).
:::

You can put your ESLint project configuration in a configuration file. You can include built-in rules, how you want them enforced, plugins with custom rules, shareable configurations, which files you want rules to apply to, and more.

## Configuration File

The ESLint configuration file may be named any of the following:

* `eslint.config.js`
* `eslint.config.mjs`
* `eslint.config.cjs`
* `eslint.config.ts` (requires [additional setup](#typescript-configuration-files))
* `eslint.config.mts` (requires [additional setup](#typescript-configuration-files))
* `eslint.config.cts` (requires [additional setup](#typescript-configuration-files))

It should be placed in the root directory of your project and export an array of [configuration objects](#configuration-objects). Here's an example:

```js
// eslint.config.js
export default [
    {
        rules: {
            semi: "error",
            "prefer-const": "error"
        }
    }
];
```

In this example, the configuration array contains just one configuration object. The configuration object enables two rules: `semi` and `prefer-const`. These rules are applied to all of the files ESLint processes using this config file.

If your project does not specify `"type":"module"` in its `package.json` file, then `eslint.config.js` must be in CommonJS format, such as:

```js
// eslint.config.js
module.exports = [
    {
        rules: {
            semi: "error",
            "prefer-const": "error"
        }
    }
];
```

## Configuration Objects

Each configuration object contains all of the information ESLint needs to execute on a set of files. Each configuration object is made up of these properties:

* `name` - A name for the configuration object. This is used in error messages and config inspector to help identify which configuration object is being used. ([Naming Convention](#configuration-naming-conventions))
* `files` - An array of glob patterns indicating the files that the configuration object should apply to. If not specified, the configuration object applies to all files matched by any other configuration object.
* `ignores` - An array of glob patterns indicating the files that the configuration object should not apply to. If not specified, the configuration object applies to all files matched by `files`. If `ignores` is used without any other keys in the configuration object, then the patterns act as [global ignores](#globally-ignoring-files-with-ignores).
* `languageOptions` - An object containing settings related to how JavaScript is configured for linting.
    * `ecmaVersion` - The version of ECMAScript to support. May be any year (i.e., `2022`) or version (i.e., `5`). Set to `"latest"` for the most recent supported version. (default: `"latest"`)
    * `sourceType` - The type of JavaScript source code. Possible values are `"script"` for traditional script files, `"module"` for ECMAScript modules (ESM), and `"commonjs"` for CommonJS files. (default: `"module"` for `.js` and `.mjs` files; `"commonjs"` for `.cjs` files)
    * `globals` - An object specifying additional objects that should be added to the global scope during linting.
    * `parser` - An object containing a `parse()` method or a `parseForESLint()` method. (default: [`espree`](https://github.com/eslint/js/tree/main/packages/espree))
    * `parserOptions` - An object specifying additional options that are passed directly to the `parse()` or `parseForESLint()` method on the parser. The available options are parser-dependent.
* `linterOptions` - An object containing settings related to the linting process.
    * `noInlineConfig` - A Boolean value indicating if inline configuration is allowed.
    * `reportUnusedDisableDirectives` - A severity string indicating if and how unused disable and enable directives should be tracked and reported. For legacy compatibility, `true` is equivalent to `"warn"` and `false` is equivalent to `"off"`. (default: `"warn"`).
* `processor` - Either an object containing `preprocess()` and `postprocess()` methods or a string indicating the name of a processor inside of a plugin (i.e., `"pluginName/processorName"`).
* `plugins` - An object containing a name-value mapping of plugin names to plugin objects. When `files` is specified, these plugins are only available to the matching files.
* `rules` - An object containing the configured rules. When `files` or `ignores` are specified, these rule configurations are only available to the matching files.
* `settings` - An object containing name-value pairs of information that should be available to all rules.

### Specifying `files` and `ignores`

::: tip
Patterns specified in `files` and `ignores` use [`minimatch`](https://www.npmjs.com/package/minimatch) syntax and are evaluated relative to the location of the `eslint.config.js` file. If using an alternate config file via the `--config` command line option, then all patterns are evaluated relative to the current working directory.
:::

You can use a combination of `files` and `ignores` to determine which files the configuration object should apply to and which not. By default, ESLint lints files that match the patterns `**/*.js`, `**/*.cjs`, and `**/*.mjs`. Those files are always matched unless you explicitly exclude them using [global ignores](#globally-ignoring-files-with-ignores).
Because config objects that don't specify `files` or `ignores` apply to all files that have been matched by any other configuration object, they will apply to all JavaScript files. For example:

```js
// eslint.config.js
export default [
    {
        rules: {
            semi: "error"
        }
    }
];
```

With this configuration, the `semi` rule is enabled for all files that match the default files in ESLint. So if you pass `example.js` to ESLint, the `semi` rule is applied. If you pass a non-JavaScript file, like `example.txt`, the `semi` rule is not applied because there are no other configuration objects that match that filename. (ESLint outputs an error message letting you know that the file was ignored due to missing configuration.)

#### Excluding files with `ignores`

You can limit which files a configuration object applies to by specifying a combination of `files` and `ignores` patterns. For example, you may want certain rules to apply only to files in your `src` directory:

```js
// eslint.config.js
export default [
    {
        files: ["src/**/*.js"],
        rules: {
            semi: "error"
        }
    }
];
```

Here, only the JavaScript files in the `src` directory have the `semi` rule applied. If you run ESLint on files in another directory, this configuration object is skipped. By adding `ignores`, you can also remove some of the files in `src` from this configuration object:

```js
export default [
    {
        files: ["src/**/*.js"],
        ignores: ["**/*.config.js"],
        rules: {
            semi: "error"
        }
    }
];
```

This configuration object matches all JavaScript files in the `src` directory except those that end with `.config.js`. You can also use negation patterns in `ignores` to exclude files from the ignore patterns, such as:

```js
export default [
    {
        files: ["src/**/*.js"],
        ignores: ["**/*.config.js", "!**/eslint.config.js"],
        rules: {
            semi: "error"
        }
    }
];
```

Here, the configuration object excludes files ending with `.config.js` except for `eslint.config.js`. That file still has `semi` applied.

Non-global `ignores` patterns can only match file names. A pattern like `"dir-to-exclude/"` will not ignore anything. To ignore everything in a particular directory, a pattern like `"dir-to-exclude/**"` should be used instead.

If `ignores` is used without `files` and there are other keys (such as `rules`), then the configuration object applies to all linted files except the ones excluded by `ignores`, for example:

```js
export default [
    {
        ignores: ["**/*.config.js"],
        rules: {
            semi: "error"
        }
    }
];
```

This configuration object applies to all JavaScript files except those ending with `.config.js`. Effectively, this is like having `files` set to `**/*`. In general, it's a good idea to always include `files` if you are specifying `ignores`.

Note that when `files` is not specified, negated `ignores` patterns do not cause any matching files to be linted automatically.
ESLint only lints files that are matched either by default or by a `files` pattern that is not `*` and does not end with `/*` or `/**`.

::: tip
Use the [config inspector](https://github.com/eslint/config-inspector) (`--inspect-config` in the CLI) to test which config objects apply to a specific file.
:::

#### Specifying files with arbitrary extensions

To lint files with extensions other than the default `.js`, `.cjs` and `.mjs`, include them in `files` with a pattern in the format of `"**/*.extension"`. Any pattern will work except if it is `*` or if it ends with `/*` or `/**`.
For example, to lint TypeScript files with `.ts`, `.cts` and `.mts` extensions, you would specify a configuration object like this:

```js
// eslint.config.js
export default [
    {
        files: [
            "**/*.ts",
            "**/*.cts",
            "**.*.mts"
        ]
    },
    // ...other config
];
```

#### Specifying files without extension

Files without an extension can be matched with the pattern `!(*.*)`. For example:

```js
// eslint.config.js
export default [
    {
        files: ["**/!(*.*)"]
    },
    // ...other config
];
```

The above config lints files without extension besides the default `.js`, `.cjs` and `.mjs` extensions in all directories.
::: tip
Filenames starting with a dot, such as `.gitignore`, are considered to have only an extension without a base name. In the case of `.gitignore`, the extension is `gitignore`, so the file matches the pattern `"**/.gitignore"` but not `"**/*.gitignore"`.
:::

#### Globally ignoring files with `ignores`

If `ignores` is used without any other keys in the configuration object, then the patterns act as global ignores. Here's an example:

```js
// eslint.config.js
export default [
    {
        ignores: [".config/*"]
    }
];
```

This configuration specifies that all of the files in the `.config` directory should be ignored. This pattern is added after the default patterns, which are `["**/node_modules/", ".git/"]`.

For more information on configuring rules, see [Ignore Files](ignore).

::: important
Glob patterns always match files and directories that begin with a dot, such as `.foo.js` or `.fixtures`, unless those files are explicitly ignored. The only dot directory ignored by default is `.git`.
:::

#### Cascading Configuration Objects

When more than one configuration object matches a given filename, the configuration objects are merged with later objects overriding previous objects when there is a conflict. For example:

```js
// eslint.config.js
export default [
    {
        files: ["**/*.js"],
        languageOptions: {
            globals: {
                MY_CUSTOM_GLOBAL: "readonly"
            }
        }
    },
    {
        files: ["tests/**/*.js"],
        languageOptions: {
            globals: {
                it: "readonly",
                describe: "readonly"
            }
        }
    }
];
```

Using this configuration, all JavaScript files define a custom global object defined called `MY_CUSTOM_GLOBAL` while those JavaScript files in the `tests` directory have `it` and `describe` defined as global objects in addition to `MY_CUSTOM_GLOBAL`. For any JavaScript file in the tests directory, both configuration objects are applied, so `languageOptions.globals` are merged to create a final result.

### Configuring Linter Options

Options specific to the linting process can be configured using the `linterOptions` object. These effect how linting proceeds and does not affect how the source code of the file is interpreted.

#### Disabling Inline Configuration

Inline configuration is implemented using an `/*eslint*/` comment, such as `/*eslint semi: error*/`. You can disallow inline configuration by setting `noInlineConfig` to `true`. When enabled, all inline configuration is ignored. Here's an example:

```js
// eslint.config.js
export default [
    {
        files: ["**/*.js"],
        linterOptions: {
            noInlineConfig: true
        }
    }
];
```

#### Reporting Unused Disable Directives

Disable and enable directives such as `/*eslint-disable*/`, `/*eslint-enable*/` and `/*eslint-disable-next-line*/` are used to disable ESLint rules around certain portions of code. As code changes, it's possible for these directives to no longer be needed because the code has changed in such a way that the rule is no longer triggered. You can enable reporting of these unused disable directives by setting the `reportUnusedDisableDirectives` option to a severity string, as in this example:

```js
// eslint.config.js
export default [
    {
        files: ["**/*.js"],
        linterOptions: {
            reportUnusedDisableDirectives: "error"
        }
    }
];
```

This setting defaults to `"warn"`.

You can override this setting using the [`--report-unused-disable-directives`](../command-line-interface#--report-unused-disable-directives) or the [`--report-unused-disable-directives-severity`](../command-line-interface#--report-unused-disable-directives-severity) command line options.

For legacy compatibility, `true` is equivalent to `"warn"` and `false` is equivalent to `"off"`.

### Configuring Rules

You can configure any number of rules in a configuration object by add a `rules` property containing an object with your rule configurations. The names in this object are the names of the rules and the values are the configurations for each of those rules. Here's an example:

```js
// eslint.config.js
export default [
    {
        rules: {
            semi: "error"
        }
    }
];
```

This configuration object specifies that the [`semi`](../../rules/semi) rule should be enabled with a severity of `"error"`. You can also provide options to a rule by specifying an array where the first item is the severity and each item after that is an option for the rule. For example, you can switch the `semi` rule to disallow semicolons by passing `"never"` as an option:

```js
// eslint.config.js
export default [
    {
        rules: {
            semi: ["error", "never"]
        }
    }
];
```

Each rule specifies its own options and can be any valid JSON data type. Please check the documentation for the rule you want to configure for more information about its available options.

For more information on configuring rules, see [Configure Rules](rules).

### Configuring Shared Settings

ESLint supports adding shared settings into configuration files. When you add a `settings` object to a configuration object, it is supplied to every rule. By convention, plugins namespace the settings they are interested in to avoid collisions with others. Plugins can use `settings` to specify the information that should be shared across all of their rules. This may be useful if you are adding custom rules and want them to have access to the same information. Here's an example:

```js
// eslint.config.js
export default [
    {
        settings: {
            sharedData: "Hello"
        },
        plugins: {
            customPlugin: {
                rules: {
                    "my-rule": {
                        meta: {
                            // custom rule's meta information
                        },
                        create(context) {
                            const sharedData = context.settings.sharedData;
                            return {
                                // code
                            };
                        }
                    }
                }
            }
        },
        rules: {
            "customPlugin/my-rule": "error"
        }
    }
];
```

### Using Predefined Configurations

ESLint has two predefined configurations for JavaScript:

* `js.configs.recommended` - enables the rules that ESLint recommends everyone use to avoid potential errors.
* `js.configs.all` - enables all of the rules shipped with ESLint. This configuration is **not recommended** for production use because it changes with every minor and major version of ESLint. Use at your own risk.

To include these predefined configurations, install the `@eslint/js` package and then make any modifications to other properties in subsequent configuration objects:

```js
// eslint.config.js
import js from "@eslint/js";

export default [
    js.configs.recommended,
    {
        rules: {
            "no-unused-vars": "warn"
        }
    }
];
```

Here, the `js.configs.recommended` predefined configuration is applied first and then another configuration object adds the desired configuration for `no-unused-vars`.

For more information on how to combine predefined configs with your preferences, please see [Combine Configs](combine-configs).

### Configuration Naming Conventions

The `name` property is optional, but it is recommended to provide a name for each configuration object, especially when you are creating shared configurations. The name is used in error messages and the config inspector to help identify which configuration object is being used.

The name should be descriptive of the configuration object's purpose and scoped with the configuration name or plugin name using `/` as a separator. ESLint does not enforce the names to be unique at runtime, but it is recommended that unique names be set to avoid confusion.

For example, if you are creating a configuration object for a plugin named `eslint-plugin-example`, you might add `name` to the configuration objects with the `example/` prefix:

```js
export default {
    configs: {
        recommended: {
            name: "example/recommended",
            rules: {
                "no-unused-vars": "warn"
            }
        },
        strict: {
            name: "example/strict",
            rules: {
                "no-unused-vars": "error"
            }
        }
    }
};
```

When exposing arrays of configuration objects, the `name` may have extra scoping levels to help identify the configuration object. For example:

```js
export default {
    configs: {
        strict: [
            {
                name: "example/strict/language-setup",
                languageOptions: {
                    ecmaVersion: 2024
                }
            },
            {
                name: "example/strict/sub-config",
                file: ["src/**/*.js"],
                rules: {
                    "no-unused-vars": "error"
                }
            }
        ]
    }
}
```

## Using a Shareable Configuration Package

A sharable configuration is an npm package that exports a configuration object or array. This package should be installed as a dependency in your project and then referenced from inside of your `eslint.config.js` file. For example, to use a shareable configuration named `eslint-config-example`, your configuration file would look like this:

```js
// eslint.config.js
import exampleConfig from "eslint-config-example";

export default [
    exampleConfig,

    // your modifications
    {
        rules: {
            "no-unused-vars": "warn"
        }
    }
];
```

In this example, `exampleConfig` is an object, so you insert it directly into the configuration array.

Some shareable configurations will export an array instead, in which case you'll need to use the spread operator to insert those items into the configuration array. For example:

```js
// eslint.config.js
import exampleConfigs from "eslint-config-example";

export default [
    ...exampleConfigs,

    // your modifications
    {
        rules: {
            "no-unused-vars": "warn"
        }
    }
];
```

Please refer to the documentation for the shareable configuration package you're using to determine whether it is exporting an object or an array.

For more information on how to combine shareable configs with your preferences, please see [Combine Configs](combine-configs).

## Configuration File Resolution

When ESLint is run on the command line, it first checks the current working directory for `eslint.config.js`. If that file is found, then the search stops, otherwise it checks for `eslint.config.mjs`. If that file is found, then the search stops, otherwise it checks for `eslint.config.cjs`. If none of the files are found, it checks the parent directory for each file. This search continues until either a config file is found or the root directory is reached.

You can prevent this search for `eslint.config.js` by using the `-c` or `--config` option on the command line to specify an alternate configuration file, such as:

{{ npx_tabs({
    package: "eslint",
    args: ["--config", "some-other-file.js", "**/*.js"],
    comment: null
}) }}

In this case, ESLint does not search for `eslint.config.js` and instead uses `some-other-file.js`.

### Experimental Configuration File Resolution

::: warning
This feature is experimental and its details may change before being finalized. This behavior will be the new lookup behavior starting in v10.0.0, but you can try it today using a feature flag.
:::

You can use the `unstable_config_lookup_from_file` flag to change the way ESLint searches for configuration files. Instead of searching from the current working directory, ESLint will search for a configuration file by first starting in the directory of the file being linted and then searching up its ancestor directories until it finds a `eslint.config.js` file (or any other extension of configuration file). This behavior is better for monorepos, where each subdirectory may have its own configuration file.

To use this feature on the command line, use the `--flag` flag:

```shell
npx eslint --flag unstable_config_lookup_from_file .
```

For more information about using feature flags, see [Feature Flags](../../flags/).

## TypeScript Configuration Files

<<<<<<< HEAD
::: warning
This feature is currently experimental and may change in future versions.
:::

You need to enable this feature through the `unstable_ts_config` feature flag:

{{ npx_tabs({
    package: "eslint",
    args: ["--flag", "unstable_ts_config"],
    comment: null
}) }}

For more information about using feature flags, see [Feature Flags](../../flags/).

=======
>>>>>>> 03f2f442
For Deno and Bun, TypeScript configuration files are natively supported; for Node.js, you must install the optional dev dependency [`jiti`](https://github.com/unjs/jiti) in version 2.0.0 or later in your project (this dependency is not automatically installed by ESLint):

{{ npm_tabs({
    command: "install",
    packages: ["jiti"],
    args: ["--save-dev"]
}) }}

You can then create a configuration file with a `.ts`, `.mts`, or `.cts` extension, and export an array of [configuration objects](#configuration-objects). Here's an example in ESM format:

```ts
import js from "@eslint/js";
import type { Linter } from "eslint";

export default [
  js.configs.recommended,
  {
    rules: {
      "no-console": [0],
    },
  },
] satisfies Linter.Config[];
```

Here's an example in CommonJS format:

```ts
import type { Linter } from "eslint";
const eslint = require("@eslint/js");

const config: Linter.Config[] = [
  eslint.configs.recommended,
  {
    rules: {
      "no-console": [0],
    },
  },
];

module.exports = config;
```

::: important
ESLint does not perform type checking on your configuration file and does not apply any settings from `tsconfig.json`.
:::

### Configuration File Precedence

If you have multiple ESLint configuration files, ESLint prioritizes JavaScript files over TypeScript files. The order of precedence is as follows:

1. `eslint.config.js`
2. `eslint.config.mjs`
3. `eslint.config.cjs`
4. `eslint.config.ts`
5. `eslint.config.mts`
6. `eslint.config.cts`

To override this behavior, use the `--config` or `-c` command line option to specify a different configuration file:

<<<<<<< HEAD
{{ npx_tabs({
    package: "eslint",
    args: ["--flag", "unstable_ts_config", "--config", "eslint.config.ts"],
    comment: null
}) }}
=======
```bash
npx eslint --config eslint.config.ts
```
>>>>>>> 03f2f442
<|MERGE_RESOLUTION|>--- conflicted
+++ resolved
@@ -522,7 +522,6 @@
 
 ## TypeScript Configuration Files
 
-<<<<<<< HEAD
 ::: warning
 This feature is currently experimental and may change in future versions.
 :::
@@ -537,8 +536,6 @@
 
 For more information about using feature flags, see [Feature Flags](../../flags/).
 
-=======
->>>>>>> 03f2f442
 For Deno and Bun, TypeScript configuration files are natively supported; for Node.js, you must install the optional dev dependency [`jiti`](https://github.com/unjs/jiti) in version 2.0.0 or later in your project (this dependency is not automatically installed by ESLint):
 
 {{ npm_tabs({
@@ -598,14 +595,8 @@
 
 To override this behavior, use the `--config` or `-c` command line option to specify a different configuration file:
 
-<<<<<<< HEAD
 {{ npx_tabs({
     package: "eslint",
-    args: ["--flag", "unstable_ts_config", "--config", "eslint.config.ts"],
+    args: ["--config", "eslint.config.ts"],
     comment: null
-}) }}
-=======
-```bash
-npx eslint --config eslint.config.ts
-```
->>>>>>> 03f2f442
+}) }}