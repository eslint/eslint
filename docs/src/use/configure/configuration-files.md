--- conflicted
+++ resolved
@@ -5,6 +5,7 @@
     parent: configure
     title: Configuration Files
     order: 1
+
 ---
 
 {%- from 'components/npx_tabs.macro.html' import npx_tabs %}
@@ -20,12 +21,12 @@
 
 The ESLint configuration file may be named any of the following:
 
--   `eslint.config.js`
--   `eslint.config.mjs`
--   `eslint.config.cjs`
--   `eslint.config.ts` (requires [additional setup](#typescript-configuration-files))
--   `eslint.config.mts` (requires [additional setup](#typescript-configuration-files))
--   `eslint.config.cts` (requires [additional setup](#typescript-configuration-files))
+* `eslint.config.js`
+* `eslint.config.mjs`
+* `eslint.config.cjs`
+* `eslint.config.ts` (requires [additional setup](#typescript-configuration-files))
+* `eslint.config.mts` (requires [additional setup](#typescript-configuration-files))
+* `eslint.config.cts` (requires [additional setup](#typescript-configuration-files))
 
 It should be placed in the root directory of your project and export an array of [configuration objects](#configuration-objects). Here's an example:
 
@@ -34,12 +35,12 @@
 import { defineConfig } from "eslint/config";
 
 export default defineConfig([
-	{
-		rules: {
-			semi: "error",
-			"prefer-const": "error",
-		},
-	},
+    {
+        rules: {
+            semi: "error",
+            "prefer-const": "error"
+        }
+    }
 ]);
 ```
 
@@ -52,12 +53,12 @@
 const { defineConfig } = require("eslint/config");
 
 module.exports = defineConfig([
-	{
-		rules: {
-			semi: "error",
-			"prefer-const": "error",
-		},
-	},
+    {
+        rules: {
+            semi: "error",
+            "prefer-const": "error"
+        }
+    }
 ]);
 ```
 
@@ -65,25 +66,6 @@
 
 Each configuration object contains all of the information ESLint needs to execute on a set of files. Each configuration object is made up of these properties:
 
-<<<<<<< HEAD
--   `name` - A name for the configuration object. This is used in error messages and config inspector to help identify which configuration object is being used. ([Naming Convention](#configuration-naming-conventions))
--   `files` - An array of glob patterns indicating the files that the configuration object should apply to. If not specified, the configuration object applies to all files matched by any other configuration object.
--   `ignores` - An array of glob patterns indicating the files that the configuration object should not apply to. If not specified, the configuration object applies to all files matched by `files`. If `ignores` is used without any other keys in the configuration object, then the patterns act as [global ignores](#globally-ignoring-files-with-ignores) and it gets applied to every configuration object.
--   `languageOptions` - An object containing settings related to how JavaScript is configured for linting.
-    -   `ecmaVersion` - The version of ECMAScript to support. May be any year (i.e., `2022`) or version (i.e., `5`). Set to `"latest"` for the most recent supported version. (default: `"latest"`)
-    -   `sourceType` - The type of JavaScript source code. Possible values are `"script"` for traditional script files, `"module"` for ECMAScript modules (ESM), and `"commonjs"` for CommonJS files. (default: `"module"` for `.js` and `.mjs` files; `"commonjs"` for `.cjs` files)
-    -   `globals` - An object specifying additional objects that should be added to the global scope during linting.
-    -   `parser` - An object containing a `parse()` method or a `parseForESLint()` method. (default: [`espree`](https://github.com/eslint/js/tree/main/packages/espree))
-    -   `parserOptions` - An object specifying additional options that are passed directly to the `parse()` or `parseForESLint()` method on the parser. The available options are parser-dependent.
--   `linterOptions` - An object containing settings related to the linting process.
-    -   `noInlineConfig` - A Boolean value indicating if inline configuration is allowed.
-    -   `reportUnusedDisableDirectives` - A severity string indicating if and how unused disable and enable directives should be tracked and reported. For legacy compatibility, `true` is equivalent to `"warn"` and `false` is equivalent to `"off"`. (default: `"warn"`).
-    -   `reportUnusedInlineConfigs` - A severity string indicating if and how unused inline configs should be tracked and reported. (default: `"off"`)
--   `processor` - Either an object containing `preprocess()` and `postprocess()` methods or a string indicating the name of a processor inside of a plugin (i.e., `"pluginName/processorName"`).
--   `plugins` - An object containing a name-value mapping of plugin names to plugin objects. When `files` is specified, these plugins are only available to the matching files.
--   `rules` - An object containing the configured rules. When `files` or `ignores` are specified, these rule configurations are only available to the matching files.
--   `settings` - An object containing name-value pairs of information that should be available to all rules.
-=======
 * `name` - A name for the configuration object. This is used in error messages and config inspector to help identify which configuration object is being used. ([Naming Convention](#configuration-naming-conventions))
 * `files` - An array of glob patterns indicating the files that the configuration object should apply to. If not specified, the configuration object applies to all files matched by any other configuration object.
 * `ignores` - An array of glob patterns indicating the files that the configuration object should not apply to. If not specified, the configuration object applies to all files matched by `files`. If `ignores` is used without any other keys in the configuration object, then the patterns act as [global ignores](#globally-ignoring-files-with-ignores) and it gets applied to every configuration object.
@@ -102,7 +84,6 @@
 * `plugins` - An object containing a name-value mapping of plugin names to plugin objects. When `files` is specified, these plugins are only available to the matching files.
 * `rules` - An object containing the configured rules. When `files` or `ignores` are specified, these rule configurations are only available to the matching files.
 * `settings` - An object containing name-value pairs of information that should be available to all rules.
->>>>>>> 5d574963
 
 ### Specifying `files` and `ignores`
 
@@ -118,11 +99,11 @@
 import { defineConfig } from "eslint/config";
 
 export default defineConfig([
-	{
-		rules: {
-			semi: "error",
-		},
-	},
+    {
+        rules: {
+            semi: "error"
+        }
+    }
 ]);
 ```
 
@@ -137,12 +118,12 @@
 import { defineConfig } from "eslint/config";
 
 export default defineConfig([
-	{
-		files: ["src/**/*.js"],
-		rules: {
-			semi: "error",
-		},
-	},
+    {
+        files: ["src/**/*.js"],
+        rules: {
+            semi: "error"
+        }
+    }
 ]);
 ```
 
@@ -152,13 +133,13 @@
 import { defineConfig } from "eslint/config";
 
 export default defineConfig([
-	{
-		files: ["src/**/*.js"],
-		ignores: ["**/*.config.js"],
-		rules: {
-			semi: "error",
-		},
-	},
+    {
+        files: ["src/**/*.js"],
+        ignores: ["**/*.config.js"],
+        rules: {
+            semi: "error"
+        }
+    }
 ]);
 ```
 
@@ -168,13 +149,13 @@
 import { defineConfig } from "eslint/config";
 
 export default defineConfig([
-	{
-		files: ["src/**/*.js"],
-		ignores: ["**/*.config.js", "!**/eslint.config.js"],
-		rules: {
-			semi: "error",
-		},
-	},
+    {
+        files: ["src/**/*.js"],
+        ignores: ["**/*.config.js", "!**/eslint.config.js"],
+        rules: {
+            semi: "error"
+        }
+    }
 ]);
 ```
 
@@ -188,12 +169,12 @@
 import { defineConfig } from "eslint/config";
 
 export default defineConfig([
-	{
-		ignores: ["**/*.config.js"],
-		rules: {
-			semi: "error",
-		},
-	},
+    {
+        ignores: ["**/*.config.js"],
+        rules: {
+            semi: "error"
+        }
+    }
 ]);
 ```
 
@@ -216,10 +197,14 @@
 import { defineConfig } from "eslint/config";
 
 export default defineConfig([
-	{
-		files: ["**/*.ts", "**/*.cts", "**.*.mts"],
-	},
-	// ...other config
+    {
+        files: [
+            "**/*.ts",
+            "**/*.cts",
+            "**.*.mts"
+        ]
+    },
+    // ...other config
 ]);
 ```
 
@@ -232,10 +217,10 @@
 import { defineConfig } from "eslint/config";
 
 export default defineConfig([
-	{
-		files: ["**/!(*.*)"],
-	},
-	// ...other config
+    {
+        files: ["**/!(*.*)"]
+    },
+    // ...other config
 ]);
 ```
 
@@ -248,18 +233,18 @@
 
 Depending on how the `ignores` property is used, it can behave as non-global `ignores` or as global `ignores`.
 
--   When `ignores` is used without any other keys (besides `name`) in the configuration object, then the patterns act as global ignores. This means they apply to every configuration object (not only to the configuration object in which it is defined). Global `ignores` allows you not to have to copy and keep the `ignores` property synchronized in more than one configuration object.
--   If `ignores` is used with other properties in the same configuration object, then the patterns act as non-global ignores. This way `ignores` applies only to the configuration object in which it is defined.
+* When `ignores` is used without any other keys (besides `name`) in the configuration object, then the patterns act as global ignores. This means they apply to every configuration object (not only to the configuration object in which it is defined). Global `ignores` allows you not to have to copy and keep the `ignores` property synchronized in more than one configuration object.
+* If `ignores` is used with other properties in the same configuration object, then the patterns act as non-global ignores. This way `ignores` applies only to the configuration object in which it is defined.
 
 Global and non-global `ignores` have some usage differences:
 
--   patterns in non-global `ignores` only match the files (`dir/filename.js`) or files within directories (`dir/**`)
--   patterns in global `ignores` can match directories (`dir/`) in addition to the patterns that non-global ignores supports.
+* patterns in non-global `ignores` only match the files (`dir/filename.js`) or files within directories (`dir/**`)
+* patterns in global `ignores` can match directories (`dir/`) in addition to the patterns that non-global ignores supports.
 
 For all uses of `ignores`:
 
--   The patterns you define are added after the default ESLint patterns, which are `["**/node_modules/", ".git/"]`.
--   The patterns always match files and directories that begin with a dot, such as `.foo.js` or `.fixtures`, unless those files are explicitly ignored. The only dot directory ignored by default is `.git`.
+* The patterns you define are added after the default ESLint patterns, which are `["**/node_modules/", ".git/"]`.
+* The patterns always match files and directories that begin with a dot, such as `.foo.js` or `.fixtures`, unless those files are explicitly ignored. The only dot directory ignored by default is `.git`.
 
 ```js
 // eslint.config.js
@@ -324,23 +309,23 @@
 import { defineConfig } from "eslint/config";
 
 export default defineConfig([
-	{
-		files: ["**/*.js"],
-		languageOptions: {
-			globals: {
-				MY_CUSTOM_GLOBAL: "readonly",
-			},
-		},
-	},
-	{
-		files: ["tests/**/*.js"],
-		languageOptions: {
-			globals: {
-				it: "readonly",
-				describe: "readonly",
-			},
-		},
-	},
+    {
+        files: ["**/*.js"],
+        languageOptions: {
+            globals: {
+                MY_CUSTOM_GLOBAL: "readonly"
+            }
+        }
+    },
+    {
+        files: ["tests/**/*.js"],
+        languageOptions: {
+            globals: {
+                it: "readonly",
+                describe: "readonly"
+            }
+        }
+    }
 ]);
 ```
 
@@ -359,12 +344,12 @@
 import { defineConfig } from "eslint/config";
 
 export default defineConfig([
-	{
-		files: ["**/*.js"],
-		linterOptions: {
-			noInlineConfig: true,
-		},
-	},
+    {
+        files: ["**/*.js"],
+        linterOptions: {
+            noInlineConfig: true
+        }
+    }
 ]);
 ```
 
@@ -377,12 +362,12 @@
 import { defineConfig } from "eslint/config";
 
 export default defineConfig([
-	{
-		files: ["**/*.js"],
-		linterOptions: {
-			reportUnusedDisableDirectives: "error",
-		},
-	},
+    {
+        files: ["**/*.js"],
+        linterOptions: {
+            reportUnusedDisableDirectives: "error"
+        }
+    }
 ]);
 ```
 
@@ -403,12 +388,12 @@
 import { defineConfig } from "eslint/config";
 
 export default defineConfig([
-	{
-		files: ["**/*.js"],
-		linterOptions: {
-			reportUnusedInlineConfigs: "error",
-		},
-	},
+    {
+        files: ["**/*.js"],
+        linterOptions: {
+            reportUnusedInlineConfigs: "error"
+        }
+    }
 ]);
 ```
 
@@ -423,11 +408,11 @@
 import { defineConfig } from "eslint/config";
 
 export default defineConfig([
-	{
-		rules: {
-			semi: "error",
-		},
-	},
+    {
+        rules: {
+            semi: "error"
+        }
+    }
 ]);
 ```
 
@@ -438,11 +423,11 @@
 import { defineConfig } from "eslint/config";
 
 export default defineConfig([
-	{
-		rules: {
-			semi: ["error", "never"],
-		},
-	},
+    {
+        rules: {
+            semi: ["error", "never"]
+        }
+    }
 ]);
 ```
 
@@ -459,31 +444,31 @@
 import { defineConfig } from "eslint/config";
 
 export default defineConfig([
-	{
-		settings: {
-			sharedData: "Hello",
-		},
-		plugins: {
-			customPlugin: {
-				rules: {
-					"my-rule": {
-						meta: {
-							// custom rule's meta information
-						},
-						create(context) {
-							const sharedData = context.settings.sharedData;
-							return {
-								// code
-							};
-						},
-					},
-				},
-			},
-		},
-		rules: {
-			"customPlugin/my-rule": "error",
-		},
-	},
+    {
+        settings: {
+            sharedData: "Hello"
+        },
+        plugins: {
+            customPlugin: {
+                rules: {
+                    "my-rule": {
+                        meta: {
+                            // custom rule's meta information
+                        },
+                        create(context) {
+                            const sharedData = context.settings.sharedData;
+                            return {
+                                // code
+                            };
+                        }
+                    }
+                }
+            }
+        },
+        rules: {
+            "customPlugin/my-rule": "error"
+        }
+    }
 ]);
 ```
 
@@ -491,9 +476,9 @@
 
 A configuration object uses `extends` to inherit all the traits of another configuration object or array (including rules, plugins, and language options) and can then modify all the options. The `extends` key is an array of values indicating which configurations to extend from. The elements of the `extends` array can be one of three values:
 
--   a string that specifies the name of a configuration in a plugin
--   a configuration object
--   a configuration array
+* a string that specifies the name of a configuration in a plugin
+* a configuration object
+* a configuration array
 
 #### Using Configurations from Plugins
 
@@ -505,14 +490,6 @@
 import { defineConfig } from "eslint/config";
 
 export default defineConfig([
-<<<<<<< HEAD
-	{
-		plugins: {
-			example: examplePlugin,
-		},
-		extends: ["example/recommended"],
-	},
-=======
     {
         files: ["**/*.js"],
         plugins: {
@@ -520,7 +497,6 @@
         },
         extends: ["example/recommended"]
     }
->>>>>>> 5d574963
 ]);
 ```
 
@@ -534,14 +510,6 @@
 import { defineConfig } from "eslint/config";
 
 export default defineConfig([
-<<<<<<< HEAD
-	{
-		plugins: {
-			example: pluginExample,
-		},
-		extends: [pluginExample.configs.recommended],
-	},
-=======
     {
         files: ["**/*.js"],
         plugins: {
@@ -549,7 +517,6 @@
         },
         extends: [pluginExample.configs.recommended]
     }
->>>>>>> 5d574963
 ]);
 ```
 
@@ -563,8 +530,8 @@
 
 ESLint has two predefined configurations for JavaScript:
 
--   `js/recommended` - enables the rules that ESLint recommends everyone use to avoid potential errors.
--   `js/all` - enables all of the rules shipped with ESLint. This configuration is **not recommended** for production use because it changes with every minor and major version of ESLint. Use at your own risk.
+* `js/recommended` - enables the rules that ESLint recommends everyone use to avoid potential errors.
+* `js/all` - enables all of the rules shipped with ESLint. This configuration is **not recommended** for production use because it changes with every minor and major version of ESLint. Use at your own risk.
 
 To include these predefined configurations, install the `@eslint/js` package and then make any modifications to other properties in subsequent configuration objects:
 
@@ -574,17 +541,6 @@
 import { defineConfig } from "eslint/config";
 
 export default defineConfig([
-<<<<<<< HEAD
-	{
-		plugins: {
-			js,
-		},
-		extends: ["js/recommended"],
-		rules: {
-			"no-unused-vars": "warn",
-		},
-	},
-=======
     {
         files: ["**/*.js"],
         plugins: {
@@ -595,7 +551,6 @@
             "no-unused-vars": "warn"
         }
     }
->>>>>>> 5d574963
 ]);
 ```
 
@@ -613,14 +568,6 @@
 import { defineConfig } from "eslint/config";
 
 export default defineConfig([
-<<<<<<< HEAD
-	{
-		extends: [exampleConfig],
-		rules: {
-			"no-unused-vars": "warn",
-		},
-	},
-=======
     {
         files: ["**/*.js"],
         extends: [exampleConfig],
@@ -628,7 +575,6 @@
             "no-unused-vars": "warn"
         }
     }
->>>>>>> 5d574963
 ]);
 ```
 
@@ -646,20 +592,20 @@
 
 ```js
 export default {
-	configs: {
-		recommended: {
-			name: "example/recommended",
-			rules: {
-				"no-unused-vars": "warn",
-			},
-		},
-		strict: {
-			name: "example/strict",
-			rules: {
-				"no-unused-vars": "error",
-			},
-		},
-	},
+    configs: {
+        recommended: {
+            name: "example/recommended",
+            rules: {
+                "no-unused-vars": "warn"
+            }
+        },
+        strict: {
+            name: "example/strict",
+            rules: {
+                "no-unused-vars": "error"
+            }
+        }
+    }
 };
 ```
 
@@ -667,24 +613,24 @@
 
 ```js
 export default {
-	configs: {
-		strict: [
-			{
-				name: "example/strict/language-setup",
-				languageOptions: {
-					ecmaVersion: 2024,
-				},
-			},
-			{
-				name: "example/strict/sub-config",
-				file: ["src/**/*.js"],
-				rules: {
-					"no-unused-vars": "error",
-				},
-			},
-		],
-	},
-};
+    configs: {
+        strict: [
+            {
+                name: "example/strict/language-setup",
+                languageOptions: {
+                    ecmaVersion: 2024
+                }
+            },
+            {
+                name: "example/strict/sub-config",
+                file: ["src/**/*.js"],
+                rules: {
+                    "no-unused-vars": "error"
+                }
+            }
+        ]
+    }
+}
 ```
 
 ## Configuration File Resolution
