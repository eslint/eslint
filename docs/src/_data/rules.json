{
    "types": {
        "problem": [
            {
                "name": "array-callback-return",
                "description": "Enforce `return` statements in callbacks of array methods",
                "recommended": false,
                "fixable": false,
                "frozen": false,
                "hasSuggestions": true
            },
            {
                "name": "constructor-super",
                "description": "Require `super()` calls in constructors",
                "recommended": true,
                "fixable": false,
                "frozen": false,
                "hasSuggestions": false
            },
            {
                "name": "for-direction",
                "description": "Enforce \"for\" loop update clause moving the counter in the right direction",
                "recommended": true,
                "fixable": false,
                "frozen": false,
                "hasSuggestions": false
            },
            {
                "name": "getter-return",
                "description": "Enforce `return` statements in getters",
                "recommended": true,
                "fixable": false,
                "frozen": false,
                "hasSuggestions": false
            },
            {
                "name": "no-async-promise-executor",
                "description": "Disallow using an async function as a Promise executor",
                "recommended": true,
                "fixable": false,
                "frozen": false,
                "hasSuggestions": false
            },
            {
                "name": "no-await-in-loop",
                "description": "Disallow `await` inside of loops",
                "recommended": false,
                "fixable": false,
                "frozen": false,
                "hasSuggestions": false
            },
            {
                "name": "no-class-assign",
                "description": "Disallow reassigning class members",
                "recommended": true,
                "fixable": false,
                "frozen": false,
                "hasSuggestions": false
            },
            {
                "name": "no-compare-neg-zero",
                "description": "Disallow comparing against `-0`",
                "recommended": true,
                "fixable": false,
                "frozen": false,
                "hasSuggestions": false
            },
            {
                "name": "no-cond-assign",
                "description": "Disallow assignment operators in conditional expressions",
                "recommended": true,
                "fixable": false,
                "frozen": false,
                "hasSuggestions": false
            },
            {
                "name": "no-const-assign",
                "description": "Disallow reassigning `const` variables",
                "recommended": true,
                "fixable": false,
                "frozen": false,
                "hasSuggestions": false
            },
            {
                "name": "no-constant-binary-expression",
                "description": "Disallow expressions where the operation doesn't affect the value",
                "recommended": true,
                "fixable": false,
                "frozen": false,
                "hasSuggestions": false
            },
            {
                "name": "no-constant-condition",
                "description": "Disallow constant expressions in conditions",
                "recommended": true,
                "fixable": false,
                "frozen": false,
                "hasSuggestions": false
            },
            {
                "name": "no-constructor-return",
                "description": "Disallow returning value from constructor",
                "recommended": false,
                "fixable": false,
                "frozen": false,
                "hasSuggestions": false
            },
            {
                "name": "no-control-regex",
                "description": "Disallow control characters in regular expressions",
                "recommended": true,
                "fixable": false,
                "frozen": false,
                "hasSuggestions": false
            },
            {
                "name": "no-debugger",
                "description": "Disallow the use of `debugger`",
                "recommended": true,
                "fixable": false,
                "frozen": false,
                "hasSuggestions": false
            },
            {
                "name": "no-dupe-args",
                "description": "Disallow duplicate arguments in `function` definitions",
                "recommended": true,
                "fixable": false,
                "frozen": false,
                "hasSuggestions": false
            },
            {
                "name": "no-dupe-class-members",
                "description": "Disallow duplicate class members",
                "recommended": true,
                "fixable": false,
                "frozen": false,
                "hasSuggestions": false
            },
            {
                "name": "no-dupe-else-if",
                "description": "Disallow duplicate conditions in if-else-if chains",
                "recommended": true,
                "fixable": false,
                "frozen": false,
                "hasSuggestions": false
            },
            {
                "name": "no-dupe-keys",
                "description": "Disallow duplicate keys in object literals",
                "recommended": true,
                "fixable": false,
                "frozen": false,
                "hasSuggestions": false
            },
            {
                "name": "no-duplicate-case",
                "description": "Disallow duplicate case labels",
                "recommended": true,
                "fixable": false,
                "frozen": false,
                "hasSuggestions": false
            },
            {
                "name": "no-duplicate-imports",
                "description": "Disallow duplicate module imports",
                "recommended": false,
                "fixable": false,
                "frozen": false,
                "hasSuggestions": false
            },
            {
                "name": "no-empty-character-class",
                "description": "Disallow empty character classes in regular expressions",
                "recommended": true,
                "fixable": false,
                "frozen": false,
                "hasSuggestions": false
            },
            {
                "name": "no-empty-pattern",
                "description": "Disallow empty destructuring patterns",
                "recommended": true,
                "fixable": false,
                "frozen": false,
                "hasSuggestions": false
            },
            {
                "name": "no-ex-assign",
                "description": "Disallow reassigning exceptions in `catch` clauses",
                "recommended": true,
                "fixable": false,
                "frozen": false,
                "hasSuggestions": false
            },
            {
                "name": "no-fallthrough",
                "description": "Disallow fallthrough of `case` statements",
                "recommended": true,
                "fixable": false,
                "frozen": false,
                "hasSuggestions": false
            },
            {
                "name": "no-func-assign",
                "description": "Disallow reassigning `function` declarations",
                "recommended": true,
                "fixable": false,
                "frozen": false,
                "hasSuggestions": false
            },
            {
                "name": "no-import-assign",
                "description": "Disallow assigning to imported bindings",
                "recommended": true,
                "fixable": false,
                "frozen": false,
                "hasSuggestions": false
            },
            {
                "name": "no-inner-declarations",
                "description": "Disallow variable or `function` declarations in nested blocks",
                "recommended": false,
                "fixable": false,
                "frozen": false,
                "hasSuggestions": false
            },
            {
                "name": "no-invalid-regexp",
                "description": "Disallow invalid regular expression strings in `RegExp` constructors",
                "recommended": true,
                "fixable": false,
                "frozen": false,
                "hasSuggestions": false
            },
            {
                "name": "no-irregular-whitespace",
                "description": "Disallow irregular whitespace",
                "recommended": true,
                "fixable": false,
                "frozen": false,
                "hasSuggestions": false
            },
            {
                "name": "no-loss-of-precision",
                "description": "Disallow literal numbers that lose precision",
                "recommended": true,
                "fixable": false,
                "frozen": false,
                "hasSuggestions": false
            },
            {
                "name": "no-misleading-character-class",
                "description": "Disallow characters which are made with multiple code points in character class syntax",
                "recommended": true,
                "fixable": false,
                "frozen": false,
                "hasSuggestions": true
            },
            {
                "name": "no-new-native-nonconstructor",
                "description": "Disallow `new` operators with global non-constructor functions",
                "recommended": true,
                "fixable": false,
                "frozen": false,
                "hasSuggestions": false
            },
            {
                "name": "no-obj-calls",
                "description": "Disallow calling global object properties as functions",
                "recommended": true,
                "fixable": false,
                "frozen": false,
                "hasSuggestions": false
            },
            {
                "name": "no-promise-executor-return",
                "description": "Disallow returning values from Promise executor functions",
                "recommended": false,
                "fixable": false,
                "frozen": false,
                "hasSuggestions": true
            },
            {
                "name": "no-prototype-builtins",
                "description": "Disallow calling some `Object.prototype` methods directly on objects",
                "recommended": true,
                "fixable": false,
                "frozen": false,
                "hasSuggestions": true
            },
            {
                "name": "no-self-assign",
                "description": "Disallow assignments where both sides are exactly the same",
                "recommended": true,
                "fixable": false,
                "frozen": false,
                "hasSuggestions": false
            },
            {
                "name": "no-self-compare",
                "description": "Disallow comparisons where both sides are exactly the same",
                "recommended": false,
                "fixable": false,
                "frozen": false,
                "hasSuggestions": false
            },
            {
                "name": "no-setter-return",
                "description": "Disallow returning values from setters",
                "recommended": true,
                "fixable": false,
                "frozen": false,
                "hasSuggestions": false
            },
            {
                "name": "no-sparse-arrays",
                "description": "Disallow sparse arrays",
                "recommended": true,
                "fixable": false,
                "frozen": false,
                "hasSuggestions": false
            },
            {
                "name": "no-template-curly-in-string",
                "description": "Disallow template literal placeholder syntax in regular strings",
                "recommended": false,
                "fixable": false,
                "frozen": false,
                "hasSuggestions": false
            },
            {
                "name": "no-this-before-super",
                "description": "Disallow `this`/`super` before calling `super()` in constructors",
                "recommended": true,
                "fixable": false,
                "frozen": false,
                "hasSuggestions": false
            },
            {
                "name": "no-undef",
                "description": "Disallow the use of undeclared variables unless mentioned in `/*global */` comments",
                "recommended": true,
                "fixable": false,
                "frozen": false,
                "hasSuggestions": false
            },
            {
                "name": "no-unexpected-multiline",
                "description": "Disallow confusing multiline expressions",
                "recommended": true,
                "fixable": false,
                "frozen": false,
                "hasSuggestions": false
            },
            {
                "name": "no-unmodified-loop-condition",
                "description": "Disallow unmodified loop conditions",
                "recommended": false,
                "fixable": false,
                "frozen": false,
                "hasSuggestions": false
            },
            {
                "name": "no-unreachable",
                "description": "Disallow unreachable code after `return`, `throw`, `continue`, and `break` statements",
                "recommended": true,
                "fixable": false,
                "frozen": false,
                "hasSuggestions": false
            },
            {
                "name": "no-unreachable-loop",
                "description": "Disallow loops with a body that allows only one iteration",
                "recommended": false,
                "fixable": false,
                "frozen": false,
                "hasSuggestions": false
            },
            {
                "name": "no-unsafe-finally",
                "description": "Disallow control flow statements in `finally` blocks",
                "recommended": true,
                "fixable": false,
                "frozen": false,
                "hasSuggestions": false
            },
            {
                "name": "no-unsafe-negation",
                "description": "Disallow negating the left operand of relational operators",
                "recommended": true,
                "fixable": false,
                "frozen": false,
                "hasSuggestions": true
            },
            {
                "name": "no-unsafe-optional-chaining",
                "description": "Disallow use of optional chaining in contexts where the `undefined` value is not allowed",
                "recommended": true,
                "fixable": false,
                "frozen": false,
                "hasSuggestions": false
            },
            {
                "name": "no-unused-private-class-members",
                "description": "Disallow unused private class members",
                "recommended": true,
                "fixable": false,
                "frozen": false,
                "hasSuggestions": false
            },
            {
                "name": "no-unused-vars",
                "description": "Disallow unused variables",
                "recommended": true,
                "fixable": false,
                "frozen": false,
                "hasSuggestions": false
            },
            {
                "name": "no-use-before-define",
                "description": "Disallow the use of variables before they are defined",
                "recommended": false,
                "fixable": false,
                "frozen": false,
                "hasSuggestions": false
            },
            {
                "name": "no-useless-assignment",
                "description": "Disallow variable assignments when the value is not used",
                "recommended": false,
                "fixable": false,
                "frozen": false,
                "hasSuggestions": false
            },
            {
                "name": "no-useless-backreference",
                "description": "Disallow useless backreferences in regular expressions",
                "recommended": true,
                "fixable": false,
                "frozen": false,
                "hasSuggestions": false
            },
            {
                "name": "require-atomic-updates",
                "description": "Disallow assignments that can lead to race conditions due to usage of `await` or `yield`",
                "recommended": false,
                "fixable": false,
                "frozen": false,
                "hasSuggestions": false
            },
            {
                "name": "use-isnan",
                "description": "Require calls to `isNaN()` when checking for `NaN`",
                "recommended": true,
                "fixable": false,
                "frozen": false,
                "hasSuggestions": true
            },
            {
                "name": "valid-typeof",
                "description": "Enforce comparing `typeof` expressions against valid strings",
                "recommended": true,
                "fixable": false,
                "frozen": false,
                "hasSuggestions": true
            }
        ],
        "suggestion": [
            {
                "name": "accessor-pairs",
                "description": "Enforce getter and setter pairs in objects and classes",
                "recommended": false,
                "fixable": false,
                "frozen": false,
                "hasSuggestions": false
            },
            {
                "name": "arrow-body-style",
                "description": "Require braces around arrow function bodies",
                "recommended": false,
                "fixable": true,
                "frozen": true,
                "hasSuggestions": false
            },
            {
                "name": "block-scoped-var",
                "description": "Enforce the use of variables within the scope they are defined",
                "recommended": false,
                "fixable": false,
                "frozen": false,
                "hasSuggestions": false
            },
            {
                "name": "camelcase",
                "description": "Enforce camelcase naming convention",
                "recommended": false,
                "fixable": false,
                "frozen": true,
                "hasSuggestions": false
            },
            {
                "name": "capitalized-comments",
                "description": "Enforce or disallow capitalization of the first letter of a comment",
                "recommended": false,
                "fixable": true,
                "frozen": true,
                "hasSuggestions": false
            },
            {
                "name": "class-methods-use-this",
                "description": "Enforce that class methods utilize `this`",
                "recommended": false,
                "fixable": false,
                "frozen": false,
                "hasSuggestions": false
            },
            {
                "name": "complexity",
                "description": "Enforce a maximum cyclomatic complexity allowed in a program",
                "recommended": false,
                "fixable": false,
                "frozen": false,
                "hasSuggestions": false
            },
            {
                "name": "consistent-return",
                "description": "Require `return` statements to either always or never specify values",
                "recommended": false,
                "fixable": false,
                "frozen": false,
                "hasSuggestions": false
            },
            {
                "name": "consistent-this",
                "description": "Enforce consistent naming when capturing the current execution context",
                "recommended": false,
                "fixable": false,
                "frozen": true,
                "hasSuggestions": false
            },
            {
                "name": "curly",
                "description": "Enforce consistent brace style for all control statements",
                "recommended": false,
                "fixable": true,
                "frozen": true,
                "hasSuggestions": false
            },
            {
                "name": "default-case",
                "description": "Require `default` cases in `switch` statements",
                "recommended": false,
                "fixable": false,
                "frozen": false,
                "hasSuggestions": false
            },
            {
                "name": "default-case-last",
                "description": "Enforce default clauses in switch statements to be last",
                "recommended": false,
                "fixable": false,
                "frozen": false,
                "hasSuggestions": false
            },
            {
                "name": "default-param-last",
                "description": "Enforce default parameters to be last",
                "recommended": false,
                "fixable": false,
                "frozen": true,
                "hasSuggestions": false
            },
            {
                "name": "dot-notation",
                "description": "Enforce dot notation whenever possible",
                "recommended": false,
                "fixable": true,
                "frozen": true,
                "hasSuggestions": false
            },
            {
                "name": "eqeqeq",
                "description": "Require the use of `===` and `!==`",
                "recommended": false,
                "fixable": true,
                "frozen": false,
                "hasSuggestions": false
            },
            {
                "name": "func-name-matching",
                "description": "Require function names to match the name of the variable or property to which they are assigned",
                "recommended": false,
                "fixable": false,
                "frozen": true,
                "hasSuggestions": false
            },
            {
                "name": "func-names",
                "description": "Require or disallow named `function` expressions",
                "recommended": false,
                "fixable": false,
                "frozen": false,
                "hasSuggestions": false
            },
            {
                "name": "func-style",
                "description": "Enforce the consistent use of either `function` declarations or expressions assigned to variables",
                "recommended": false,
                "fixable": false,
                "frozen": true,
                "hasSuggestions": false
            },
            {
                "name": "grouped-accessor-pairs",
                "description": "Require grouped accessor pairs in object literals and classes",
                "recommended": false,
                "fixable": false,
                "frozen": false,
                "hasSuggestions": false
            },
            {
                "name": "guard-for-in",
                "description": "Require `for-in` loops to include an `if` statement",
                "recommended": false,
                "fixable": false,
                "frozen": false,
                "hasSuggestions": false
            },
            {
                "name": "id-denylist",
                "description": "Disallow specified identifiers",
                "recommended": false,
                "fixable": false,
                "frozen": true,
                "hasSuggestions": false
            },
            {
                "name": "id-length",
                "description": "Enforce minimum and maximum identifier lengths",
                "recommended": false,
                "fixable": false,
                "frozen": true,
                "hasSuggestions": false
            },
            {
                "name": "id-match",
                "description": "Require identifiers to match a specified regular expression",
                "recommended": false,
                "fixable": false,
                "frozen": true,
                "hasSuggestions": false
            },
            {
                "name": "init-declarations",
                "description": "Require or disallow initialization in variable declarations",
                "recommended": false,
                "fixable": false,
                "frozen": true,
                "hasSuggestions": false
            },
            {
                "name": "logical-assignment-operators",
                "description": "Require or disallow logical assignment operator shorthand",
                "recommended": false,
                "fixable": true,
                "frozen": true,
                "hasSuggestions": true
            },
            {
                "name": "max-classes-per-file",
                "description": "Enforce a maximum number of classes per file",
                "recommended": false,
                "fixable": false,
                "frozen": false,
                "hasSuggestions": false
            },
            {
                "name": "max-depth",
                "description": "Enforce a maximum depth that blocks can be nested",
                "recommended": false,
                "fixable": false,
                "frozen": false,
                "hasSuggestions": false
            },
            {
                "name": "max-lines",
                "description": "Enforce a maximum number of lines per file",
                "recommended": false,
                "fixable": false,
                "frozen": false,
                "hasSuggestions": false
            },
            {
                "name": "max-lines-per-function",
                "description": "Enforce a maximum number of lines of code in a function",
                "recommended": false,
                "fixable": false,
                "frozen": false,
                "hasSuggestions": false
            },
            {
                "name": "max-nested-callbacks",
                "description": "Enforce a maximum depth that callbacks can be nested",
                "recommended": false,
                "fixable": false,
                "frozen": false,
                "hasSuggestions": false
            },
            {
                "name": "max-params",
                "description": "Enforce a maximum number of parameters in function definitions",
                "recommended": false,
                "fixable": false,
                "frozen": false,
                "hasSuggestions": false
            },
            {
                "name": "max-statements",
                "description": "Enforce a maximum number of statements allowed in function blocks",
                "recommended": false,
                "fixable": false,
                "frozen": false,
                "hasSuggestions": false
            },
            {
                "name": "new-cap",
                "description": "Require constructor names to begin with a capital letter",
                "recommended": false,
                "fixable": false,
                "frozen": false,
                "hasSuggestions": false
            },
            {
                "name": "no-alert",
                "description": "Disallow the use of `alert`, `confirm`, and `prompt`",
                "recommended": false,
                "fixable": false,
                "frozen": false,
                "hasSuggestions": false
            },
            {
                "name": "no-array-constructor",
                "description": "Disallow `Array` constructors",
                "recommended": false,
                "fixable": false,
                "frozen": false,
                "hasSuggestions": true
            },
            {
                "name": "no-bitwise",
                "description": "Disallow bitwise operators",
                "recommended": false,
                "fixable": false,
                "frozen": false,
                "hasSuggestions": false
            },
            {
                "name": "no-caller",
                "description": "Disallow the use of `arguments.caller` or `arguments.callee`",
                "recommended": false,
                "fixable": false,
                "frozen": false,
                "hasSuggestions": false
            },
            {
                "name": "no-case-declarations",
                "description": "Disallow lexical declarations in case clauses",
                "recommended": true,
                "fixable": false,
                "frozen": false,
                "hasSuggestions": true
            },
            {
                "name": "no-console",
                "description": "Disallow the use of `console`",
                "recommended": false,
                "fixable": false,
                "frozen": false,
                "hasSuggestions": true
            },
            {
                "name": "no-continue",
                "description": "Disallow `continue` statements",
                "recommended": false,
                "fixable": false,
                "frozen": true,
                "hasSuggestions": false
            },
            {
                "name": "no-delete-var",
                "description": "Disallow deleting variables",
                "recommended": true,
                "fixable": false,
                "frozen": false,
                "hasSuggestions": false
            },
            {
                "name": "no-div-regex",
                "description": "Disallow equal signs explicitly at the beginning of regular expressions",
                "recommended": false,
                "fixable": true,
                "frozen": true,
                "hasSuggestions": false
            },
            {
                "name": "no-else-return",
                "description": "Disallow `else` blocks after `return` statements in `if` statements",
                "recommended": false,
                "fixable": true,
                "frozen": true,
                "hasSuggestions": false
            },
            {
                "name": "no-empty",
                "description": "Disallow empty block statements",
                "recommended": true,
                "fixable": false,
                "frozen": false,
                "hasSuggestions": true
            },
            {
                "name": "no-empty-function",
                "description": "Disallow empty functions",
                "recommended": false,
                "fixable": false,
                "frozen": false,
                "hasSuggestions": false
            },
            {
                "name": "no-empty-static-block",
                "description": "Disallow empty static blocks",
                "recommended": true,
                "fixable": false,
                "frozen": false,
                "hasSuggestions": false
            },
            {
                "name": "no-eq-null",
                "description": "Disallow `null` comparisons without type-checking operators",
                "recommended": false,
                "fixable": false,
                "frozen": false,
                "hasSuggestions": false
            },
            {
                "name": "no-eval",
                "description": "Disallow the use of `eval()`",
                "recommended": false,
                "fixable": false,
                "frozen": false,
                "hasSuggestions": false
            },
            {
                "name": "no-extend-native",
                "description": "Disallow extending native types",
                "recommended": false,
                "fixable": false,
                "frozen": false,
                "hasSuggestions": false
            },
            {
                "name": "no-extra-bind",
                "description": "Disallow unnecessary calls to `.bind()`",
                "recommended": false,
                "fixable": true,
                "frozen": false,
                "hasSuggestions": false
            },
            {
                "name": "no-extra-boolean-cast",
                "description": "Disallow unnecessary boolean casts",
                "recommended": true,
                "fixable": true,
                "frozen": true,
                "hasSuggestions": false
            },
            {
                "name": "no-extra-label",
                "description": "Disallow unnecessary labels",
                "recommended": false,
                "fixable": true,
                "frozen": true,
                "hasSuggestions": false
            },
            {
                "name": "no-global-assign",
                "description": "Disallow assignments to native objects or read-only global variables",
                "recommended": true,
                "fixable": false,
                "frozen": false,
                "hasSuggestions": false
            },
            {
                "name": "no-implicit-coercion",
                "description": "Disallow shorthand type conversions",
                "recommended": false,
                "fixable": true,
                "frozen": true,
                "hasSuggestions": true
            },
            {
                "name": "no-implicit-globals",
                "description": "Disallow declarations in the global scope",
                "recommended": false,
                "fixable": false,
                "frozen": false,
                "hasSuggestions": false
            },
            {
                "name": "no-implied-eval",
                "description": "Disallow the use of `eval()`-like methods",
                "recommended": false,
                "fixable": false,
                "frozen": false,
                "hasSuggestions": false
            },
            {
                "name": "no-inline-comments",
                "description": "Disallow inline comments after code",
                "recommended": false,
                "fixable": false,
                "frozen": true,
                "hasSuggestions": false
            },
            {
                "name": "no-invalid-this",
                "description": "Disallow use of `this` in contexts where the value of `this` is `undefined`",
                "recommended": false,
                "fixable": false,
                "frozen": false,
                "hasSuggestions": false
            },
            {
                "name": "no-iterator",
                "description": "Disallow the use of the `__iterator__` property",
                "recommended": false,
                "fixable": false,
                "frozen": false,
                "hasSuggestions": false
            },
            {
                "name": "no-label-var",
                "description": "Disallow labels that share a name with a variable",
                "recommended": false,
                "fixable": false,
                "frozen": true,
                "hasSuggestions": false
            },
            {
                "name": "no-labels",
                "description": "Disallow labeled statements",
                "recommended": false,
                "fixable": false,
                "frozen": true,
                "hasSuggestions": false
            },
            {
                "name": "no-lone-blocks",
                "description": "Disallow unnecessary nested blocks",
                "recommended": false,
                "fixable": false,
                "frozen": false,
                "hasSuggestions": false
            },
            {
                "name": "no-lonely-if",
                "description": "Disallow `if` statements as the only statement in `else` blocks",
                "recommended": false,
                "fixable": true,
                "frozen": true,
                "hasSuggestions": false
            },
            {
                "name": "no-loop-func",
                "description": "Disallow function declarations that contain unsafe references inside loop statements",
                "recommended": false,
                "fixable": false,
                "frozen": false,
                "hasSuggestions": false
            },
            {
                "name": "no-magic-numbers",
                "description": "Disallow magic numbers",
                "recommended": false,
                "fixable": false,
                "frozen": true,
                "hasSuggestions": false
            },
            {
                "name": "no-multi-assign",
                "description": "Disallow use of chained assignment expressions",
                "recommended": false,
                "fixable": false,
                "frozen": false,
                "hasSuggestions": false
            },
            {
                "name": "no-multi-str",
                "description": "Disallow multiline strings",
                "recommended": false,
                "fixable": false,
                "frozen": true,
                "hasSuggestions": false
            },
            {
                "name": "no-negated-condition",
                "description": "Disallow negated conditions",
                "recommended": false,
                "fixable": false,
                "frozen": true,
                "hasSuggestions": false
            },
            {
                "name": "no-nested-ternary",
                "description": "Disallow nested ternary expressions",
                "recommended": false,
                "fixable": false,
                "frozen": true,
                "hasSuggestions": false
            },
            {
                "name": "no-new",
                "description": "Disallow `new` operators outside of assignments or comparisons",
                "recommended": false,
                "fixable": false,
                "frozen": false,
                "hasSuggestions": false
            },
            {
                "name": "no-new-func",
                "description": "Disallow `new` operators with the `Function` object",
                "recommended": false,
                "fixable": false,
                "frozen": false,
                "hasSuggestions": false
            },
            {
                "name": "no-new-wrappers",
                "description": "Disallow `new` operators with the `String`, `Number`, and `Boolean` objects",
                "recommended": false,
                "fixable": false,
                "frozen": false,
                "hasSuggestions": false
            },
            {
                "name": "no-nonoctal-decimal-escape",
                "description": "Disallow `\\8` and `\\9` escape sequences in string literals",
                "recommended": true,
                "fixable": false,
                "frozen": false,
                "hasSuggestions": true
            },
            {
                "name": "no-object-constructor",
                "description": "Disallow calls to the `Object` constructor without an argument",
                "recommended": false,
                "fixable": false,
                "frozen": false,
                "hasSuggestions": true
            },
            {
                "name": "no-octal",
                "description": "Disallow octal literals",
                "recommended": true,
                "fixable": false,
                "frozen": false,
                "hasSuggestions": false
            },
            {
                "name": "no-octal-escape",
                "description": "Disallow octal escape sequences in string literals",
                "recommended": false,
                "fixable": false,
                "frozen": false,
                "hasSuggestions": false
            },
            {
                "name": "no-param-reassign",
                "description": "Disallow reassigning `function` parameters",
                "recommended": false,
                "fixable": false,
                "frozen": false,
                "hasSuggestions": false
            },
            {
                "name": "no-plusplus",
                "description": "Disallow the unary operators `++` and `--`",
                "recommended": false,
                "fixable": false,
                "frozen": true,
                "hasSuggestions": false
            },
            {
                "name": "no-proto",
                "description": "Disallow the use of the `__proto__` property",
                "recommended": false,
                "fixable": false,
                "frozen": false,
                "hasSuggestions": false
            },
            {
                "name": "no-redeclare",
                "description": "Disallow variable redeclaration",
                "recommended": true,
                "fixable": false,
                "frozen": false,
                "hasSuggestions": false
            },
            {
                "name": "no-regex-spaces",
                "description": "Disallow multiple spaces in regular expressions",
                "recommended": true,
                "fixable": true,
                "frozen": false,
                "hasSuggestions": false
            },
            {
                "name": "no-restricted-exports",
                "description": "Disallow specified names in exports",
                "recommended": false,
                "fixable": false,
                "frozen": false,
                "hasSuggestions": false
            },
            {
                "name": "no-restricted-globals",
                "description": "Disallow specified global variables",
                "recommended": false,
                "fixable": false,
                "frozen": false,
                "hasSuggestions": false
            },
            {
                "name": "no-restricted-imports",
                "description": "Disallow specified modules when loaded by `import`",
                "recommended": false,
                "fixable": false,
                "frozen": false,
                "hasSuggestions": false
            },
            {
                "name": "no-restricted-properties",
                "description": "Disallow certain properties on certain objects",
                "recommended": false,
                "fixable": false,
                "frozen": false,
                "hasSuggestions": false
            },
            {
                "name": "no-restricted-syntax",
                "description": "Disallow specified syntax",
                "recommended": false,
                "fixable": false,
                "frozen": false,
                "hasSuggestions": false
            },
            {
                "name": "no-return-assign",
                "description": "Disallow assignment operators in `return` statements",
                "recommended": false,
                "fixable": false,
                "frozen": false,
                "hasSuggestions": false
            },
            {
                "name": "no-script-url",
                "description": "Disallow `javascript:` urls",
                "recommended": false,
                "fixable": false,
                "frozen": false,
                "hasSuggestions": false
            },
            {
                "name": "no-sequences",
                "description": "Disallow comma operators",
                "recommended": false,
                "fixable": false,
                "frozen": false,
                "hasSuggestions": false
            },
            {
                "name": "no-shadow",
                "description": "Disallow variable declarations from shadowing variables declared in the outer scope",
                "recommended": false,
                "fixable": false,
                "frozen": false,
                "hasSuggestions": false
            },
            {
                "name": "no-shadow-restricted-names",
                "description": "Disallow identifiers from shadowing restricted names",
                "recommended": true,
                "fixable": false,
                "frozen": false,
                "hasSuggestions": false
            },
            {
                "name": "no-ternary",
                "description": "Disallow ternary operators",
                "recommended": false,
                "fixable": false,
                "frozen": true,
                "hasSuggestions": false
            },
            {
                "name": "no-throw-literal",
                "description": "Disallow throwing literals as exceptions",
                "recommended": false,
                "fixable": false,
                "frozen": false,
                "hasSuggestions": false
            },
            {
                "name": "no-undef-init",
                "description": "Disallow initializing variables to `undefined`",
                "recommended": false,
                "fixable": true,
                "frozen": true,
                "hasSuggestions": false
            },
            {
                "name": "no-undefined",
                "description": "Disallow the use of `undefined` as an identifier",
                "recommended": false,
                "fixable": false,
                "frozen": false,
                "hasSuggestions": false
            },
            {
                "name": "no-underscore-dangle",
                "description": "Disallow dangling underscores in identifiers",
                "recommended": false,
                "fixable": false,
                "frozen": true,
                "hasSuggestions": false
            },
            {
                "name": "no-unneeded-ternary",
                "description": "Disallow ternary operators when simpler alternatives exist",
                "recommended": false,
                "fixable": true,
                "frozen": true,
                "hasSuggestions": false
            },
            {
                "name": "no-unused-expressions",
                "description": "Disallow unused expressions",
                "recommended": false,
                "fixable": false,
                "frozen": false,
                "hasSuggestions": false
            },
            {
                "name": "no-unused-labels",
                "description": "Disallow unused labels",
                "recommended": true,
                "fixable": true,
                "frozen": false,
                "hasSuggestions": false
            },
            {
                "name": "no-useless-call",
                "description": "Disallow unnecessary calls to `.call()` and `.apply()`",
                "recommended": false,
                "fixable": false,
                "frozen": false,
                "hasSuggestions": false
            },
            {
                "name": "no-useless-catch",
                "description": "Disallow unnecessary `catch` clauses",
                "recommended": true,
                "fixable": false,
                "frozen": false,
                "hasSuggestions": false
            },
            {
                "name": "no-useless-computed-key",
                "description": "Disallow unnecessary computed property keys in objects and classes",
                "recommended": false,
                "fixable": true,
                "frozen": true,
                "hasSuggestions": false
            },
            {
                "name": "no-useless-concat",
                "description": "Disallow unnecessary concatenation of literals or template literals",
                "recommended": false,
                "fixable": false,
                "frozen": true,
                "hasSuggestions": false
            },
            {
                "name": "no-useless-constructor",
                "description": "Disallow unnecessary constructors",
                "recommended": false,
                "fixable": false,
<<<<<<< HEAD
                "frozen": false,
                "hasSuggestions": false
=======
                "hasSuggestions": true
>>>>>>> bf2a4f68
            },
            {
                "name": "no-useless-escape",
                "description": "Disallow unnecessary escape characters",
                "recommended": true,
                "fixable": false,
                "frozen": false,
                "hasSuggestions": true
            },
            {
                "name": "no-useless-rename",
                "description": "Disallow renaming import, export, and destructured assignments to the same name",
                "recommended": false,
                "fixable": true,
                "frozen": false,
                "hasSuggestions": false
            },
            {
                "name": "no-useless-return",
                "description": "Disallow redundant return statements",
                "recommended": false,
                "fixable": true,
                "frozen": false,
                "hasSuggestions": false
            },
            {
                "name": "no-var",
                "description": "Require `let` or `const` instead of `var`",
                "recommended": false,
                "fixable": true,
                "frozen": false,
                "hasSuggestions": false
            },
            {
                "name": "no-void",
                "description": "Disallow `void` operators",
                "recommended": false,
                "fixable": false,
                "frozen": true,
                "hasSuggestions": false
            },
            {
                "name": "no-warning-comments",
                "description": "Disallow specified warning terms in comments",
                "recommended": false,
                "fixable": false,
                "frozen": true,
                "hasSuggestions": false
            },
            {
                "name": "no-with",
                "description": "Disallow `with` statements",
                "recommended": true,
                "fixable": false,
                "frozen": false,
                "hasSuggestions": false
            },
            {
                "name": "object-shorthand",
                "description": "Require or disallow method and property shorthand syntax for object literals",
                "recommended": false,
                "fixable": true,
                "frozen": true,
                "hasSuggestions": false
            },
            {
                "name": "one-var",
                "description": "Enforce variables to be declared either together or separately in functions",
                "recommended": false,
                "fixable": true,
                "frozen": true,
                "hasSuggestions": false
            },
            {
                "name": "operator-assignment",
                "description": "Require or disallow assignment operator shorthand where possible",
                "recommended": false,
                "fixable": true,
                "frozen": true,
                "hasSuggestions": false
            },
            {
                "name": "prefer-arrow-callback",
                "description": "Require using arrow functions for callbacks",
                "recommended": false,
                "fixable": true,
                "frozen": true,
                "hasSuggestions": false
            },
            {
                "name": "prefer-const",
                "description": "Require `const` declarations for variables that are never reassigned after declared",
                "recommended": false,
                "fixable": true,
                "frozen": false,
                "hasSuggestions": false
            },
            {
                "name": "prefer-destructuring",
                "description": "Require destructuring from arrays and/or objects",
                "recommended": false,
                "fixable": true,
                "frozen": true,
                "hasSuggestions": false
            },
            {
                "name": "prefer-exponentiation-operator",
                "description": "Disallow the use of `Math.pow` in favor of the `**` operator",
                "recommended": false,
                "fixable": true,
                "frozen": true,
                "hasSuggestions": false
            },
            {
                "name": "prefer-named-capture-group",
                "description": "Enforce using named capture group in regular expression",
                "recommended": false,
                "fixable": false,
                "frozen": false,
                "hasSuggestions": true
            },
            {
                "name": "prefer-numeric-literals",
                "description": "Disallow `parseInt()` and `Number.parseInt()` in favor of binary, octal, and hexadecimal literals",
                "recommended": false,
                "fixable": true,
                "frozen": true,
                "hasSuggestions": false
            },
            {
                "name": "prefer-object-has-own",
                "description": "Disallow use of `Object.prototype.hasOwnProperty.call()` and prefer use of `Object.hasOwn()`",
                "recommended": false,
                "fixable": true,
                "frozen": false,
                "hasSuggestions": false
            },
            {
                "name": "prefer-object-spread",
                "description": "Disallow using Object.assign with an object literal as the first argument and prefer the use of object spread instead",
                "recommended": false,
                "fixable": true,
                "frozen": true,
                "hasSuggestions": false
            },
            {
                "name": "prefer-promise-reject-errors",
                "description": "Require using Error objects as Promise rejection reasons",
                "recommended": false,
                "fixable": false,
                "frozen": false,
                "hasSuggestions": false
            },
            {
                "name": "prefer-regex-literals",
                "description": "Disallow use of the `RegExp` constructor in favor of regular expression literals",
                "recommended": false,
                "fixable": false,
                "frozen": false,
                "hasSuggestions": true
            },
            {
                "name": "prefer-rest-params",
                "description": "Require rest parameters instead of `arguments`",
                "recommended": false,
                "fixable": false,
                "frozen": false,
                "hasSuggestions": false
            },
            {
                "name": "prefer-spread",
                "description": "Require spread operators instead of `.apply()`",
                "recommended": false,
                "fixable": false,
                "frozen": true,
                "hasSuggestions": false
            },
            {
                "name": "prefer-template",
                "description": "Require template literals instead of string concatenation",
                "recommended": false,
                "fixable": true,
                "frozen": true,
                "hasSuggestions": false
            },
            {
                "name": "radix",
                "description": "Enforce the consistent use of the radix argument when using `parseInt()`",
                "recommended": false,
                "fixable": false,
                "frozen": false,
                "hasSuggestions": true
            },
            {
                "name": "require-await",
                "description": "Disallow async functions which have no `await` expression",
                "recommended": false,
                "fixable": false,
<<<<<<< HEAD
                "frozen": false,
                "hasSuggestions": false
=======
                "hasSuggestions": true
>>>>>>> bf2a4f68
            },
            {
                "name": "require-unicode-regexp",
                "description": "Enforce the use of `u` or `v` flag on RegExp",
                "recommended": false,
                "fixable": false,
                "frozen": false,
                "hasSuggestions": true
            },
            {
                "name": "require-yield",
                "description": "Require generator functions to contain `yield`",
                "recommended": true,
                "fixable": false,
                "frozen": false,
                "hasSuggestions": false
            },
            {
                "name": "sort-imports",
                "description": "Enforce sorted import declarations within modules",
                "recommended": false,
                "fixable": true,
                "frozen": true,
                "hasSuggestions": false
            },
            {
                "name": "sort-keys",
                "description": "Require object keys to be sorted",
                "recommended": false,
                "fixable": false,
                "frozen": true,
                "hasSuggestions": false
            },
            {
                "name": "sort-vars",
                "description": "Require variables within the same declaration block to be sorted",
                "recommended": false,
                "fixable": true,
                "frozen": true,
                "hasSuggestions": false
            },
            {
                "name": "strict",
                "description": "Require or disallow strict mode directives",
                "recommended": false,
                "fixable": true,
                "frozen": false,
                "hasSuggestions": false
            },
            {
                "name": "symbol-description",
                "description": "Require symbol descriptions",
                "recommended": false,
                "fixable": false,
                "frozen": false,
                "hasSuggestions": false
            },
            {
                "name": "vars-on-top",
                "description": "Require `var` declarations be placed at the top of their containing scope",
                "recommended": false,
                "fixable": false,
                "frozen": true,
                "hasSuggestions": false
            },
            {
                "name": "yoda",
                "description": "Require or disallow \"Yoda\" conditions",
                "recommended": false,
                "fixable": true,
                "frozen": true,
                "hasSuggestions": false
            }
        ],
        "layout": [
            {
                "name": "unicode-bom",
                "description": "Require or disallow Unicode byte order mark (BOM)",
                "recommended": false,
                "fixable": true,
                "frozen": false,
                "hasSuggestions": false
            }
        ]
    },
    "deprecated": [
        {
            "name": "array-bracket-newline",
            "replacedBy": [],
            "fixable": true,
            "hasSuggestions": false
        },
        {
            "name": "array-bracket-spacing",
            "replacedBy": [],
            "fixable": true,
            "hasSuggestions": false
        },
        {
            "name": "array-element-newline",
            "replacedBy": [],
            "fixable": true,
            "hasSuggestions": false
        },
        {
            "name": "arrow-parens",
            "replacedBy": [],
            "fixable": true,
            "hasSuggestions": false
        },
        {
            "name": "arrow-spacing",
            "replacedBy": [],
            "fixable": true,
            "hasSuggestions": false
        },
        {
            "name": "block-spacing",
            "replacedBy": [],
            "fixable": true,
            "hasSuggestions": false
        },
        {
            "name": "brace-style",
            "replacedBy": [],
            "fixable": true,
            "hasSuggestions": false
        },
        {
            "name": "callback-return",
            "replacedBy": [],
            "fixable": false,
            "hasSuggestions": false
        },
        {
            "name": "comma-dangle",
            "replacedBy": [],
            "fixable": true,
            "hasSuggestions": false
        },
        {
            "name": "comma-spacing",
            "replacedBy": [],
            "fixable": true,
            "hasSuggestions": false
        },
        {
            "name": "comma-style",
            "replacedBy": [],
            "fixable": true,
            "hasSuggestions": false
        },
        {
            "name": "computed-property-spacing",
            "replacedBy": [],
            "fixable": true,
            "hasSuggestions": false
        },
        {
            "name": "dot-location",
            "replacedBy": [],
            "fixable": true,
            "hasSuggestions": false
        },
        {
            "name": "eol-last",
            "replacedBy": [],
            "fixable": true,
            "hasSuggestions": false
        },
        {
            "name": "func-call-spacing",
            "replacedBy": [],
            "fixable": true,
            "hasSuggestions": false
        },
        {
            "name": "function-call-argument-newline",
            "replacedBy": [],
            "fixable": true,
            "hasSuggestions": false
        },
        {
            "name": "function-paren-newline",
            "replacedBy": [],
            "fixable": true,
            "hasSuggestions": false
        },
        {
            "name": "generator-star-spacing",
            "replacedBy": [],
            "fixable": true,
            "hasSuggestions": false
        },
        {
            "name": "global-require",
            "replacedBy": [],
            "fixable": false,
            "hasSuggestions": false
        },
        {
            "name": "handle-callback-err",
            "replacedBy": [],
            "fixable": false,
            "hasSuggestions": false
        },
        {
            "name": "id-blacklist",
            "replacedBy": [
                "id-denylist"
            ],
            "fixable": false,
            "hasSuggestions": false
        },
        {
            "name": "implicit-arrow-linebreak",
            "replacedBy": [],
            "fixable": true,
            "hasSuggestions": false
        },
        {
            "name": "indent",
            "replacedBy": [],
            "fixable": true,
            "hasSuggestions": false
        },
        {
            "name": "indent-legacy",
            "replacedBy": [
                "indent"
            ],
            "fixable": true,
            "hasSuggestions": false
        },
        {
            "name": "jsx-quotes",
            "replacedBy": [],
            "fixable": true,
            "hasSuggestions": false
        },
        {
            "name": "key-spacing",
            "replacedBy": [],
            "fixable": true,
            "hasSuggestions": false
        },
        {
            "name": "keyword-spacing",
            "replacedBy": [],
            "fixable": true,
            "hasSuggestions": false
        },
        {
            "name": "line-comment-position",
            "replacedBy": [],
            "fixable": false,
            "hasSuggestions": false
        },
        {
            "name": "linebreak-style",
            "replacedBy": [],
            "fixable": true,
            "hasSuggestions": false
        },
        {
            "name": "lines-around-comment",
            "replacedBy": [],
            "fixable": true,
            "hasSuggestions": false
        },
        {
            "name": "lines-around-directive",
            "replacedBy": [
                "padding-line-between-statements"
            ],
            "fixable": true,
            "hasSuggestions": false
        },
        {
            "name": "lines-between-class-members",
            "replacedBy": [],
            "fixable": true,
            "hasSuggestions": false
        },
        {
            "name": "max-len",
            "replacedBy": [],
            "fixable": false,
            "hasSuggestions": false
        },
        {
            "name": "max-statements-per-line",
            "replacedBy": [],
            "fixable": false,
            "hasSuggestions": false
        },
        {
            "name": "multiline-comment-style",
            "replacedBy": [],
            "fixable": true,
            "hasSuggestions": false
        },
        {
            "name": "multiline-ternary",
            "replacedBy": [],
            "fixable": true,
            "hasSuggestions": false
        },
        {
            "name": "new-parens",
            "replacedBy": [],
            "fixable": true,
            "hasSuggestions": false
        },
        {
            "name": "newline-after-var",
            "replacedBy": [
                "padding-line-between-statements"
            ],
            "fixable": true,
            "hasSuggestions": false
        },
        {
            "name": "newline-before-return",
            "replacedBy": [
                "padding-line-between-statements"
            ],
            "fixable": true,
            "hasSuggestions": false
        },
        {
            "name": "newline-per-chained-call",
            "replacedBy": [],
            "fixable": true,
            "hasSuggestions": false
        },
        {
            "name": "no-buffer-constructor",
            "replacedBy": [],
            "fixable": false,
            "hasSuggestions": false
        },
        {
            "name": "no-catch-shadow",
            "replacedBy": [
                "no-shadow"
            ],
            "fixable": false,
            "hasSuggestions": false
        },
        {
            "name": "no-confusing-arrow",
            "replacedBy": [],
            "fixable": true,
            "hasSuggestions": false
        },
        {
            "name": "no-extra-parens",
            "replacedBy": [],
            "fixable": true,
            "hasSuggestions": false
        },
        {
            "name": "no-extra-semi",
            "replacedBy": [],
            "fixable": true,
            "hasSuggestions": false
        },
        {
            "name": "no-floating-decimal",
            "replacedBy": [],
            "fixable": true,
            "hasSuggestions": false
        },
        {
            "name": "no-mixed-operators",
            "replacedBy": [],
            "fixable": false,
            "hasSuggestions": false
        },
        {
            "name": "no-mixed-requires",
            "replacedBy": [],
            "fixable": false,
            "hasSuggestions": false
        },
        {
            "name": "no-mixed-spaces-and-tabs",
            "replacedBy": [],
            "fixable": false,
            "hasSuggestions": false
        },
        {
            "name": "no-multi-spaces",
            "replacedBy": [],
            "fixable": true,
            "hasSuggestions": false
        },
        {
            "name": "no-multiple-empty-lines",
            "replacedBy": [],
            "fixable": true,
            "hasSuggestions": false
        },
        {
            "name": "no-native-reassign",
            "replacedBy": [
                "no-global-assign"
            ],
            "fixable": false,
            "hasSuggestions": false
        },
        {
            "name": "no-negated-in-lhs",
            "replacedBy": [
                "no-unsafe-negation"
            ],
            "fixable": false,
            "hasSuggestions": false
        },
        {
            "name": "no-new-object",
            "replacedBy": [
                "no-object-constructor"
            ],
            "fixable": false,
            "hasSuggestions": false
        },
        {
            "name": "no-new-require",
            "replacedBy": [],
            "fixable": false,
            "hasSuggestions": false
        },
        {
            "name": "no-new-symbol",
            "replacedBy": [
                "no-new-native-nonconstructor"
            ],
            "fixable": false,
            "hasSuggestions": false
        },
        {
            "name": "no-path-concat",
            "replacedBy": [],
            "fixable": false,
            "hasSuggestions": false
        },
        {
            "name": "no-process-env",
            "replacedBy": [],
            "fixable": false,
            "hasSuggestions": false
        },
        {
            "name": "no-process-exit",
            "replacedBy": [],
            "fixable": false,
            "hasSuggestions": false
        },
        {
            "name": "no-restricted-modules",
            "replacedBy": [],
            "fixable": false,
            "hasSuggestions": false
        },
        {
            "name": "no-return-await",
            "replacedBy": [],
            "fixable": false,
            "hasSuggestions": true
        },
        {
            "name": "no-spaced-func",
            "replacedBy": [
                "func-call-spacing"
            ],
            "fixable": true,
            "hasSuggestions": false
        },
        {
            "name": "no-sync",
            "replacedBy": [],
            "fixable": false,
            "hasSuggestions": false
        },
        {
            "name": "no-tabs",
            "replacedBy": [],
            "fixable": false,
            "hasSuggestions": false
        },
        {
            "name": "no-trailing-spaces",
            "replacedBy": [],
            "fixable": true,
            "hasSuggestions": false
        },
        {
            "name": "no-whitespace-before-property",
            "replacedBy": [],
            "fixable": true,
            "hasSuggestions": false
        },
        {
            "name": "nonblock-statement-body-position",
            "replacedBy": [],
            "fixable": true,
            "hasSuggestions": false
        },
        {
            "name": "object-curly-newline",
            "replacedBy": [],
            "fixable": true,
            "hasSuggestions": false
        },
        {
            "name": "object-curly-spacing",
            "replacedBy": [],
            "fixable": true,
            "hasSuggestions": false
        },
        {
            "name": "object-property-newline",
            "replacedBy": [],
            "fixable": true,
            "hasSuggestions": false
        },
        {
            "name": "one-var-declaration-per-line",
            "replacedBy": [],
            "fixable": true,
            "hasSuggestions": false
        },
        {
            "name": "operator-linebreak",
            "replacedBy": [],
            "fixable": true,
            "hasSuggestions": false
        },
        {
            "name": "padded-blocks",
            "replacedBy": [],
            "fixable": true,
            "hasSuggestions": false
        },
        {
            "name": "padding-line-between-statements",
            "replacedBy": [],
            "fixable": true,
            "hasSuggestions": false
        },
        {
            "name": "prefer-reflect",
            "replacedBy": [],
            "fixable": false,
            "hasSuggestions": false
        },
        {
            "name": "quote-props",
            "replacedBy": [],
            "fixable": true,
            "hasSuggestions": false
        },
        {
            "name": "quotes",
            "replacedBy": [],
            "fixable": true,
            "hasSuggestions": false
        },
        {
            "name": "rest-spread-spacing",
            "replacedBy": [],
            "fixable": true,
            "hasSuggestions": false
        },
        {
            "name": "semi",
            "replacedBy": [],
            "fixable": true,
            "hasSuggestions": false
        },
        {
            "name": "semi-spacing",
            "replacedBy": [],
            "fixable": true,
            "hasSuggestions": false
        },
        {
            "name": "semi-style",
            "replacedBy": [],
            "fixable": true,
            "hasSuggestions": false
        },
        {
            "name": "space-before-blocks",
            "replacedBy": [],
            "fixable": true,
            "hasSuggestions": false
        },
        {
            "name": "space-before-function-paren",
            "replacedBy": [],
            "fixable": true,
            "hasSuggestions": false
        },
        {
            "name": "space-in-parens",
            "replacedBy": [],
            "fixable": true,
            "hasSuggestions": false
        },
        {
            "name": "space-infix-ops",
            "replacedBy": [],
            "fixable": true,
            "hasSuggestions": false
        },
        {
            "name": "space-unary-ops",
            "replacedBy": [],
            "fixable": true,
            "hasSuggestions": false
        },
        {
            "name": "spaced-comment",
            "replacedBy": [],
            "fixable": true,
            "hasSuggestions": false
        },
        {
            "name": "switch-colon-spacing",
            "replacedBy": [],
            "fixable": true,
            "hasSuggestions": false
        },
        {
            "name": "template-curly-spacing",
            "replacedBy": [],
            "fixable": true,
            "hasSuggestions": false
        },
        {
            "name": "template-tag-spacing",
            "replacedBy": [],
            "fixable": true,
            "hasSuggestions": false
        },
        {
            "name": "wrap-iife",
            "replacedBy": [],
            "fixable": true,
            "hasSuggestions": false
        },
        {
            "name": "wrap-regex",
            "replacedBy": [],
            "fixable": true,
            "hasSuggestions": false
        },
        {
            "name": "yield-star-spacing",
            "replacedBy": [],
            "fixable": true,
            "hasSuggestions": false
        }
    ],
    "removed": [
        {
            "removed": "generator-star",
            "replacedBy": [
                "generator-star-spacing"
            ]
        },
        {
            "removed": "global-strict",
            "replacedBy": [
                "strict"
            ]
        },
        {
            "removed": "no-arrow-condition",
            "replacedBy": [
                "no-confusing-arrow",
                "no-constant-condition"
            ]
        },
        {
            "removed": "no-comma-dangle",
            "replacedBy": [
                "comma-dangle"
            ]
        },
        {
            "removed": "no-empty-class",
            "replacedBy": [
                "no-empty-character-class"
            ]
        },
        {
            "removed": "no-empty-label",
            "replacedBy": [
                "no-labels"
            ]
        },
        {
            "removed": "no-extra-strict",
            "replacedBy": [
                "strict"
            ]
        },
        {
            "removed": "no-reserved-keys",
            "replacedBy": [
                "quote-props"
            ]
        },
        {
            "removed": "no-space-before-semi",
            "replacedBy": [
                "semi-spacing"
            ]
        },
        {
            "removed": "no-wrap-func",
            "replacedBy": [
                "no-extra-parens"
            ]
        },
        {
            "removed": "space-after-function-name",
            "replacedBy": [
                "space-before-function-paren"
            ]
        },
        {
            "removed": "space-after-keywords",
            "replacedBy": [
                "keyword-spacing"
            ]
        },
        {
            "removed": "space-before-function-parentheses",
            "replacedBy": [
                "space-before-function-paren"
            ]
        },
        {
            "removed": "space-before-keywords",
            "replacedBy": [
                "keyword-spacing"
            ]
        },
        {
            "removed": "space-in-brackets",
            "replacedBy": [
                "object-curly-spacing",
                "array-bracket-spacing"
            ]
        },
        {
            "removed": "space-return-throw-case",
            "replacedBy": [
                "keyword-spacing"
            ]
        },
        {
            "removed": "space-unary-word-ops",
            "replacedBy": [
                "space-unary-ops"
            ]
        },
        {
            "removed": "spaced-line-comment",
            "replacedBy": [
                "spaced-comment"
            ]
        },
        {
            "removed": "valid-jsdoc",
            "replacedBy": []
        },
        {
            "removed": "require-jsdoc",
            "replacedBy": []
        }
    ]
}<|MERGE_RESOLUTION|>--- conflicted
+++ resolved
@@ -1296,12 +1296,8 @@
                 "description": "Disallow unnecessary constructors",
                 "recommended": false,
                 "fixable": false,
-<<<<<<< HEAD
-                "frozen": false,
-                "hasSuggestions": false
-=======
+                "frozen": false,
                 "hasSuggestions": true
->>>>>>> bf2a4f68
             },
             {
                 "name": "no-useless-escape",
@@ -1500,12 +1496,8 @@
                 "description": "Disallow async functions which have no `await` expression",
                 "recommended": false,
                 "fixable": false,
-<<<<<<< HEAD
-                "frozen": false,
-                "hasSuggestions": false
-=======
+                "frozen": false,
                 "hasSuggestions": true
->>>>>>> bf2a4f68
             },
             {
                 "name": "require-unicode-regexp",
