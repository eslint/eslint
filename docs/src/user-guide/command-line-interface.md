--- conflicted
+++ resolved
@@ -8,11 +8,7 @@
 
 ---
 
-<<<<<<< HEAD
-The ESLint CLI is a command line interface that lets you execute linting from the terminal. The CLI has a variety of options that you can pass to its commands.
-=======
 The ESLint Command Line Interface (CLI) lets you execute linting from the terminal. The CLI has a variety of options that you can pass to configure ESLint.
->>>>>>> 1ae9f206
 
 ## Run the CLI
 
@@ -108,10 +104,6 @@
 #### `--ext`
 
 This option allows you to specify which file extensions ESLint uses when searching for target files in the directories you specify.
-<<<<<<< HEAD
-=======
-By default, ESLint lints `*.js` files and the files that match the `overrides` entries of your configuration.
->>>>>>> 1ae9f206
 
 * **Argument Type**: String. File glob pattern.
 * **Multiple Arguments**: Yes
@@ -132,19 +124,9 @@
 npx eslint . --ext .js,.ts
 ```
 
-<<<<<<< HEAD
 #### `--global`
 
 This option defines global variables so that they are not  flagged as undefined by the [`no-undef`](../rules/no-undef) rule.
-=======
-**Note:** `--ext` is only used when the arguments are directories. If you use glob patterns or file names, then `--ext` is ignored.
-
-For example, `npx eslint lib/* --ext .js` matches all files within the `lib/` directory, regardless of extension.
-
-#### `--global`
-
-This option defines global variables so that they are not flagged as `undefined` by the `no-undef` rule. Any specified global variables are assumed to be read-only by default, but appending `:true` to a variable's name ensures that `no-undef` also allows writes. To specify multiple global variables, separate them using commas, or use the option multiple times.
->>>>>>> 1ae9f206
 
 * **Argument Type**: String. Name of global variable. Any specified global variables are assumed to be read-only by default, but appending `:true` to a variable's name ensures that `no-undef` also allows writes.
 * **Multiple Arguments**: Yes
@@ -158,7 +140,6 @@
 
 #### `--parser`
 
-<<<<<<< HEAD
 This option allows you to specify a parser to be used by ESLint.
 
 * **Argument Type**: String. Parser to be used by ESLint.
@@ -171,9 +152,6 @@
 # Use TypeScript ESLint parser
 npx eslint --parser @typescript-eslint/parser files.ts
 ```
-=======
-This option allows you to specify a parser to be used by ESLint. By default, `espree` is used.
->>>>>>> 1ae9f206
 
 #### `--parser-options`
 
@@ -231,14 +209,10 @@
 
 #### `--rule`
 
-<<<<<<< HEAD
 This option specifies rules to be used.
 
 * **Argument Type**: Rules and their configuration specified with [levn](https://github.com/gkz/levn#levn--) format.
 * **Multiple Arguments**: Yes
-=======
-This option specifies the rules to be used. These rules are merged with any rules specified with configuration files. (You can use `--no-eslintrc` to change that behavior.) To define multiple rules, separate them using commas, or use the option multiple times. The [levn](https://github.com/gkz/levn#levn--) format is used for specifying the rules.
->>>>>>> 1ae9f206
 
 These rules are merged with any rules specified with configuration files. If the rule is defined within a plugin, you have to prefix the rule ID with the plugin name and a `/`.
 
@@ -417,14 +391,10 @@
 
 This option allows you to specify a warning threshold, which can be used to force ESLint to exit with an error status if there are too many warning-level rule violations in your project.
 
-<<<<<<< HEAD
 * **Argument Type**: Integer. Maximum number of warnings to allow. To prevent this behavior, do not use this option or specify `-1` as the argument.
 * **Multiple Arguments**: No
 
 Normally, if ESLint runs and finds no errors (only warnings), it exits with a success exit status. However, if `--max-warnings` is specified and the total warning count is greater than the specified threshold, ESLint exits with an error status.
-=======
-Normally, if ESLint runs and finds no errors (only warnings), it exits with a success exit status. However, if `--max-warnings` is specified and the total warning count is greater than the specified threshold, ESLint exits with an error status. To prevent this behavior, omit this option or specify a threshold of `-1`.
->>>>>>> 1ae9f206
 
 ##### `--max-warnings` example
 
@@ -535,11 +505,7 @@
 
 This option causes ESLint to report directive comments like `// eslint-disable-line` when no errors would have been reported on that line anyway.
 
-<<<<<<< HEAD
-* **Argument Type**: No argument.
-=======
-**Warning**: When using this option, it is possible that new errors start being reported whenever ESLint or custom rules are upgraded. For example, suppose a rule has a bug that causes it to report a false positive, and an `eslint-disable` comment is added to suppress the incorrect report. If the bug is then fixed in a patch release of ESLint, the `eslint-disable` comment becomes unused since ESLint is no longer generating an incorrect report. This results in a new reported error for the unused directive if the `report-unused-disable-directives` option is used.
->>>>>>> 1ae9f206
+* **Argument Type**: No argument.
 
 This can be useful to prevent future errors from unexpectedly being suppressed, by cleaning up old `eslint-disable` comments which are no longer applicable.
 
@@ -576,7 +542,6 @@
 
 #### `--cache-file`
 
-<<<<<<< HEAD
 **Deprecated**: Use `--cache-location` instead.
 
 Path to the cache file. If none specified `.eslintcache` is used. The file is created in the directory where the `eslint` command is executed.
@@ -590,17 +555,6 @@
 * **Default Value**: If no location is specified, `.eslintcache` is used. The file is created in the directory where the `eslint` command is executed.
 
 If the directory for the cache does not exist make sure you add a trailing `/` on \*nix systems or `\` in windows. Otherwise the path is assumed to be a file.
-=======
-Path to the cache file. If no file is specified, `.eslintcache` is used. The file is created in the directory where the `eslint` command is executed. **Deprecated**: Use `--cache-location` instead.
-
-#### `--cache-location`
-
-Path to the cache location. Can be a file or a directory. If no location is specified, `.eslintcache` is used. In that case, the file is created in the directory where the `eslint` command is executed.
-
-If a directory is specified, a cache file is created inside the specified folder. The name of the file is based on the hash of the current working directory (CWD). e.g.: `.cache_hashOfCWD`
-
-**Important note:** If the directory for the cache does not exist make sure you add a trailing `/` on \*nix systems or `\` in windows. Otherwise the path is assumed to be a file.
->>>>>>> 1ae9f206
 
 ##### `--cache-location` example
 
@@ -610,7 +564,6 @@
 
 #### `--cache-strategy`
 
-<<<<<<< HEAD
 Strategy for the cache to use for detecting changed files.
 
 * **Argument Type**: String. One of the following values:
@@ -620,11 +573,6 @@
 * **Default Value**: `metadata`
 
 The `content` strategy can be useful in cases where the modification time of your files change even if their contents have not. For example, this can happen during git operations like `git clone` because git does not track file modification time.
-=======
-Strategy for the cache to use for detecting changed files. Can be either `metadata` or `content`. If no strategy is specified, `metadata` is used.
-
-The `content` strategy can be useful in cases where the modification time of your files changes even if their contents have not. For example, this can happen during git operations like git clone because git does not track file modification time.
->>>>>>> 1ae9f206
 
 ##### `--cache-strategy` example
 
@@ -636,7 +584,6 @@
 
 #### `--init`
 
-<<<<<<< HEAD
 This option runs `npm init @eslint/config` to start config initialization wizard. It's designed to help new users quickly create `.eslintrc` file by answering a few questions. When you use this flag, the CLI does not perform linting.
 
 * **Argument Type**: No argument.
@@ -648,11 +595,6 @@
 ```shell
 npx eslint --init
 ```
-=======
-This option runs `npm init @eslint/config` to start the config initialization wizard. It's designed to help new users quickly create an `.eslintrc.js` file by answering a few questions and choosing a popular style guide.
-
-The resulting configuration file is created in the current directory.
->>>>>>> 1ae9f206
 
 #### `--env-info`
 
@@ -671,7 +613,6 @@
 #### `--no-error-on-unmatched-pattern`
 
 This option prevents errors when a quoted glob pattern or `--ext` is unmatched. This does not prevent errors when your shell can't match a glob.
-<<<<<<< HEAD
 
 * **Argument Type**: No argument.
 
@@ -680,8 +621,7 @@
 ```shell
 npx eslint --no-error-on-unmatched-pattern --ext .ts lib/*
 ```
-=======
->>>>>>> 1ae9f206
+
 
 #### `--exit-on-fatal-error`
 
@@ -726,12 +666,8 @@
 
 This option outputs the current ESLint version onto the console. All other options are ignored when this is present. When you use this flag, the CLI does not perform linting.
 
-<<<<<<< HEAD
-* **Alias**: `v`
-* **Argument Type**: No argument.
-=======
-ESLint supports `.eslintignore` files to exclude files from the linting process when ESLint operates on a directory. Files given as individual CLI arguments are exempt from exclusion. The `.eslintignore` file is a plain text file containing one pattern per line. It can be located in any of the target directory's ancestors; it affects files in its containing directory as well as all sub-directories. Here's a simple example of a `.eslintignore` file:
->>>>>>> 1ae9f206
+* **Alias**: `-v`
+* **Argument Type**: No argument.
 
 ##### `--version` example
 
