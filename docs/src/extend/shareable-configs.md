--- conflicted
+++ resolved
@@ -5,6 +5,7 @@
     parent: extend eslint
     title: Share Configurations
     order: 3
+
 ---
 
 To share your ESLint configuration, create a **shareable config**. You can publish your shareable config on [npm](https://www.npmjs.com/) so that others can download and use it in their ESLint projects.
@@ -21,25 +22,26 @@
 
 While you can name the package in any way that you'd like, we recommend using one of the following conventions to make your package easier to identify:
 
--   Begin with `eslint-config-`, such as `eslint-config-myconfig`.
--   For an npm [scoped module](https://docs.npmjs.com/misc/scope), name or prefix the module with `@scope/eslint-config`, such as `@scope/eslint-config` or `@scope/eslint-config-myconfig`.
+* Begin with `eslint-config-`, such as `eslint-config-myconfig`.
+* For an npm [scoped module](https://docs.npmjs.com/misc/scope), name or prefix the module with `@scope/eslint-config`, such as `@scope/eslint-config` or `@scope/eslint-config-myconfig`.
 
 In your module, export the shareable config from the module's [`main`](https://docs.npmjs.com/cli/v9/configuring-npm/package-json#main) entry point file. The default main entry point is `index.js`. For example:
 
 ```js
 // index.js
 export default [
-	{
-		languageOptions: {
-			globals: {
-				MyGlobal: true,
-			},
-		},
+    {
+        languageOptions: {
+            globals: {
+                MyGlobal: true
+            }
+        },
 
-		rules: {
-			semi: [2, "always"],
-		},
-	},
+        rules: {
+            semi: [2, "always"]
+        }
+
+    }
 ];
 ```
 
@@ -57,9 +59,9 @@
 
 ```json
 {
-	"peerDependencies": {
-		"eslint": ">= 9"
-	}
+    "peerDependencies": {
+        "eslint": ">= 9"
+    }
 }
 ```
 
@@ -74,16 +76,12 @@
 import { defineConfig } from "eslint/config";
 import myconfig from "eslint-config-myconfig";
 
-<<<<<<< HEAD
-export default [...myconfig];
-=======
 export default defineConfig([
     {
         files: ["**/*.js"],
         extends: [myconfig]
     }
 ]);
->>>>>>> 5d574963
 ```
 
 ::: warning
@@ -99,18 +97,6 @@
 import { defineConfig } from "eslint/config";
 import myconfig from "eslint-config-myconfig";
 
-<<<<<<< HEAD
-export default [
-	...myconfig,
-
-	// anything from here will override myconfig
-	{
-		rules: {
-			"no-unused-vars": "warn",
-		},
-	},
-];
-=======
 export default defineConfig([
     {
         files: ["**/*.js"],
@@ -122,7 +108,6 @@
         }
     }
 ]);
->>>>>>> 5d574963
 ```
 
 ## Sharing Multiple Configs
@@ -134,9 +119,9 @@
 ```js
 // my-special-config.js
 export default {
-	rules: {
-		quotes: [2, "double"],
-	},
+    rules: {
+        quotes: [2, "double"]
+    }
 };
 ```
 
@@ -148,19 +133,6 @@
 import myconfig from "eslint-config-myconfig";
 import mySpecialConfig from "eslint-config-myconfig/my-special-config.js";
 
-<<<<<<< HEAD
-export default [
-	...myconfig,
-	mySpecialConfig,
-
-	// anything from here will override myconfig and mySpecialConfig
-	{
-		rules: {
-			"no-unused-vars": "warn",
-		},
-	},
-];
-=======
 export default defineConfig([
     {
         files: ["**/*.js"],
@@ -172,7 +144,6 @@
         }
     }
 ]);
->>>>>>> 5d574963
 ```
 
 ::: important
@@ -181,4 +152,4 @@
 
 ## Further Reading
 
--   [npm Developer Guide](https://docs.npmjs.com/misc/developers)+* [npm Developer Guide](https://docs.npmjs.com/misc/developers)