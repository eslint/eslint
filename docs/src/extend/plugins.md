--- conflicted
+++ resolved
@@ -5,6 +5,7 @@
     parent: extend eslint
     title: Create Plugins
     order: 2
+
 ---
 
 ESLint plugins extend ESLint with additional functionality. In most cases, you'll extend ESLint by creating plugins that encapsulate the additional functionality you want to share across multiple projects.
@@ -13,19 +14,19 @@
 
 A plugin is a JavaScript object that exposes certain properties to ESLint:
 
--   `meta` - information about the plugin.
--   `configs` - an object containing named configurations.
--   `rules` - an object containing the definitions of custom rules.
--   `processors` - an object containing named processors.
+* `meta` - information about the plugin.
+* `configs` - an object containing named configurations.
+* `rules` - an object containing the definitions of custom rules.
+* `processors` - an object containing named processors.
 
 To get started, create a JavaScript file and export an object containing the properties you'd like ESLint to use. To make your plugin as easy to maintain as possible, we recommend that you format your plugin entrypoint file to look like this:
 
 ```js
 const plugin = {
-	meta: {},
-	configs: {},
-	rules: {},
-	processors: {},
+    meta: {},
+    configs: {},
+    rules: {},
+    processors: {}
 };
 
 // for ESM
@@ -43,14 +44,15 @@
 
 ```js
 const plugin = {
-	// preferred location of name and version
-	meta: {
-		name: "eslint-plugin-example",
-		version: "1.2.3",
-	},
-	rules: {
-		// add rules here
-	},
+
+    // preferred location of name and version
+    meta: {
+        name: "eslint-plugin-example",
+        version: "1.2.3"
+    },
+    rules: {
+        // add rules here
+    }
 };
 
 // for ESM
@@ -65,19 +67,18 @@
 ```js
 import fs from "fs";
 
-const pkg = JSON.parse(
-	fs.readFileSync(new URL("./package.json", import.meta.url), "utf8"),
-);
-
-const plugin = {
-	// preferred location of name and version
-	meta: {
-		name: pkg.name,
-		version: pkg.version,
-	},
-	rules: {
-		// add rules here
-	},
+const pkg = JSON.parse(fs.readFileSync(new URL("./package.json", import.meta.url), "utf8"));
+
+const plugin = {
+
+    // preferred location of name and version
+    meta: {
+        name: pkg.name,
+        version: pkg.version
+    },
+    rules: {
+        // add rules here
+    }
 };
 
 export default plugin;
@@ -86,20 +87,21 @@
 ::: tip
 While there are no restrictions on plugin names, it helps others to find your plugin on [npm](https://npmjs.com) when you follow these naming conventions:
 
--   **Unscoped:** If your npm package name won't be scoped (doesn't begin with `@`), then the plugin name should begin with `eslint-plugin-`, such as `eslint-plugin-example`.
--   **Scoped:** If your npm package name will be scoped, then the plugin name should be in the format of `@<scope>/eslint-plugin-<plugin-name>` such as `@jquery/eslint-plugin-jquery` or even `@<scope>/eslint-plugin` such as `@jquery/eslint-plugin`.
-    :::
+* **Unscoped:** If your npm package name won't be scoped (doesn't begin with `@`), then the plugin name should begin with `eslint-plugin-`, such as `eslint-plugin-example`.
+* **Scoped:** If your npm package name will be scoped, then the plugin name should be in the format of `@<scope>/eslint-plugin-<plugin-name>` such as `@jquery/eslint-plugin-jquery` or even `@<scope>/eslint-plugin` such as `@jquery/eslint-plugin`.
+:::
 
 As an alternative, you can also expose `name` and `version` properties at the root of your plugin, such as:
 
 ```js
 const plugin = {
-	// alternate location of name and version
-	name: "eslint-plugin-example",
-	version: "1.2.3",
-	rules: {
-		// add rules here
-	},
+
+    // alternate location of name and version
+    name: "eslint-plugin-example",
+    version: "1.2.3",
+    rules: {
+        // add rules here
+    }
 };
 
 // for ESM
@@ -119,17 +121,17 @@
 
 ```js
 const plugin = {
-	meta: {
-		name: "eslint-plugin-example",
-		version: "1.2.3",
-	},
-	rules: {
-		"dollar-sign": {
-			create(context) {
-				// rule implementation ...
-			},
-		},
-	},
+    meta: {
+        name: "eslint-plugin-example",
+        version: "1.2.3"
+    },
+    rules: {
+        "dollar-sign": {
+            create(context) {
+                // rule implementation ...
+            }
+        }
+    }
 };
 
 // for ESM
@@ -146,18 +148,6 @@
 import { defineConfig } from "eslint/config";
 import example from "eslint-plugin-example";
 
-<<<<<<< HEAD
-export default [
-	{
-		plugins: {
-			example,
-		},
-		rules: {
-			"example/dollar-sign": "error",
-		},
-	},
-];
-=======
 export default defineConfig([
     {
         plugins: {
@@ -168,7 +158,6 @@
         }
     }
 ]);
->>>>>>> 5d574963
 ```
 
 ::: warning
@@ -181,20 +170,16 @@
 
 ```js
 const plugin = {
-	meta: {
-		name: "eslint-plugin-example",
-		version: "1.2.3",
-	},
-	processors: {
-		"processor-name": {
-			preprocess(text, filename) {
-				/* ... */
-			},
-			postprocess(messages, filename) {
-				/* ... */
-			},
-		},
-	},
+    meta: {
+        name: "eslint-plugin-example",
+        version: "1.2.3"
+    },
+    processors: {
+        "processor-name": {
+            preprocess(text, filename) {/* ... */},
+            postprocess(messages, filename) { /* ... */ },
+        }
+    }
 };
 
 // for ESM
@@ -211,16 +196,6 @@
 import { defineConfig } from "eslint/config";
 import example from "eslint-plugin-example";
 
-<<<<<<< HEAD
-export default [
-	{
-		plugins: {
-			example,
-		},
-		processor: "example/processor-name",
-	},
-];
-=======
 export default defineConfig([
     {
         files: ["**/*.txt"],
@@ -230,7 +205,6 @@
         processor: "example/processor-name"
     }
 ]);
->>>>>>> 5d574963
 ```
 
 ### Configs in Plugins
@@ -241,42 +215,40 @@
 
 ```js
 const plugin = {
-	meta: {
-		name: "eslint-plugin-example",
-		version: "1.2.3",
-	},
-	configs: {},
-	rules: {
-		"dollar-sign": {
-			create(context) {
-				// rule implementation ...
-			},
-		},
-	},
+    meta: {
+        name: "eslint-plugin-example",
+        version: "1.2.3"
+    },
+    configs: {},
+    rules: {
+        "dollar-sign": {
+            create(context) {
+                // rule implementation ...
+            }
+        }
+    }
 };
 
 // assign configs here so we can reference `plugin`
 Object.assign(plugin.configs, {
-	recommended: [
-		{
-			plugins: {
-				example: plugin,
-			},
-			rules: {
-				"example/dollar-sign": "error",
-			},
-			languageOptions: {
-				globals: {
-					myGlobal: "readonly",
-				},
-				parserOptions: {
-					ecmaFeatures: {
-						jsx: true,
-					},
-				},
-			},
-		},
-	],
+    recommended: [{
+        plugins: {
+            example: plugin
+        },
+        rules: {
+            "example/dollar-sign": "error"
+        },
+        languageOptions: {
+            globals: {
+                myGlobal: "readonly"
+            },
+            parserOptions: {
+                ecmaFeatures: {
+                    jsx: true
+                }
+            }
+        }
+    }]
 });
 
 // for ESM
@@ -299,9 +271,6 @@
 import { defineConfig } from "eslint/config";
 import example from "eslint-plugin-example";
 
-<<<<<<< HEAD
-export default [...example.configs.recommended];
-=======
 export default defineConfig([
     {
         files: ["**/*.js"],  // any patterns you want to apply the config to
@@ -311,7 +280,6 @@
         extends: ["example/recommended"]
     }
 ]);
->>>>>>> 5d574963
 ```
 
 ::: important
@@ -326,9 +294,9 @@
 
 ESLint plugins should be linted too! It's suggested to lint your plugin with the `recommended` configurations of:
 
--   [eslint](https://www.npmjs.com/package/eslint)
--   [eslint-plugin-eslint-plugin](https://www.npmjs.com/package/eslint-plugin-eslint-plugin)
--   [eslint-plugin-n](https://www.npmjs.com/package/eslint-plugin-n)
+* [eslint](https://www.npmjs.com/package/eslint)
+* [eslint-plugin-eslint-plugin](https://www.npmjs.com/package/eslint-plugin-eslint-plugin)
+* [eslint-plugin-n](https://www.npmjs.com/package/eslint-plugin-n)
 
 ## Share Plugins
 
@@ -338,9 +306,9 @@
 
     ```json
     {
-    	"peerDependencies": {
-    		"eslint": ">=9.0.0"
-    	}
+        "peerDependencies": {
+            "eslint": ">=9.0.0"
+        }
     }
     ```
 
