---
title: Plugin Migration to Flat Config
eleventyNavigation:
    key: plugin flat config
    parent: create plugins
    title: Migration to Flat Config
    order: 5
---

Beginning in ESLint v9.0.0, the default configuration system will be the new flat config system. In order for your plugins to work with flat config files, you'll need to make some changes to your existing plugins.

## Recommended Plugin Structure

To make it easier to work with your plugin in the flat config system, it's recommended that you switch your existing plugin entrypoint to look like this:

```js
const plugin = {
	meta: {},
	configs: {},
	rules: {},
	processors: {},
};

// for ESM
export default plugin;

// OR for CommonJS
module.exports = plugin;
```

This structure allows the most flexibility when making other changes discussed on this page.

## Adding Plugin Meta Information

With the old eslintrc configuration system, ESLint could pull information about the plugin from the package name, but with flat config, ESLint no longer has access to the name of the plugin package. To replace that missing information, you should add a `meta` key that contains at least a `name` key, and ideally, a `version` key, such as:

```js
const plugin = {
	meta: {
		name: "eslint-plugin-example",
		version: "1.0.0",
	},
	configs: {},
	rules: {},
	processors: {},
};

// for ESM
export default plugin;

// OR for CommonJS
module.exports = plugin;
```

If your plugin is published as an npm package, the `name` and `version` should be the same as in your `package.json` file; otherwise, you can assign any value you'd like.

Without this meta information, your plugin will not be usable with the `--cache` and `--print-config` command line options.

## Migrating Rules for Flat Config

No changes are necessary for the `rules` key in your plugin. Everything works the same as with the old eslintrc configuration system.

## Migrating Processors for Flat Config

Each processor should specify a `meta` object. For more information, see the [full documentation](custom-processors).

No other changes are necessary for the `processors` key in your plugin as long as you aren't using file extension-named processors. If you have any [file extension-named processors](custom-processors-deprecated#file-extension-named-processor), you must update the name to a valid identifier (numbers and letters). File extension-named processors were automatically applied in the old configuration system but are not automatically applied when using flat config. Here is an example of a file extension-named processor:

```js
const plugin = {
	configs: {},
	rules: {},
	processors: {
		// no longer supported
		".md": {
			preprocess() {},
			postprocess() {},
		},
	},
};

// for ESM
export default plugin;

// OR for CommonJS
module.exports = plugin;
```

The name `".md"` is no longer valid for a processor, so it must be replaced with a valid identifier such as `markdown`:

```js
const plugin = {
	configs: {},
	rules: {},
	processors: {
		// works in both old and new config systems
		markdown: {
			preprocess() {},
			postprocess() {},
		},
	},
};

// for ESM
export default plugin;

// OR for CommonJS
module.exports = plugin;
```

In order to use this renamed processor, you'll also need to manually specify it inside of a config, such as:

```js
import { defineConfig } from "eslint/config";
import example from "eslint-plugin-example";

<<<<<<< HEAD
export default [
	{
		plugins: {
			example,
		},
		processor: "example/markdown",
	},
];
=======
export default defineConfig([
    {
        files: ["**/*.md"],
        plugins: {
            example
        },
        processor: "example/markdown"
    }
]);
>>>>>>> 5d574963
```

You should update your plugin's documentation to advise your users if you have renamed a file extension-named processor.

## Migrating Configs for Flat Config

If your plugin is exporting configs that refer back to your plugin, then you'll need to update your configs to flat config format. As part of the migration, you'll need to reference your plugin directly in the `plugins` key. For example, here is an exported config in the old configuration system format for a plugin named `eslint-plugin-example`:

```js
// plugin name: eslint-plugin-example
module.exports = {
    configs: {

        // the config referenced by example/recommended
        recommended: {
            plugins: ["example"],
            rules: {
                "example/rule1": "error",
                "example/rule2": "error"
            }
        }
    },
    rules: {
        rule1: {},
        rule2: {};
    }
};
```

To migrate to flat config format, you'll need to move the configs to after the definition of the `plugin` variable in the recommended plugin structure, like this:

```js
const plugin = {
	configs: {},
	rules: {},
	processors: {},
};

// assign configs here so we can reference `plugin`
Object.assign(plugin.configs, {
	recommended: {
		plugins: {
			example: plugin,
		},
		rules: {
			"example/rule1": "error",
			"example/rule2": "error",
		},
	},
});

// for ESM
export default plugin;

// OR for CommonJS
module.exports = plugin;
```

Your users can then use this exported config like this:

```js
import { defineConfig } from "eslint/config";
import example from "eslint-plugin-example";

<<<<<<< HEAD
export default [
	// use recommended config
	example.configs.recommended,

	// and provide your own overrides
	{
		rules: {
			"example/rule1": "warn",
		},
	},
];
=======
export default defineConfig([

    // use recommended config and provide your own overrides
    {
        files: ["**/*.js"],
        plugins: {
            example
        },
        extends: ["example/recommended"],
        rules: {
            "example/rule1": "warn"
        }
    }
]);
>>>>>>> 5d574963
```

If your config extends other configs, you can export an array:

```js
const baseConfig = require("./base-config");

module.exports = {
	configs: {
		extendedConfig: [
			baseConfig,
			{
				rules: {
					"example/rule1": "error",
					"example/rule2": "error",
				},
			},
		],
	},
};
```

You should update your documentation so your plugin users know how to reference the exported configs.

<<<<<<< HEAD
If your exported config is an object, then your users can insert it directly into the config array; if your exported config is an array, then your users should use the spread operator (`...`) to insert the array's items into the config array.

Here's an example with both an object config and an array config:

```js
import example from "eslint-plugin-example";

export default [
	example.configs.recommended, // Object, so don't spread
	...example.configs.extendedConfig, // Array, so needs spreading
];
```

=======
>>>>>>> 5d574963
For more information, see the [full documentation](https://eslint.org/docs/latest/extend/plugins#configs-in-plugins).

## Migrating Environments for Flat Config

Environments are no longer supported in flat config, and so we recommend transitioning your environments into exported configs. For example, suppose you export a `mocha` environment like this:

```js
// plugin name: eslint-plugin-example
module.exports = {
    environments: {
        mocha: {
            globals: {
                it: true,
                xit: true,
                describe: true,
                xdescribe: true
            }
        }
    },
    rules: {
        rule1: {},
        rule2: {};
    }
};
```

To migrate this environment into a config, you need to add a new key in the `plugin.configs` object that has a flat config object containing the same information, like this:

```js
const plugin = {
	configs: {},
	rules: {},
	processors: {},
};

// assign configs here so we can reference `plugin`
Object.assign(plugin.configs, {
	mocha: {
		languageOptions: {
			globals: {
				it: "writeable",
				xit: "writeable",
				describe: "writeable",
				xdescribe: "writeable",
			},
		},
	},
});

// for ESM
export default plugin;

// OR for CommonJS
module.exports = plugin;
```

Your users can then use this exported config like this:

```js
import { defineConfig } from "eslint/config";
import example from "eslint-plugin-example";

<<<<<<< HEAD
export default [
	// use the mocha globals
	example.configs.mocha,

	// and provide your own overrides
	{
		languageOptions: {
			globals: {
				it: "readonly",
			},
		},
	},
];
=======
export default defineConfig([
    {
        files: ["**/tests/*.js"],
        plugins: {
            example
        },

        // use the mocha globals
        extends: ["example/mocha"],

        // and provide your own overrides
        languageOptions: {
            globals: {
                it: "readonly"
            }
        }
    }
]);
>>>>>>> 5d574963
```

You should update your documentation so your plugin users know how to reference the exported configs.

## Backwards Compatibility

If your plugin needs to work with both the old and new configuration systems, then you'll need to:

1. **Export a CommonJS entrypoint.** The old configuration system cannot load plugins that are published only in ESM format. If your source code is in ESM, then you'll need to use a bundler that can generate a CommonJS version and use the [`exports`](https://nodejs.org/api/packages.html#package-entry-points) key in your `package.json` file to ensure the CommonJS version can be found by Node.js.
1. **Keep the `environments` key.** If your plugin exports custom environments, you should keep those as they are and also export the equivalent flat configs as described above. The `environments` key is ignored when ESLint is running in flat config mode.
1. **Export both eslintrc and flat configs.** The `configs` key is only validated when a config is used, so you can provide both formats of configs in the `configs` key. We recommend that you append older format configs with `-legacy` to make it clear that these configs will not be supported in the future. For example, if your primary config is called `recommended` and is in flat config format, then you can also have a config named `recommended-legacy` that is the eslintrc config format.

## Further Reading

-   [Overview of the flat config file format blog post](https://eslint.org/blog/2022/08/new-config-system-part-2/)
-   [API usage of new configuration system blog post](https://eslint.org/blog/2022/08/new-config-system-part-3/)
-   [Background to new configuration system blog post](https://eslint.org/blog/2022/08/new-config-system-part-1/)<|MERGE_RESOLUTION|>--- conflicted
+++ resolved
@@ -5,6 +5,7 @@
     parent: create plugins
     title: Migration to Flat Config
     order: 5
+
 ---
 
 Beginning in ESLint v9.0.0, the default configuration system will be the new flat config system. In order for your plugins to work with flat config files, you'll need to make some changes to your existing plugins.
@@ -15,10 +16,10 @@
 
 ```js
 const plugin = {
-	meta: {},
-	configs: {},
-	rules: {},
-	processors: {},
+    meta: {},
+    configs: {},
+    rules: {},
+    processors: {}
 };
 
 // for ESM
@@ -36,13 +37,13 @@
 
 ```js
 const plugin = {
-	meta: {
-		name: "eslint-plugin-example",
-		version: "1.0.0",
-	},
-	configs: {},
-	rules: {},
-	processors: {},
+    meta: {
+        name: "eslint-plugin-example",
+        version: "1.0.0"
+    },
+    configs: {},
+    rules: {},
+    processors: {}
 };
 
 // for ESM
@@ -68,15 +69,16 @@
 
 ```js
 const plugin = {
-	configs: {},
-	rules: {},
-	processors: {
-		// no longer supported
-		".md": {
-			preprocess() {},
-			postprocess() {},
-		},
-	},
+    configs: {},
+    rules: {},
+    processors: {
+
+        // no longer supported
+        ".md": {
+            preprocess() {},
+            postprocess() {}
+        }
+    }
 };
 
 // for ESM
@@ -90,15 +92,16 @@
 
 ```js
 const plugin = {
-	configs: {},
-	rules: {},
-	processors: {
-		// works in both old and new config systems
-		markdown: {
-			preprocess() {},
-			postprocess() {},
-		},
-	},
+    configs: {},
+    rules: {},
+    processors: {
+
+        // works in both old and new config systems
+        "markdown": {
+            preprocess() {},
+            postprocess() {}
+        }
+    }
 };
 
 // for ESM
@@ -114,16 +117,6 @@
 import { defineConfig } from "eslint/config";
 import example from "eslint-plugin-example";
 
-<<<<<<< HEAD
-export default [
-	{
-		plugins: {
-			example,
-		},
-		processor: "example/markdown",
-	},
-];
-=======
 export default defineConfig([
     {
         files: ["**/*.md"],
@@ -133,7 +126,6 @@
         processor: "example/markdown"
     }
 ]);
->>>>>>> 5d574963
 ```
 
 You should update your plugin's documentation to advise your users if you have renamed a file extension-named processor.
@@ -167,23 +159,23 @@
 
 ```js
 const plugin = {
-	configs: {},
-	rules: {},
-	processors: {},
+    configs: {},
+    rules: {},
+    processors: {}
 };
 
 // assign configs here so we can reference `plugin`
 Object.assign(plugin.configs, {
-	recommended: {
-		plugins: {
-			example: plugin,
-		},
-		rules: {
-			"example/rule1": "error",
-			"example/rule2": "error",
-		},
-	},
-});
+    recommended: {
+        plugins: {
+            example: plugin
+        },
+        rules: {
+            "example/rule1": "error",
+            "example/rule2": "error"
+        }
+    }
+})
 
 // for ESM
 export default plugin;
@@ -198,19 +190,6 @@
 import { defineConfig } from "eslint/config";
 import example from "eslint-plugin-example";
 
-<<<<<<< HEAD
-export default [
-	// use recommended config
-	example.configs.recommended,
-
-	// and provide your own overrides
-	{
-		rules: {
-			"example/rule1": "warn",
-		},
-	},
-];
-=======
 export default defineConfig([
 
     // use recommended config and provide your own overrides
@@ -225,7 +204,6 @@
         }
     }
 ]);
->>>>>>> 5d574963
 ```
 
 If your config extends other configs, you can export an array:
@@ -234,38 +212,22 @@
 const baseConfig = require("./base-config");
 
 module.exports = {
-	configs: {
-		extendedConfig: [
-			baseConfig,
-			{
-				rules: {
-					"example/rule1": "error",
-					"example/rule2": "error",
-				},
-			},
-		],
-	},
+    configs: {
+        extendedConfig: [
+            baseConfig,
+            {
+                rules: {
+                    "example/rule1": "error",
+                    "example/rule2": "error"
+                }
+            }
+        ],
+    },
 };
 ```
 
 You should update your documentation so your plugin users know how to reference the exported configs.
 
-<<<<<<< HEAD
-If your exported config is an object, then your users can insert it directly into the config array; if your exported config is an array, then your users should use the spread operator (`...`) to insert the array's items into the config array.
-
-Here's an example with both an object config and an array config:
-
-```js
-import example from "eslint-plugin-example";
-
-export default [
-	example.configs.recommended, // Object, so don't spread
-	...example.configs.extendedConfig, // Array, so needs spreading
-];
-```
-
-=======
->>>>>>> 5d574963
 For more information, see the [full documentation](https://eslint.org/docs/latest/extend/plugins#configs-in-plugins).
 
 ## Migrating Environments for Flat Config
@@ -296,24 +258,24 @@
 
 ```js
 const plugin = {
-	configs: {},
-	rules: {},
-	processors: {},
+    configs: {},
+    rules: {},
+    processors: {}
 };
 
 // assign configs here so we can reference `plugin`
 Object.assign(plugin.configs, {
-	mocha: {
-		languageOptions: {
-			globals: {
-				it: "writeable",
-				xit: "writeable",
-				describe: "writeable",
-				xdescribe: "writeable",
-			},
-		},
-	},
-});
+    mocha: {
+        languageOptions: {
+            globals: {
+                it: "writeable",
+                xit: "writeable",
+                describe: "writeable",
+                xdescribe: "writeable"
+            }
+        }
+    }
+})
 
 // for ESM
 export default plugin;
@@ -328,21 +290,6 @@
 import { defineConfig } from "eslint/config";
 import example from "eslint-plugin-example";
 
-<<<<<<< HEAD
-export default [
-	// use the mocha globals
-	example.configs.mocha,
-
-	// and provide your own overrides
-	{
-		languageOptions: {
-			globals: {
-				it: "readonly",
-			},
-		},
-	},
-];
-=======
 export default defineConfig([
     {
         files: ["**/tests/*.js"],
@@ -361,7 +308,6 @@
         }
     }
 ]);
->>>>>>> 5d574963
 ```
 
 You should update your documentation so your plugin users know how to reference the exported configs.
@@ -376,6 +322,6 @@
 
 ## Further Reading
 
--   [Overview of the flat config file format blog post](https://eslint.org/blog/2022/08/new-config-system-part-2/)
--   [API usage of new configuration system blog post](https://eslint.org/blog/2022/08/new-config-system-part-3/)
--   [Background to new configuration system blog post](https://eslint.org/blog/2022/08/new-config-system-part-1/)+* [Overview of the flat config file format blog post](https://eslint.org/blog/2022/08/new-config-system-part-2/)
+* [API usage of new configuration system blog post](https://eslint.org/blog/2022/08/new-config-system-part-3/)
+* [Background to new configuration system blog post](https://eslint.org/blog/2022/08/new-config-system-part-1/)