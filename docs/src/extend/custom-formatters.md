---
title: Custom Formatters
eleventyNavigation:
    key: custom formatters
    parent: extend eslint
    title: Custom Formatters
    order: 4
---

Custom formatters let you display linting results in a format that best fits your needs, whether that's in a specific file format, a certain display style, or a format optimized for a particular tool.

ESLint also has [built-in formatters](../use/formatters/) that you can use.

You can include custom formatters in your project directly or create an npm package to distribute them separately.

## Creating a Custom Formatter

Each formatter is a function that receives a `results` object and a `context` as arguments and returns a string. For example, the following is how the built-in [JSON formatter](../use/formatters/#json) is implemented:

```js
//my-awesome-formatter.js
module.exports = function (results, context) {
	return JSON.stringify(results, null, 2);
};
```

A formatter can also be an async function (from ESLint v8.4.0), the following shows a simple example:

```js
//my-awesome-formatter.js
module.exports = async function (results) {
	const formatted = await asyncTask();
	return formatted;
};
```

To run ESLint with this formatter, you can use the [`-f` (or `--format`)](../use/command-line-interface#-f---format) command line flag. You must begin the path to a locally defined custom formatter with a period (`.`), such as `./my-awesome-formatter.js` or `../formatters/my-awesome-formatter.js`.

```bash
eslint -f ./my-awesome-formatter.js src/
```

The remainder of this section contains reference information on how to work with custom formatter functions.

### The `results` Argument

The `results` object passed into a formatter is an array of [`LintResult`](../integrate/nodejs-api#-lintresult-type) objects containing the linting results for individual files. Here's an example output:

```js
[
	{
		filePath: "/path/to/a/file.js",
		messages: [
			{
				ruleId: "curly",
				severity: 2,
				message: "Expected { after 'if' condition.",
				line: 2,
				column: 1,
			},
			{
				ruleId: "no-process-exit",
				severity: 2,
				message: "Don't use process.exit(); throw an error instead.",
				line: 3,
				column: 1,
			},
		],
		errorCount: 2,
		warningCount: 0,
		fixableErrorCount: 0,
		fixableWarningCount: 0,
		source: "var err = doStuff();\nif (err) console.log('failed tests: ' + err);\nprocess.exit(1);\n",
	},
	{
		filePath: "/path/to/Gruntfile.js",
		messages: [],
		errorCount: 0,
		warningCount: 0,
		fixableErrorCount: 0,
		fixableWarningCount: 0,
	},
];
```

<<<<<<< HEAD
#### The `result` Object

<!-- This section is copied from the "Node.js API" page. Changes to this section should
also be manually applied to that page. -->

Each object in the `results` array is a `result` object. Each `result` object contains the path of the file that was linted and information about linting issues that were encountered. Here are the properties available on each `result` object:

- **filePath**: The absolute path to the file that was linted.
- **messages**: An array of [`message`](#the-message-object) objects. See below for more info about messages.
- **errorCount**: The number of errors for the given file.
- **warningCount**: The number of warnings for the given file.
- **stats**: The optional [`stats`](./stats#-stats-type) object that only exists when the `stats` option is used.
- **source**: The source code for the given file. This property is omitted if this file has no errors/warnings or if the `output` property is present.
- **output**: The source code for the given file with as many fixes applied as possible. This property is omitted if no fix is available.

##### The `message` Object

Each `message` object contains information about the ESLint rule that was triggered by some source code. The properties available on each `message` object are:

- **ruleId**: the ID of the rule that produced the error or warning. If the error or warning was not produced by a rule (for example, if it's a parsing error), this is `null`.
- **severity**: the severity of the failure, `1` for warnings and `2` for errors.
- **message**: the human readable description of the error.
- **line**: the line where the issue is located.
- **column**: the column where the issue is located.

=======
>>>>>>> a1f06a35
### The `context` Argument

The formatter function receives a `context` object as its second argument. The object has the following properties:

- `cwd`: The current working directory. This value comes from the `cwd` constructor option of the [ESLint](../integrate/nodejs-api#-new-eslintoptions) class.
- `maxWarningsExceeded` (optional): If `--max-warnings` was set and the number of warnings exceeded the limit, this property's value is an object containing two properties:
    - `maxWarnings`: the value of the `--max-warnings` option
    - `foundWarnings`: the number of lint warnings
- `rulesMeta`: The `meta` property values of rules. See the [Custom Rules](custom-rules) page for more information about rules.

For example, here's what the object would look like if the rule `no-extra-semi` had been run:

```js
{
    cwd: "/path/to/cwd",
    maxWarningsExceeded: {
        maxWarnings: 5,
        foundWarnings: 6
    },
    rulesMeta: {
        "no-extra-semi": {
            type: "suggestion",
            docs: {
                description: "disallow unnecessary semicolons",
                recommended: true,
                url: "https://eslint.org/docs/rules/no-extra-semi"
            },
            fixable: "code",
            schema: [],
            messages: {
                unexpected: "Unnecessary semicolon."
            }
        }
    },
}
```

**Note:** if a linting is executed by the deprecated `CLIEngine` class, the `context` argument may be a different value because it is up to the API users. Please check whether the `context` argument is an expected value or not if you want to support legacy environments.

### Passing Arguments to Formatters

While formatter functions do not receive arguments in addition to the results object and the context, it is possible to pass additional data into custom formatters using the methods described below.

#### Using Environment Variables

Custom formatters have access to environment variables and so can change their behavior based on environment variable data.

Here's an example that uses a `FORMATTER_SKIP_WARNINGS` environment variable to determine whether to show warnings in the results:

```js
module.exports = function (results) {
	var skipWarnings = process.env.FORMATTER_SKIP_WARNINGS === "true";

	var results = results || [];
	var summary = results.reduce(
		function (seq, current) {
			current.messages.forEach(function (msg) {
				var logMessage = {
					filePath: current.filePath,
					ruleId: msg.ruleId,
					message: msg.message,
					line: msg.line,
					column: msg.column,
				};

				if (msg.severity === 1) {
					logMessage.type = "warning";
					seq.warnings.push(logMessage);
				}
				if (msg.severity === 2) {
					logMessage.type = "error";
					seq.errors.push(logMessage);
				}
			});
			return seq;
		},
		{
			errors: [],
			warnings: [],
		},
	);

	if (summary.errors.length > 0 || summary.warnings.length > 0) {
		var warnings = !skipWarnings ? summary.warnings : []; // skip the warnings in that case

		var lines = summary.errors
			.concat(warnings)
			.map(function (msg) {
				return (
					"\n" +
					msg.type +
					" " +
					msg.ruleId +
					"\n  " +
					msg.filePath +
					":" +
					msg.line +
					":" +
					msg.column
				);
			})
			.join("\n");

		return lines + "\n";
	}
};
```

You would run ESLint with this custom formatter and an environment variable set like this:

```bash
FORMATTER_SKIP_WARNINGS=true eslint -f ./my-awesome-formatter.js src/
```

The output would be:

```bash
error space-infix-ops
  src/configs/bundler.js:6:8

error semi
  src/configs/bundler.js:6:10
```

#### Complex Argument Passing

If you find the custom formatter pattern doesn't provide enough options for the way you'd like to format ESLint results, the best option is to use ESLint's built-in [JSON formatter](../use/formatters/#json) and pipe the output to a second program. For example:

```bash
eslint -f json src/ | your-program-that-reads-JSON --option
```

In this example, the `your-program-that-reads-json` program can accept the raw JSON of ESLint results and process it before outputting its own format of the results. You can pass as many command line arguments to that program as are necessary to customize the output.

### Formatting for Terminals

Modern terminals like [iTerm2](https://www.iterm2.com/) or [Guake](http://guake-project.org/) expect a specific results format to automatically open filenames when they are clicked. Most terminals support this format for that purpose:

```bash
file:line:column
```

## Packaging a Custom Formatter

Custom formatters can be distributed through npm packages. To do so, create an npm package with a name in the format `eslint-formatter-*`, where `*` is the name of your formatter (such as `eslint-formatter-awesome`). Projects should then install the package and use the custom formatter with the [`-f` (or `--format`)](../use/command-line-interface#-f---format) flag like this:

```bash
eslint -f awesome src/
```

Because ESLint knows to look for packages beginning with `eslint-formatter-` when the specified formatter doesn't begin with a period, you do not need to type `eslint-formatter-` when using a packaged custom formatter.

Tips for the `package.json` of a custom formatter:

- The [`main`](https://docs.npmjs.com/cli/v9/configuring-npm/package-json#main) entry point must be the JavaScript file implementing your custom formatter.
- Add these [`keywords`](https://docs.npmjs.com/cli/v9/configuring-npm/package-json#keywords) to help users find your formatter:
    - `"eslint"`
    - `"eslint-formatter"`
    - `"eslintformatter"`

See all [custom formatters on npm](https://www.npmjs.com/search?q=eslint-formatter).

## Examples

### Summary Formatter

A formatter that only reports on the total count of errors and warnings will look like this:

```javascript
module.exports = function (results, context) {
	// accumulate the errors and warnings
	var summary = results.reduce(
		function (seq, current) {
			seq.errors += current.errorCount;
			seq.warnings += current.warningCount;
			return seq;
		},
		{ errors: 0, warnings: 0 },
	);

	if (summary.errors > 0 || summary.warnings > 0) {
		return (
			"Errors: " +
			summary.errors +
			", Warnings: " +
			summary.warnings +
			"\n"
		);
	}

	return "";
};
```

Run `eslint` with the above summary formatter:

```bash
eslint -f ./my-awesome-formatter.js src/
```

Will produce the following output:

```bash
Errors: 2, Warnings: 4
```

### Detailed Formatter

A more complex report could look like this:

```javascript
module.exports = function (results, context) {
	var results = results || [];

	var summary = results.reduce(
		function (seq, current) {
			current.messages.forEach(function (msg) {
				var logMessage = {
					filePath: current.filePath,
					ruleId: msg.ruleId,
					ruleUrl: context.rulesMeta[msg.ruleId].docs.url,
					message: msg.message,
					line: msg.line,
					column: msg.column,
				};

				if (msg.severity === 1) {
					logMessage.type = "warning";
					seq.warnings.push(logMessage);
				}
				if (msg.severity === 2) {
					logMessage.type = "error";
					seq.errors.push(logMessage);
				}
			});
			return seq;
		},
		{
			errors: [],
			warnings: [],
		},
	);

	if (summary.errors.length > 0 || summary.warnings.length > 0) {
		var lines = summary.errors
			.concat(summary.warnings)
			.map(function (msg) {
				return (
					"\n" +
					msg.type +
					" " +
					msg.ruleId +
					(msg.ruleUrl ? " (" + msg.ruleUrl + ")" : "") +
					"\n  " +
					msg.filePath +
					":" +
					msg.line +
					":" +
					msg.column
				);
			})
			.join("\n");

		return lines + "\n";
	}
};
```

When you run ESLint with this custom formatter:

```bash
eslint -f ./my-awesome-formatter.js src/
```

The output is:

```bash
error space-infix-ops (https://eslint.org/docs/rules/space-infix-ops)
  src/configs/bundler.js:6:8
error semi (https://eslint.org/docs/rules/semi)
  src/configs/bundler.js:6:10
warning no-unused-vars (https://eslint.org/docs/rules/no-unused-vars)
  src/configs/bundler.js:5:6
warning no-unused-vars (https://eslint.org/docs/rules/no-unused-vars)
  src/configs/bundler.js:6:6
warning no-shadow (https://eslint.org/docs/rules/no-shadow)
  src/configs/bundler.js:65:32
warning no-unused-vars (https://eslint.org/docs/rules/no-unused-vars)
  src/configs/clean.js:3:6
```<|MERGE_RESOLUTION|>--- conflicted
+++ resolved
@@ -83,34 +83,6 @@
 ];
 ```
 
-<<<<<<< HEAD
-#### The `result` Object
-
-<!-- This section is copied from the "Node.js API" page. Changes to this section should
-also be manually applied to that page. -->
-
-Each object in the `results` array is a `result` object. Each `result` object contains the path of the file that was linted and information about linting issues that were encountered. Here are the properties available on each `result` object:
-
-- **filePath**: The absolute path to the file that was linted.
-- **messages**: An array of [`message`](#the-message-object) objects. See below for more info about messages.
-- **errorCount**: The number of errors for the given file.
-- **warningCount**: The number of warnings for the given file.
-- **stats**: The optional [`stats`](./stats#-stats-type) object that only exists when the `stats` option is used.
-- **source**: The source code for the given file. This property is omitted if this file has no errors/warnings or if the `output` property is present.
-- **output**: The source code for the given file with as many fixes applied as possible. This property is omitted if no fix is available.
-
-##### The `message` Object
-
-Each `message` object contains information about the ESLint rule that was triggered by some source code. The properties available on each `message` object are:
-
-- **ruleId**: the ID of the rule that produced the error or warning. If the error or warning was not produced by a rule (for example, if it's a parsing error), this is `null`.
-- **severity**: the severity of the failure, `1` for warnings and `2` for errors.
-- **message**: the human readable description of the error.
-- **line**: the line where the issue is located.
-- **column**: the column where the issue is located.
-
-=======
->>>>>>> a1f06a35
 ### The `context` Argument
 
 The formatter function receives a `context` object as its second argument. The object has the following properties:
