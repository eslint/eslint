--- conflicted
+++ resolved
@@ -60,11 +60,7 @@
 
   **Important:** the `hasSuggestions` property is mandatory for rules that provide suggestions. If this property isn't set to `true`, ESLint will throw an error whenever the rule attempts to produce a suggestion. Omit the `hasSuggestions` property if the rule does not provide suggestions.
 
-<<<<<<< HEAD
 * `schema`: (array) Specifies the [options](#options-schemas) so ESLint can prevent invalid [rule configurations](../use/configure/rules#configuring-rules).
-=======
-* `schema` (array) specifies the [options](#options-schemas) so ESLint can prevent invalid [rule configurations](../use/configure/rules)
->>>>>>> b09a5121
 
 * `deprecated`: (boolean) Indicates whether the rule has been deprecated.  You may omit the `deprecated` property if the rule has not been deprecated.
 
@@ -111,7 +107,6 @@
 
 The `context` object is the argument of the callback function in the `create` property of a custom rule. For example:
 
-<<<<<<< HEAD
 ```js
 // customRule.js
 
@@ -134,14 +129,6 @@
 * `settings`: The [shared settings](../use/configure/configuration-files#adding-shared-settings) from configuration.
 * `parserPath`: The name of the `parser` from configuration.
 * `parserServices`: An object containing parser-provided services for rules. The default parser does not provide any services. However, if a rule is intended to be used with a custom parser, it could use `parserServices` to access anything provided by that parser. (For example, a TypeScript parser could provide the ability to get the computed type of a given node.)
-=======
-* `parserOptions` - the parser options configured for this run (more details [here](../use/configure/language-options#specifying-parser-options)).
-* `id` - the rule ID.
-* `options` - an array of the [configured options](../use/configure/rules) for this rule. This array does not include the rule severity. For more information, see [here](#contextoptions).
-* `settings` - the [shared settings](../use/configure/configuration-files#adding-shared-settings) from configuration.
-* `parserPath` - the name of the `parser` from configuration.
-* `parserServices` - an object containing parser-provided services for rules. The default parser does not provide any services. However, if a rule is intended to be used with a custom parser, it could use `parserServices` to access anything provided by that parser. (For example, a TypeScript parser could provide the ability to get the computed type of a given node.)
->>>>>>> b09a5121
 
 Additionally, the `context` object has the following methods:
 
