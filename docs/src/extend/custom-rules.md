---
title: Custom Rules
eleventyNavigation:
    key: custom rules
    parent: create plugins
    title: Custom Rules
    order: 2

---

You can create custom rules to use with ESLint. You might want to create a custom rule if the [core rules](../rules/) do not cover your use case.

Here's the basic format of a custom rule:

```js
// customRule.js

module.exports = {
    meta: {
        type: "suggestion",
        docs: {
            description: "Description of the rule",
        },
        fixable: "code",
        schema: [] // no options
    },
    create: function(context) {
        return {
            // callback functions
        };
    }
};
```

::: warning
The core rules shipped in the `eslint` package are not considered part of the public API and are not designed to be extended from. Building on top of these rules is fragile and will most likely result in your rules breaking completely at some point in the future. If you're interested in creating a rule that is similar to a core rule, you should first copy the rule file into your project and proceed from there.
:::

## Rule Structure

The source file for a rule exports an object with the following properties. Both custom rules and core rules follow this format.

`meta`: (`object`) Contains metadata for the rule:

* `type`: (`string`) Indicates the type of rule, which is one of `"problem"`, `"suggestion"`, or `"layout"`:

    * `"problem"`: The rule is identifying code that either will cause an error or may cause a confusing behavior. Developers should consider this a high priority to resolve.
    * `"suggestion"`: The rule is identifying something that could be done in a better way but no errors will occur if the code isn't changed.
    * `"layout"`: The rule cares primarily about whitespace, semicolons, commas, and parentheses, all the parts of the program that determine how the code looks rather than how it executes. These rules work on parts of the code that aren't specified in the AST.

* `docs`: (`object`) Properties often used for documentation generation and tooling. Required for core rules and optional for custom rules. Custom rules can include additional properties here as needed.

    * `description`: (`string`) Provides a short description of the rule. For core rules, this is used in [rules index](../rules/).
    * `recommended`: (`boolean`) For core rules, this specifies whether the rule is enabled by the `recommended` config from `@eslint/js`.
    * `url`: (`string`) Specifies the URL at which the full documentation can be accessed. Code editors often use this to provide a helpful link on highlighted rule violations.

* `fixable`: (`string`) Either `"code"` or `"whitespace"` if the `--fix` option on the [command line](../use/command-line-interface#--fix) automatically fixes problems reported by the rule.

  **Important:** the `fixable` property is mandatory for fixable rules. If this property isn't specified, ESLint will throw an error whenever the rule attempts to produce a fix. Omit the `fixable` property if the rule is not fixable.

* `hasSuggestions`: (`boolean`) Specifies whether rules can return suggestions (defaults to `false` if omitted).

  **Important:** the `hasSuggestions` property is mandatory for rules that provide suggestions. If this property isn't set to `true`, ESLint will throw an error whenever the rule attempts to produce a suggestion. Omit the `hasSuggestions` property if the rule does not provide suggestions.

* `schema`: (`object | array | false`) Specifies the [options](#options-schemas) so ESLint can prevent invalid [rule configurations](../use/configure/rules). Mandatory when the rule has options.

<<<<<<< HEAD
* `deprecated`: (`boolean | DeprecatedInfo`) Indicates whether the rule has been deprecated.  You may omit the `deprecated` property if the rule has not been deprecated.  
There is a dedicated page for the [DeprecatedInfo](./rule-deprecation.md#Type)
=======
* `defaultOptions`: (`array`) Specifies [default options](#option-defaults) for the rule. If present, any user-provided options in their config will be merged on top of them recursively.

* `deprecated`: (`boolean`) Indicates whether the rule has been deprecated.  You may omit the `deprecated` property if the rule has not been deprecated.
>>>>>>> 17f2aaec

* `replacedBy`: (`array`, **Deprecated** Use `meta.deprecated.replacedBy` instead.) In the case of a deprecated rule, specify replacement rule(s).

`create()`: Returns an object with methods that ESLint calls to "visit" nodes while traversing the abstract syntax tree (AST as defined by [ESTree](https://github.com/estree/estree)) of JavaScript code:

* If a key is a node type or a [selector](./selectors), ESLint calls that **visitor** function while going **down** the tree.
* If a key is a node type or a [selector](./selectors) plus `:exit`, ESLint calls that **visitor** function while going **up** the tree.
* If a key is an event name, ESLint calls that **handler** function for [code path analysis](code-path-analysis).

A rule can use the current node and its surrounding tree to report or fix problems.

Here are methods for the [array-callback-return](../rules/array-callback-return) rule:

```js
function checkLastSegment (node) {
    // report problem for function if last code path segment is reachable
}

module.exports = {
    meta: { ... },
    create: function(context) {
        // declare the state of the rule
        return {
            ReturnStatement: function(node) {
                // at a ReturnStatement node while going down
            },
            // at a function expression node while going up:
            "FunctionExpression:exit": checkLastSegment,
            "ArrowFunctionExpression:exit": checkLastSegment,
            onCodePathStart: function (codePath, node) {
                // at the start of analyzing a code path
            },
            onCodePathEnd: function(codePath, node) {
                // at the end of analyzing a code path
            }
        };
    }
};
```

::: tip
You can view the complete AST for any JavaScript code using [Code Explorer](http://explorer.eslint.org).
:::

## The Context Object

The `context` object is the only argument of the `create` method in a rule. For example:

```js
// customRule.js

module.exports = {
    meta: { ... },
    // `context` object is the argument
    create(context) {
       // ...
    }
};
```

As the name implies, the `context` object contains information that is relevant to the context of the rule.

The `context` object has the following properties:

* `id`: (`string`) The rule ID.
* `filename`: (`string`) The filename associated with the source.
* `physicalFilename`: (`string`) When linting a file, it provides the full path of the file on disk without any code block information. When linting text, it provides the value passed to `—stdin-filename` or `<text>` if not specified.
* `cwd`: (`string`) The `cwd` option passed to the [Linter](../integrate/nodejs-api#linter). It is a path to a directory that should be considered the current working directory.
* `options`: (`array`) An array of the [configured options](../use/configure/rules) for this rule. This array does not include the rule severity (see the [dedicated section](#accessing-options-passed-to-a-rule)).
* `sourceCode`: (`object`) A `SourceCode` object that you can use to work with the source that was passed to ESLint (see [Accessing the Source Code](#accessing-the-source-code)).
* `settings`: (`object`) The [shared settings](../use/configure/configuration-files#configuring-shared-settings) from the configuration.
* `languageOptions`: (`object`) more details for each property [here](../use/configure/language-options)
    * `sourceType`: (`'script' | 'module' | 'commonjs'`) The mode for the current file.
    * `ecmaVersion`: (`number`) The ECMA version used to parse the current file.
    * `parser`: (`object`): The parser used to parse the current file.
    * `parserOptions`: (`object`) The parser options configured for this file.
    * `globals`: (`object`) The specified globals.
* `parserPath`: (`string`, **Removed** Use `context.languageOptions.parser` instead.) The name of the `parser` from the configuration.
* `parserOptions`: (**Deprecated** Use `context.languageOptions.parserOptions` instead.) The parser options configured for this run (more details [here](../use/configure/language-options#specifying-parser-options)).

Additionally, the `context` object has the following methods:

* `getCwd()`: (**Deprecated:** Use `context.cwd` instead.) Returns the `cwd` option passed to the [Linter](../integrate/nodejs-api#linter). It is a path to a directory that should be considered the current working directory.
* `getFilename()`: (**Deprecated:** Use `context.filename` instead.) Returns the filename associated with the source.
* `getPhysicalFilename()`: (**Deprecated:** Use `context.physicalFilename` instead.) When linting a file, it returns the full path of the file on disk without any code block information. When linting text, it returns the value passed to `—stdin-filename` or `<text>` if not specified.
* `getSourceCode()`: (**Deprecated:** Use `context.sourceCode` instead.) Returns a `SourceCode` object that you can use to work with the source that was passed to ESLint (see [Accessing the Source Code](#accessing-the-source-code)).
* `report(descriptor)`. Reports a problem in the code (see the [dedicated section](#reporting-problems)).

**Note:** Earlier versions of ESLint supported additional methods on the `context` object. Those methods were removed in the new format and should not be relied upon.

### Reporting Problems

The main method you'll use when writing custom rules is `context.report()`, which publishes a warning or error (depending on the configuration being used). This method accepts a single argument, which is an object containing the following properties:

* `messageId`: (`string`) The ID of the message (see [messageIds](#messageids)) (recommended over `message`).
* `message`: (`string`) The problem message (alternative to `messageId`).
* `node`: (optional `object`) The AST node related to the problem. If present and `loc` is not specified, then the starting location of the node is used as the location of the problem.
* `loc`: (optional `object`) Specifies the location of the problem. If both `loc` and `node` are specified, then the location is used from `loc` instead of `node`.
    * `start`: An object of the start location.
        * `line`: (`number`) The 1-based line number at which the problem occurred.
        * `column`: (`number`) The 0-based column number at which the problem occurred.
    * `end`: An object of the end location.
        * `line`: (`number`) The 1-based line number at which the problem occurred.
        * `column`: (`number`) The 0-based column number at which the problem occurred.
* `data`: (optional `object`) [Placeholder](#using-message-placeholders) data for `message`.
* `fix(fixer)`: (optional `function`) Applies a [fix](#applying-fixes) to resolve the problem.

Note that at least one of `node` or `loc` is required.

The simplest example is to use just `node` and `message`:

```js
context.report({
    node: node,
    message: "Unexpected identifier"
});
```

The node contains all the information necessary to figure out the line and column number of the offending text as well as the source text representing the node.

#### Using Message Placeholders

You can also use placeholders in the message and provide `data`:

```js
{% raw %}
context.report({
    node: node,
    message: "Unexpected identifier: {{ identifier }}",
    data: {
        identifier: node.name
    }
});
{% endraw %}
```

Note that leading and trailing whitespace is optional in message parameters.

The node contains all the information necessary to figure out the line and column number of the offending text as well as the source text representing the node.

#### `messageId`s

`messageId`s are the recommended approach to reporting messages in `context.report()` calls because of the following benefits:

* Rule violation messages can be stored in a central `meta.messages` object for convenient management.
* Rule violation messages do not need to be repeated in both the rule file and rule test file.
* As a result, the barrier for changing rule violation messages is lower, encouraging more frequent contributions to improve and optimize them for the greatest clarity and usefulness.

Rule file:

```js
{% raw %}
// avoid-name.js

module.exports = {
    meta: {
        messages: {
            avoidName: "Avoid using variables named '{{ name }}'"
        }
    },
    create(context) {
        return {
            Identifier(node) {
                if (node.name === "foo") {
                    context.report({
                        node,
                        messageId: "avoidName",
                        data: {
                            name: "foo",
                        }
                    });
                }
            }
        };
    }
};
{% endraw %}
```

In the file to lint:

```javascript
// someFile.js

var foo = 2;
//  ^ error: Avoid using variables named 'foo'
```

In your tests:

```javascript
// avoid-name.test.js

var rule = require("../../../lib/rules/avoid-name");
var RuleTester = require("eslint").RuleTester;

var ruleTester = new RuleTester();
ruleTester.run("avoid-name", rule, {
    valid: ["bar", "baz"],
    invalid: [
        {
            code: "foo",
            errors: [
                {
                    messageId: "avoidName"
                }
            ]
        }
    ]
});
```

#### Applying Fixes

If you'd like ESLint to attempt to fix the problem you're reporting, you can do so by specifying the `fix` function when using `context.report()`. The `fix` function receives a single argument, a `fixer` object, that you can use to apply a fix. For example:

```js
context.report({
    node: node,
    message: "Missing semicolon",
    fix(fixer) {
        return fixer.insertTextAfter(node, ";");
    }
});
```

Here, the `fix()` function is used to insert a semicolon after the node. Note that a fix is not immediately applied, and may not be applied at all if there are conflicts with other fixes. After applying fixes, ESLint will run all the enabled rules again on the fixed code, potentially applying more fixes. This process will repeat up to 10 times, or until no more fixable problems are found. Afterward, any remaining problems will be reported as usual.

**Important:** The `meta.fixable` property is mandatory for fixable rules. ESLint will throw an error if a rule that implements `fix` functions does not [export](#rule-structure) the `meta.fixable` property.

The `fixer` object has the following methods:

* `insertTextAfter(nodeOrToken, text)`: Insert text after the given node or token.
* `insertTextAfterRange(range, text)`: Insert text after the given range.
* `insertTextBefore(nodeOrToken, text)`: Insert text before the given node or token.
* `insertTextBeforeRange(range, text)`: Insert text before the given range.
* `remove(nodeOrToken)`: Remove the given node or token.
* `removeRange(range)`: Remove text in the given range.
* `replaceText(nodeOrToken, text)`: Replace the text in the given node or token.
* `replaceTextRange(range, text)`: Replace the text in the given range.

A `range` is a two-item array containing character indices inside the source code. The first item is the start of the range (inclusive) and the second item is the end of the range (exclusive). Every node and token has a `range` property to identify the source code range they represent.

The above methods return a `fixing` object.
The `fix()` function can return the following values:

* A `fixing` object.
* An array which includes `fixing` objects.
* An iterable object which enumerates `fixing` objects. Especially, the `fix()` function can be a generator.

If you make a `fix()` function which returns multiple `fixing` objects, those `fixing` objects must not overlap.

Best practices for fixes:

1. Avoid any fixes that could change the runtime behavior of code and cause it to stop working.
1. Make fixes as small as possible. Fixes that are unnecessarily large could conflict with other fixes, and prevent them from being applied.
1. Only make one fix per message. This is enforced because you must return the result of the fixer operation from `fix()`.
1. Since all rules are run again after the initial round of fixes is applied, it's not necessary for a rule to check whether the code style of a fix will cause errors to be reported by another rule.
    * For example, suppose a fixer would like to surround an object key with quotes, but it's not sure whether the user would prefer single or double quotes.

        ```js
        ({ foo : 1 })

        // should get fixed to either

        ({ 'foo': 1 })

        // or

        ({ "foo": 1 })
        ```

    * This fixer can just select a quote type arbitrarily. If it guesses wrong, the resulting code will be automatically reported and fixed by the [`quotes`](../rules/quotes) rule.

Note: Making fixes as small as possible is a best practice, but in some cases it may be correct to extend the range of the fix in order to intentionally prevent other rules from making fixes in a surrounding range in the same pass. For instance, if replacement text declares a new variable, it can be useful to prevent other changes in the scope of the variable as they might cause name collisions.

The following example replaces `node` and also ensures that no other fixes will be applied in the range of `node.parent` in the same pass:

```js
context.report({
    node,
    message,
    *fix(fixer) {
        yield fixer.replaceText(node, replacementText);

        // extend range of the fix to the range of `node.parent`
        yield fixer.insertTextBefore(node.parent, "");
        yield fixer.insertTextAfter(node.parent, "");
    }
});
```

#### Conflicting Fixes

Conflicting fixes are fixes that apply different changes to the same part of the source code.
There is no way to specify which of the conflicting fixes is applied.

For example, if two fixes want to modify characters 0 through 5, only one is applied.

#### Providing Suggestions

In some cases fixes aren't appropriate to be automatically applied, for example, if a fix potentially changes functionality or if there are multiple valid ways to fix a rule depending on the implementation intent (see the best practices for [applying fixes](#applying-fixes) listed above). In these cases, there is an alternative `suggest` option on `context.report()` that allows other tools, such as editors, to expose helpers for users to manually apply a suggestion.

To provide suggestions, use the `suggest` key in the report argument with an array of suggestion objects. The suggestion objects represent individual suggestions that could be applied and require either a `desc` key string that describes what applying the suggestion would do or a `messageId` key (see [below](#suggestion-messageids)), and a `fix` key that is a function defining the suggestion result. This `fix` function follows the same API as regular fixes (described above in [applying fixes](#applying-fixes)).

```js
{% raw %}
context.report({
    node: node,
    message: "Unnecessary escape character: \\{{character}}.",
    data: { character },
    suggest: [
        {
            desc: "Remove the `\\`. This maintains the current functionality.",
            fix: function(fixer) {
                return fixer.removeRange(range);
            }
        },
        {
            desc: "Replace the `\\` with `\\\\` to include the actual backslash character.",
            fix: function(fixer) {
                return fixer.insertTextBeforeRange(range, "\\");
            }
        }
    ]
});
{% endraw %}
```

**Important:** The `meta.hasSuggestions` property is mandatory for rules that provide suggestions. ESLint will throw an error if a rule attempts to produce a suggestion but does not [export](#rule-structure) this property.

**Note:** Suggestions are applied as stand-alone changes, without triggering multipass fixes. Each suggestion should focus on a singular change in the code and should not try to conform to user-defined styles. For example, if a suggestion is adding a new statement into the codebase, it should not try to match correct indentation or conform to user preferences on the presence/absence of semicolons. All of those things can be corrected by multipass autofix when the user triggers it.

Best practices for suggestions:

1. Don't try to do too much and suggest large refactors that could introduce a lot of breaking changes.
1. As noted above, don't try to conform to user-defined styles.

Suggestions are intended to provide fixes. ESLint will automatically remove the whole suggestion from the linting output if the suggestion's `fix` function returned `null` or an empty array/sequence.

#### Suggestion `messageId`s

Instead of using a `desc` key for suggestions a `messageId` can be used instead. This works the same way as `messageId`s for the overall error (see [messageIds](#messageids)). Here is an example of how to use a suggestion `messageId` in a rule:

```js
{% raw %}
module.exports = {
    meta: {
        messages: {
            unnecessaryEscape: "Unnecessary escape character: \\{{character}}.",
            removeEscape: "Remove the `\\`. This maintains the current functionality.",
            escapeBackslash: "Replace the `\\` with `\\\\` to include the actual backslash character."
        },
        hasSuggestions: true
    },
    create: function(context) {
        // ...
        context.report({
            node: node,
            messageId: 'unnecessaryEscape',
            data: { character },
            suggest: [
                {
                    messageId: "removeEscape", // suggestion messageId
                    fix: function(fixer) {
                        return fixer.removeRange(range);
                    }
                },
                {
                    messageId: "escapeBackslash", // suggestion messageId
                    fix: function(fixer) {
                        return fixer.insertTextBeforeRange(range, "\\");
                    }
                }
            ]
        });
    }
};
{% endraw %}
```

#### Placeholders in Suggestion Messages

You can also use placeholders in the suggestion message. This works the same way as placeholders for the overall error (see [using message placeholders](#using-message-placeholders)).

Please note that you have to provide `data` on the suggestion's object. Suggestion messages cannot use properties from the overall error's `data`.

```js
{% raw %}
module.exports = {
    meta: {
        messages: {
            unnecessaryEscape: "Unnecessary escape character: \\{{character}}.",
            removeEscape: "Remove `\\` before {{character}}.",
        },
        hasSuggestions: true
    },
    create: function(context) {
        // ...
        context.report({
            node: node,
            messageId: "unnecessaryEscape",
            data: { character }, // data for the unnecessaryEscape overall message
            suggest: [
                {
                    messageId: "removeEscape",
                    data: { character }, // data for the removeEscape suggestion message
                    fix: function(fixer) {
                        return fixer.removeRange(range);
                    }
                }
            ]
        });
    }
};
{% endraw %}
```

### Accessing Options Passed to a Rule

Some rules require options in order to function correctly. These options appear in configuration (`.eslintrc`, command line interface, or comments). For example:

```json
{
    "quotes": ["error", "double"]
}
```

The `quotes` rule in this example has one option, `"double"` (the `error` is the error level). You can retrieve the options for a rule by using `context.options`, which is an array containing every configured option for the rule. In this case, `context.options[0]` would contain `"double"`:

```js
module.exports = {
    meta: {
        schema: [
            {
                enum: ["single", "double", "backtick"]
            }
        ]
    },
    create: function(context) {
        var isDouble = (context.options[0] === "double");

        // ...
    }
};
```

Since `context.options` is just an array, you can use it to determine how many options have been passed as well as retrieving the actual options themselves. Keep in mind that the error level is not part of `context.options`, as the error level cannot be known or modified from inside a rule.

When using options, make sure that your rule has some logical defaults in case the options are not provided.

Rules with options must specify a [schema](#options-schemas).

### Accessing the Source Code

The `SourceCode` object is the main object for getting more information about the source code being linted. You can retrieve the `SourceCode` object at any time by using the `context.sourceCode` property:

```js
module.exports = {
    create: function(context) {
        var sourceCode = context.sourceCode;

        // ...
    }
};
```

**Deprecated:** The `context.getSourceCode()` method is deprecated; make sure to use `context.sourceCode` property instead.

Once you have an instance of `SourceCode`, you can use the following methods on it to work with the code:

* `getText(node)`: Returns the source code for the given node. Omit `node` to get the whole source (see the [dedicated section](#accessing-the-source-text)).
* `getAllComments()`: Returns an array of all comments in the source (see the [dedicated section](#accessing-comments)).
* `getCommentsBefore(nodeOrToken)`: Returns an array of comment tokens that occur directly before the given node or token (see the [dedicated section](#accessing-comments)).
* `getCommentsAfter(nodeOrToken)`: Returns an array of comment tokens that occur directly after the given node or token (see the [dedicated section](#accessing-comments)).
* `getCommentsInside(node)`: Returns an array of all comment tokens inside a given node (see the [dedicated section](#accessing-comments)).
* `isSpaceBetween(nodeOrToken, nodeOrToken)`: Returns true if there is a whitespace character between the two tokens or, if given a node, the last token of the first node and the first token of the second node.
* `getFirstToken(node, skipOptions)`: Returns the first token representing the given node.
* `getFirstTokens(node, countOptions)`: Returns the first `count` tokens representing the given node.
* `getLastToken(node, skipOptions)`: Returns the last token representing the given node.
* `getLastTokens(node, countOptions)`: Returns the last `count` tokens representing the given node.
* `getTokenAfter(nodeOrToken, skipOptions)`: Returns the first token after the given node or token.
* `getTokensAfter(nodeOrToken, countOptions)`: Returns `count` tokens after the given node or token.
* `getTokenBefore(nodeOrToken, skipOptions)`: Returns the first token before the given node or token.
* `getTokensBefore(nodeOrToken, countOptions)`: Returns `count` tokens before the given node or token.
* `getFirstTokenBetween(nodeOrToken1, nodeOrToken2, skipOptions)`: Returns the first token between two nodes or tokens.
* `getFirstTokensBetween(nodeOrToken1, nodeOrToken2, countOptions)`: Returns the first `count` tokens between two nodes or tokens.
* `getLastTokenBetween(nodeOrToken1, nodeOrToken2, skipOptions)`: Returns the last token between two nodes or tokens.
* `getLastTokensBetween(nodeOrToken1, nodeOrToken2, countOptions)`: Returns the last `count` tokens between two nodes or tokens.
* `getTokens(node)`: Returns all tokens for the given node.
* `getTokensBetween(nodeOrToken1, nodeOrToken2)`: Returns all tokens between two nodes.
* `getTokenByRangeStart(index, rangeOptions)`: Returns the token whose range starts at the given index in the source.
* `getNodeByRangeIndex(index)`: Returns the deepest node in the AST containing the given source index.
* `getLocFromIndex(index)`: Returns an object with `line` and `column` properties, corresponding to the location of the given source index. `line` is 1-based and `column` is 0-based.
* `getIndexFromLoc(loc)`: Returns the index of a given location in the source code, where `loc` is an object with a 1-based `line` key and a 0-based `column` key.
* `commentsExistBetween(nodeOrToken1, nodeOrToken2)`: Returns `true` if comments exist between two nodes.
* `getAncestors(node)`: Returns an array of the ancestors of the given node, starting at the root of the AST and continuing through the direct parent of the given node. This array does not include the given node itself.
* `getDeclaredVariables(node)`: Returns a list of [variables](./scope-manager-interface#variable-interface) declared by the given node. This information can be used to track references to variables.
    * If the node is a `VariableDeclaration`, all variables declared in the declaration are returned.
    * If the node is a `VariableDeclarator`, all variables declared in the declarator are returned.
    * If the node is a `FunctionDeclaration` or `FunctionExpression`, the variable for the function name is returned, in addition to variables for the function parameters.
    * If the node is an `ArrowFunctionExpression`, variables for the parameters are returned.
    * If the node is a `ClassDeclaration` or a `ClassExpression`, the variable for the class name is returned.
    * If the node is a `CatchClause`, the variable for the exception is returned.
    * If the node is an `ImportDeclaration`, variables for all of its specifiers are returned.
    * If the node is an `ImportSpecifier`, `ImportDefaultSpecifier`, or `ImportNamespaceSpecifier`, the declared variable is returned.
    * Otherwise, if the node does not declare any variables, an empty array is returned.
* `getScope(node)`: Returns the [scope](./scope-manager-interface#scope-interface) of the given node. This information can be used to track references to variables.
* `markVariableAsUsed(name, refNode)`: Marks a variable with the given name in a scope indicated by the given reference node as used. This affects the [no-unused-vars](../rules/no-unused-vars) rule. Returns `true` if a variable with the given name was found and marked as used, otherwise `false`.

`skipOptions` is an object which has 3 properties; `skip`, `includeComments`, and `filter`. Default is `{skip: 0, includeComments: false, filter: null}`.

* `skip`: (`number`) Positive integer, the number of skipping tokens. If `filter` option is given at the same time, it doesn't count filtered tokens as skipped.
* `includeComments`: (`boolean`) The flag to include comment tokens into the result.
* `filter(token)`: Function which gets a token as the first argument. If the function returns `false` then the result excludes the token.

`countOptions` is an object which has 3 properties; `count`, `includeComments`, and `filter`. Default is `{count: 0, includeComments: false, filter: null}`.

* `count`: (`number`) Positive integer, the maximum number of returning tokens.
* `includeComments`: (`boolean`) The flag to include comment tokens into the result.
* `filter(token)`: Function which gets a token as the first argument, if the function returns `false` then the result excludes the token.

`rangeOptions` is an object that has 1 property, `includeComments`. Default is `{includeComments: false}`.

* `includeComments`: (`boolean`) The flag to include comment tokens into the result.

There are also some properties you can access:

* `hasBOM`: (`boolean`) The flag to indicate whether the source code has Unicode BOM.
* `text`: (`string`) The full text of the code being linted. Unicode BOM has been stripped from this text.
* `ast`: (`object`) `Program` node of the AST for the code being linted.
* `scopeManager`: [ScopeManager](./scope-manager-interface#scopemanager-interface) object of the code.
* `visitorKeys`: (`object`) Visitor keys to traverse this AST.
* `parserServices`: (`object`) Contains parser-provided services for rules. The default parser does not provide any services. However, if a rule is intended to be used with a custom parser, it could use `parserServices` to access anything provided by that parser. (For example, a TypeScript parser could provide the ability to get the computed type of a given node.)
* `lines`: (`array`) Array of lines, split according to the specification's definition of line breaks.

You should use a `SourceCode` object whenever you need to get more information about the code being linted.

#### Accessing the Source Text

If your rule needs to get the actual JavaScript source to work with, then use the `sourceCode.getText()` method. This method works as follows:

```js

// get all source
var source = sourceCode.getText();

// get source for just this AST node
var nodeSource = sourceCode.getText(node);

// get source for AST node plus previous two characters
var nodeSourceWithPrev = sourceCode.getText(node, 2);

// get source for AST node plus following two characters
var nodeSourceWithFollowing = sourceCode.getText(node, 0, 2);
```

In this way, you can look for patterns in the JavaScript text itself when the AST isn't providing the appropriate data (such as the location of commas, semicolons, parentheses, etc.).

#### Accessing Comments

While comments are not technically part of the AST, ESLint provides the `sourceCode.getAllComments()`, `sourceCode.getCommentsBefore()`, `sourceCode.getCommentsAfter()`, and `sourceCode.getCommentsInside()` to access them.

`sourceCode.getCommentsBefore()`, `sourceCode.getCommentsAfter()`, and `sourceCode.getCommentsInside()` are useful for rules that need to check comments in relation to a given node or token.

Keep in mind that the results of these methods are calculated on demand.

You can also access comments through many of `sourceCode`'s methods using the `includeComments` option.

### Options Schemas

Rules with options must specify a `meta.schema` property, which is a [JSON Schema](https://json-schema.org/) format description of a rule's options which will be used by ESLint to validate configuration options and prevent invalid or unexpected inputs before they are passed to the rule in `context.options`.

If your rule has options, it is strongly recommended that you specify a schema for options validation. However, it is possible to opt-out of options validation by setting `schema: false`, but doing so is discouraged as it increases the chance of bugs and mistakes.

For rules that don't specify a `meta.schema` property, ESLint throws errors when any options are passed. If your rule doesn't have options, do not set `schema: false`, but simply omit the schema property or use `schema: []`, both of which prevent any options from being passed.

When validating a rule's config, there are five steps:

1. If the rule config is not an array, then the value is wrapped into an array (e.g. `"off"` becomes `["off"]`); if the rule config is an array then it is used directly.
2. ESLint validates the first element of the rule config array as a severity (`"off"`, `"warn"`, `"error"`, `0`, `1`, `2`)
3. If the severity is `off` or `0`, then the rule is disabled and validation stops, ignoring any other elements of the rule config array.
4. If the rule is enabled, then any elements of the array after the severity are copied into the `context.options` array (e.g. a config of `["warn", "never", { someOption: 5 }]` results in `context.options = ["never", { someOption: 5 }]`)
5. The rule's schema validation is run on the `context.options` array.

Note: this means that the rule schema cannot validate the severity. The rule schema only validates the array elements _after_ the severity in a rule config. There is no way for a rule to know what severity it is configured at.

There are two formats for a rule's `schema`:

* An array of JSON Schema objects
    * Each element will be checked against the same position in the `context.options` array.
    * If the `context.options` array has fewer elements than there are schemas, then the unmatched schemas are ignored.
    * If the `context.options` array has more elements than there are schemas, then the validation fails.
    * There are two important consequences to using this format:
        * It is _always valid_ for a user to provide no options to your rule (beyond severity).
        * If you specify an empty array, then it is _always an error_ for a user to provide any options to your rule (beyond severity).
* A full JSON Schema object that will validate the `context.options` array
    * The schema should assume an array of options to validate even if your rule only accepts one option.
    * The schema can be arbitrarily complex, so you can validate completely different sets of potential options via `oneOf`, `anyOf` etc.
    * The supported version of JSON Schemas is [Draft-04](http://json-schema.org/draft-04/schema), so some newer features such as `if` or `$data` are unavailable.
        * At present, it is explicitly planned to not update schema support beyond this level due to ecosystem compatibility concerns. See [this comment](https://github.com/eslint/eslint/issues/13888#issuecomment-872591875) for further context.

For example, the `yoda` rule accepts a primary mode argument of `"always"` or `"never"`, as well as an extra options object with an optional property `exceptRange`:

```js
// Valid configuration:
// "yoda": "warn"
// "yoda": ["error"]
// "yoda": ["error", "always"]
// "yoda": ["error", "never", { "exceptRange": true }]
// Invalid configuration:
// "yoda": ["warn", "never", { "exceptRange": true }, 5]
// "yoda": ["error", { "exceptRange": true }, "never"]
module.exports = {
    meta: {
        schema: [
            {
                enum: ["always", "never"]
            },
            {
                type: "object",
                properties: {
                    exceptRange: { type: "boolean" }
                },
                additionalProperties: false
            }
        ]
    }
};
```

And here is the equivalent object-based schema:

```js
// Valid configuration:
// "yoda": "warn"
// "yoda": ["error"]
// "yoda": ["error", "always"]
// "yoda": ["error", "never", { "exceptRange": true }]
// Invalid configuration:
// "yoda": ["warn", "never", { "exceptRange": true }, 5]
// "yoda": ["error", { "exceptRange": true }, "never"]
module.exports = {
    meta: {
        schema: {
            type: "array",
            minItems: 0,
            maxItems: 2,
            items: [
                {
                    enum: ["always", "never"]
                },
                {
                    type: "object",
                    properties: {
                        exceptRange: { type: "boolean" }
                    },
                    additionalProperties: false
                }
            ]
        }
    }
};
```

Object schemas can be more precise and restrictive in what is permitted. For example, the below schema always requires the first option to be specified (a number between 0 and 10), but the second option is optional, and can either be an object with some options explicitly set, or `"off"` or `"strict"`.

```js
// Valid configuration:
// "someRule": ["error", 6]
// "someRule": ["error", 5, "strict"]
// "someRule": ["warn", 10, { someNonOptionalProperty: true }]
// Invalid configuration:
// "someRule": "warn"
// "someRule": ["error"]
// "someRule": ["warn", 15]
// "someRule": ["warn", 7, { }]
// "someRule": ["error", 3, "on"]
// "someRule": ["warn", 7, { someOtherProperty: 5 }]
// "someRule": ["warn", 7, { someNonOptionalProperty: false, someOtherProperty: 5 }]
module.exports = {
    meta: {
        schema: {
            type: "array",
            minItems: 1, // Can't specify only severity!
            maxItems: 2,
            items: [
                {
                    type: "number",
                    minimum: 0,
                    maximum: 10
                },
                {
                    anyOf: [
                        {
                            type: "object",
                            properties: {
                                someNonOptionalProperty: { type: "boolean" }
                            },
                            required: ["someNonOptionalProperty"],
                            additionalProperties: false
                        },
                        {
                            enum: ["off", "strict"]
                        }
                    ]
                }
            ]
        }
    }
}
```

Remember, rule options are always an array, so be careful not to specify a schema for a non-array type at the top level. If your schema does not specify an array at the top-level, users can _never_ enable your rule, as their configuration will always be invalid when the rule is enabled.

Here's an example schema that will always fail validation:

```js
// Possibly trying to validate ["error", { someOptionalProperty: true }]
// but when the rule is enabled, config will always fail validation because the options are an array which doesn't match "object"
module.exports = {
    meta: {
        schema: {
            type: "object",
            properties: {
                someOptionalProperty: {
                    type: "boolean"
                }
            },
            additionalProperties: false
        }
    }
}
```

**Note:** If your rule schema uses JSON schema [`$ref`](https://json-schema.org/understanding-json-schema/structuring.html#ref) properties, you must use the full JSON Schema object rather than the array of positional property schemas. This is because ESLint transforms the array shorthand into a single schema without updating references that makes them incorrect (they are ignored).

To learn more about JSON Schema, we recommend looking at some examples on the [JSON Schema website](https://json-schema.org/learn/miscellaneous-examples), or reading the free [Understanding JSON Schema](https://json-schema.org/understanding-json-schema/) ebook.

### Option Defaults

Rules may specify a `meta.defaultOptions` array of default values for any options.
When the rule is enabled in a user configuration, ESLint will recursively merge any user-provided option elements on top of the default elements.

For example, given the following defaults:

```js
export default {
    meta: {
        defaultOptions: [{
            alias: "basic",
        }],
        schema: [{
            type: "object",
            properties: {
                alias: {
                    type: "string"
                }
            },
            additionalProperties: false
        }]
    },
    create(context) {
        const [{ alias }] = context.options;

        return { /* ... */ };
    }
}
```

The rule would have a runtime `alias` value of `"basic"` unless the user configuration specifies a different value, such as with `["error", { alias: "complex" }]`.

Each element of the options array is merged according to the following rules:

* Any missing value or explicit user-provided `undefined` will fall back to a default option
* User-provided arrays and primitive values other than `undefined` override a default option
* User-provided objects will merge into a default option object and replace a non-object default otherwise

Option defaults will also be validated against the rule's `meta.schema`.

**Note:** ESLint internally uses [Ajv](https://ajv.js.org) for schema validation with its [`useDefaults` option](https://ajv.js.org/guide/modifying-data.html#assigning-defaults) enabled.
Both user-provided and `meta.defaultOptions` options will override any defaults specified in a rule's schema.
ESLint may disable Ajv's `useDefaults` in a future major version.

### Accessing Shebangs

[Shebangs (#!)](https://en.wikipedia.org/wiki/Shebang_(Unix)) are represented by the unique tokens of type `"Shebang"`. They are treated as comments and can be accessed by the methods outlined in the [Accessing Comments](#accessing-comments) section, such as `sourceCode.getAllComments()`.

### Accessing Variable Scopes

The `SourceCode#getScope(node)` method returns the scope of the given node. It is a useful method for finding information about the variables in a given scope and how they are used in other scopes.

::: tip
You can view scope information for any JavaScript code using [Code Explorer](http://explorer.eslint.org).
:::

#### Scope types

The following table contains a list of AST node types and the scope type that they correspond to. For more information about the scope types, refer to the [`Scope` object documentation](./scope-manager-interface#scope-interface).

| AST Node Type             | Scope Type |
|:--------------------------|:-----------|
| `Program`                 | `global`   |
| `FunctionDeclaration`     | `function` |
| `FunctionExpression`      | `function` |
| `ArrowFunctionExpression` | `function` |
| `ClassDeclaration`        | `class`    |
| `ClassExpression`         | `class`    |
| `BlockStatement` ※1      | `block`    |
| `SwitchStatement` ※1     | `switch`   |
| `ForStatement` ※2        | `for`      |
| `ForInStatement` ※2      | `for`      |
| `ForOfStatement` ※2      | `for`      |
| `WithStatement`           | `with`     |
| `CatchClause`             | `catch`    |
| others                    | ※3        |

**※1** Only if the configured parser provided the block-scope feature. The default parser provides the block-scope feature if `parserOptions.ecmaVersion` is not less than `6`.<br>
**※2** Only if the `for` statement defines the iteration variable as a block-scoped variable (E.g., `for (let i = 0;;) {}`).<br>
**※3** The scope of the closest ancestor node which has own scope. If the closest ancestor node has multiple scopes then it chooses the innermost scope (E.g., the `Program` node has a `global` scope and a `module` scope if `Program#sourceType` is `"module"`. The innermost scope is the `module` scope.).

#### Scope Variables

The `Scope#variables` property contains an array of [`Variable` objects](./scope-manager-interface#variable-interface). These are the variables declared in current scope. You can use these `Variable` objects to track references to a variable throughout the entire module.

Inside of each `Variable`, the `Variable#references` property contains an array of [`Reference` objects](./scope-manager-interface#reference-interface). The `Reference` array contains all the locations where the variable is referenced in the module's source code.

Also inside of each `Variable`, the `Variable#defs` property contains an array of [`Definition` objects](./scope-manager-interface#definition-interface). You can use the `Definitions` to find where the variable was defined.

Global variables have the following additional properties:

* `Variable#writeable` (`boolean | undefined`) ... If `true`, this global variable can be assigned arbitrary value. If `false`, this global variable is read-only.
* `Variable#eslintExplicitGlobal` (`boolean | undefined`) ... If `true`, this global variable was defined by a `/* globals */` directive comment in the source code file.
* `Variable#eslintExplicitGlobalComments` (`Comment[] | undefined`) ... The array of `/* globals */` directive comments which defined this global variable in the source code file. This property is `undefined` if there are no `/* globals */` directive comments.
* `Variable#eslintImplicitGlobalSetting` (`"readonly" | "writable" | undefined`) ... The configured value in config files. This can be different from `variable.writeable` if there are `/* globals */` directive comments.

For examples of using `SourceCode#getScope()` to track variables, refer to the source code for the following built-in rules:

* [no-shadow](https://github.com/eslint/eslint/blob/main/lib/rules/no-shadow.js): Calls `sourceCode.getScope()` at the `Program` node and inspects all child scopes to make sure a variable name is not reused at a lower scope. ([no-shadow](../rules/no-shadow) documentation)
* [no-redeclare](https://github.com/eslint/eslint/blob/main/lib/rules/no-redeclare.js): Calls `sourceCode.getScope()` at each scope to make sure that a variable is not declared twice in the same scope. ([no-redeclare](../rules/no-redeclare) documentation)

### Marking Variables as Used

Certain ESLint rules, such as [`no-unused-vars`](../rules/no-unused-vars), check to see if a variable has been used. ESLint itself only knows about the standard rules of variable access and so custom ways of accessing variables may not register as "used".

To help with this, you can use the `sourceCode.markVariableAsUsed()` method. This method takes two arguments: the name of the variable to mark as used and an option reference node indicating the scope in which you are working. Here's an example:

```js
module.exports = {
    create: function(context) {
        var sourceCode = context.sourceCode;

        return {
            ReturnStatement(node) {

                // look in the scope of the function for myCustomVar and mark as used
                sourceCode.markVariableAsUsed("myCustomVar", node);

                // or: look in the global scope for myCustomVar and mark as used
                sourceCode.markVariableAsUsed("myCustomVar");
            }
        }
        // ...
    }
};
```

Here, the `myCustomVar` variable is marked as used relative to a `ReturnStatement` node, which means ESLint will start searching from the scope closest to that node. If you omit the second argument, then the top-level scope is used. (For ESM files, the top-level scope is the module scope; for CommonJS files, the top-level scope is the first function scope.)

### Accessing Code Paths

ESLint analyzes code paths while traversing AST. You can access code path objects with seven events related to code paths. For more information, refer to [Code Path Analysis](code-path-analysis).

### Deprecated `SourceCode` Methods

Please note that the following `SourceCode` methods have been deprecated and will be removed in a future version of ESLint:

* `getTokenOrCommentBefore()`: Replaced by `SourceCode#getTokenBefore()` with the `{ includeComments: true }` option.
* `getTokenOrCommentAfter()`: Replaced by `SourceCode#getTokenAfter()` with the `{ includeComments: true }` option.
* `isSpaceBetweenTokens()`: Replaced by `SourceCode#isSpaceBetween()`
* `getJSDocComment()`

## Rule Unit Tests

ESLint provides the [`RuleTester`](../integrate/nodejs-api#ruletester) utility to make it easy to write tests for rules.

## Rule Naming Conventions

While you can give a custom rule any name you'd like, the core rules have naming conventions. It could be clearer to apply these same naming conventions to your custom rule. To learn more, refer to the [Core Rule Naming Conventions](../contribute/core-rules#rule-naming-conventions) documentation.

## Runtime Rules

The thing that makes ESLint different from other linters is the ability to define custom rules at runtime. This is perfect for rules that are specific to your project or company and wouldn't make sense for ESLint to ship with or be included in a plugin. Just write your rules and include them at runtime.

Runtime rules are written in the same format as all other rules. Create your rule as you would any other and then follow these steps:

1. Place all of your runtime rules in the same directory (e.g., `eslint_rules`).
2. Create a [configuration file](../use/configure/) and specify your rule ID error level under the `rules` key. Your rule will not run unless it has a value of `"warn"` or `"error"` in the configuration file.
3. Run the [command line interface](../use/command-line-interface) using the `--rulesdir` option to specify the location of your runtime rules.

## Profile Rule Performance

ESLint has a built-in method to track the performance of individual rules. Setting the `TIMING` environment variable will trigger the display, upon linting completion, of the ten longest-running rules, along with their individual running time (rule creation + rule execution) and relative performance impact as a percentage of total rule processing time (rule creation + rule execution).

```bash
$ TIMING=1 eslint lib
Rule                    | Time (ms) | Relative
:-----------------------|----------:|--------:
no-multi-spaces         |    52.472 |     6.1%
camelcase               |    48.684 |     5.7%
no-irregular-whitespace |    43.847 |     5.1%
valid-jsdoc             |    40.346 |     4.7%
handle-callback-err     |    39.153 |     4.6%
space-infix-ops         |    35.444 |     4.1%
no-undefined            |    25.693 |     3.0%
no-shadow               |    22.759 |     2.7%
no-empty-class          |    21.976 |     2.6%
semi                    |    19.359 |     2.3%
```

To test one rule explicitly, combine the `--no-eslintrc`, and `--rule` options:

```bash
$ TIMING=1 eslint --no-eslintrc --rule "quotes: [2, 'double']" lib
Rule   | Time (ms) | Relative
:------|----------:|--------:
quotes |    18.066 |   100.0%
```

To see a longer list of results (more than 10), set the environment variable to another value such as `TIMING=50` or `TIMING=all`.

For more granular timing information (per file per rule), use the [`stats`](./stats) option instead.<|MERGE_RESOLUTION|>--- conflicted
+++ resolved
@@ -64,14 +64,10 @@
 
 * `schema`: (`object | array | false`) Specifies the [options](#options-schemas) so ESLint can prevent invalid [rule configurations](../use/configure/rules). Mandatory when the rule has options.
 
-<<<<<<< HEAD
+* `defaultOptions`: (`array`) Specifies [default options](#option-defaults) for the rule. If present, any user-provided options in their config will be merged on top of them recursively.
+
 * `deprecated`: (`boolean | DeprecatedInfo`) Indicates whether the rule has been deprecated.  You may omit the `deprecated` property if the rule has not been deprecated.  
 There is a dedicated page for the [DeprecatedInfo](./rule-deprecation.md#Type)
-=======
-* `defaultOptions`: (`array`) Specifies [default options](#option-defaults) for the rule. If present, any user-provided options in their config will be merged on top of them recursively.
-
-* `deprecated`: (`boolean`) Indicates whether the rule has been deprecated.  You may omit the `deprecated` property if the rule has not been deprecated.
->>>>>>> 17f2aaec
 
 * `replacedBy`: (`array`, **Deprecated** Use `meta.deprecated.replacedBy` instead.) In the case of a deprecated rule, specify replacement rule(s).
 
