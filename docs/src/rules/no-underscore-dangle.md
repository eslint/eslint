--- conflicted
+++ resolved
@@ -185,10 +185,13 @@
 }
 ```
 
-<<<<<<< HEAD
+:::
+
 ### allowInArrayDestructuring
 
 Examples of **incorrect** code for this rule with the `{ "allowInArrayDestructuring": false }` option:
+
+::: incorrect
 
 ```js
 /*eslint no-underscore-dangle: ["error", { "allowInArrayDestructuring": false }]*/
@@ -198,9 +201,13 @@
 const [foo, [bar, _baz]] = list;
 ```
 
+:::
+
 ### allowInObjectDestructuring
 
 Examples of **incorrect** code for this rule with the `{ "allowInObjectDestructuring": false }` option:
+
+::: incorrect
 
 ```js
 /*eslint no-underscore-dangle: ["error", { "allowInObjectDestructuring": false }]*/
@@ -209,7 +216,11 @@
 const { foo, bar, _baz } = collection;
 ```
 
+:::
+
 Examples of **correct** code for this rule with the `{ "allowInObjectDestructuring": false }` option:
+
+::: correct
 
 ```js
 /*eslint no-underscore-dangle: ["error", { "allowInObjectDestructuring": false }]*/
@@ -217,9 +228,8 @@
 const { foo, bar, _baz: { a, b } } = collection;
 const { foo, bar, _baz: baz } = collection;
 ```
-=======
-:::
->>>>>>> 30be0ed4
+
+:::
 
 ### allowFunctionParams
 
