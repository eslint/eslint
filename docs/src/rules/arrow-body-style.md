---
title: arrow-body-style
layout: doc
edit_link: https://github.com/eslint/eslint/edit/main/docs/src/rules/arrow-body-style.md
rule_type: suggestion
---

<<<<<<< HEAD
<!--FIXABLE-->
=======
Requires braces in arrow function bodies.
>>>>>>> b6aee959

Arrow functions have two syntactic forms for their function bodies.  They may be defined with a *block* body (denoted by curly braces) `() => { ... }` or with a single expression `() => ...`, whose value is implicitly returned.

## Rule Details

This rule can enforce or disallow the use of braces around arrow function body.

## Options

The rule takes one or two options. The first is a string, which can be:

* `"always"` enforces braces around the function body
* `"as-needed"` enforces no braces where they can be omitted (default)
* `"never"` enforces no braces around the function body (constrains arrow functions to the role of returning an expression)

The second one is an object for more fine-grained configuration when the first option is `"as-needed"`. Currently, the only available option is `requireReturnForObjectLiteral`, a boolean property. It's `false` by default. If set to `true`, it requires braces and an explicit return for object literals.

```json
"arrow-body-style": ["error", "always"]
```

### always

Examples of **incorrect** code for this rule with the `"always"` option:

:::incorrect

```js
/*eslint arrow-body-style: ["error", "always"]*/
/*eslint-env es6*/
let foo = () => 0;
```

:::

Examples of **correct** code for this rule with the `"always"` option:

:::correct

```js
let foo = () => {
    return 0;
};
let foo = (retv, name) => {
    retv[name] = true;
    return retv;
};
```

:::

### as-needed

Examples of **incorrect** code for this rule with the default `"as-needed"` option:

:::incorrect

```js
/*eslint arrow-body-style: ["error", "as-needed"]*/
/*eslint-env es6*/

let foo = () => {
    return 0;
};
let foo = () => {
    return {
       bar: {
            foo: 1,
            bar: 2,
        }
    };
};
```

:::

Examples of **correct** code for this rule with the default `"as-needed"` option:

:::correct

```js
/*eslint arrow-body-style: ["error", "as-needed"]*/
/*eslint-env es6*/

let foo = () => 0;
let foo = (retv, name) => {
    retv[name] = true;
    return retv;
};
let foo = () => ({
    bar: {
        foo: 1,
        bar: 2,
    }
});
let foo = () => { bar(); };
let foo = () => {};
let foo = () => { /* do nothing */ };
let foo = () => {
    // do nothing.
};
let foo = () => ({ bar: 0 });
```

:::

#### requireReturnForObjectLiteral

> This option is only applicable when used in conjunction with the `"as-needed"` option.

Examples of **incorrect** code for this rule with the `{ "requireReturnForObjectLiteral": true }` option:

:::incorrect

```js
/*eslint arrow-body-style: ["error", "as-needed", { "requireReturnForObjectLiteral": true }]*/
/*eslint-env es6*/
let foo = () => ({});
let foo = () => ({ bar: 0 });
```

:::

Examples of **correct** code for this rule with the `{ "requireReturnForObjectLiteral": true }` option:

:::correct

```js
/*eslint arrow-body-style: ["error", "as-needed", { "requireReturnForObjectLiteral": true }]*/
/*eslint-env es6*/

let foo = () => {};
let foo = () => { return { bar: 0 }; };
```

:::

### never

Examples of **incorrect** code for this rule with the `"never"` option:

:::incorrect

```js
/*eslint arrow-body-style: ["error", "never"]*/
/*eslint-env es6*/

let foo = () => {
    return 0;
};
let foo = (retv, name) => {
    retv[name] = true;
    return retv;
};
```

:::

Examples of **correct** code for this rule with the `"never"` option:

:::correct

```js
/*eslint arrow-body-style: ["error", "never"]*/
/*eslint-env es6*/

let foo = () => 0;
let foo = () => ({ foo: 0 });
```

:::<|MERGE_RESOLUTION|>--- conflicted
+++ resolved
@@ -5,11 +5,7 @@
 rule_type: suggestion
 ---
 
-<<<<<<< HEAD
-<!--FIXABLE-->
-=======
 Requires braces in arrow function bodies.
->>>>>>> b6aee959
 
 Arrow functions have two syntactic forms for their function bodies.  They may be defined with a *block* body (denoted by curly braces) `() => { ... }` or with a single expression `() => ...`, whose value is implicitly returned.
 
