---
title: no-fallthrough
layout: doc
edit_link: https://github.com/eslint/eslint/edit/main/docs/src/rules/no-fallthrough.md
rule_type: problem
related_rules:
- default-case
---



The `switch` statement in JavaScript is one of the more error-prone constructs of the language thanks in part to the ability to "fall through" from one `case` to the next. For example:

```js
switch(foo) {
    case 1:
        doSomething();

    case 2:
        doSomethingElse();
}
```

In this example, if `foo` is `1`, then execution will flow through both cases, as the first falls through to the second. You can prevent this by using `break`, as in this example:

```js
switch(foo) {
    case 1:
        doSomething();
        break;

    case 2:
        doSomethingElse();
}
```

That works fine when you don't want a fallthrough, but what if the fallthrough is intentional, there is no way to indicate that in the language. It's considered a best practice to always indicate when a fallthrough is intentional using a comment which matches the `/falls?\s?through/i` regular expression:

```js
switch(foo) {
    case 1:
        doSomething();
        // falls through

    case 2:
        doSomethingElse();
}

switch(foo) {
    case 1:
        doSomething();
        // fall through

    case 2:
        doSomethingElse();
}

switch(foo) {
    case 1:
        doSomething();
        // fallsthrough

    case 2:
        doSomethingElse();
}

switch(foo) {
    case 1: {
        doSomething();
        // falls through
    }

    case 2: {
        doSomethingElse();
    }
}
```

In this example, there is no confusion as to the expected behavior. It is clear that the first case is meant to fall through to the second case.

## Rule Details

This rule is aimed at eliminating unintentional fallthrough of one case to the other. As such, it flags any fallthrough scenarios that are not marked by a comment.

Examples of **incorrect** code for this rule:

::: incorrect

```js
/*eslint no-fallthrough: "error"*/

switch(foo) {
    case 1:
        doSomething();

    case 2:
        doSomething();
}
```

:::

Examples of **correct** code for this rule:

::: correct

```js
/*eslint no-fallthrough: "error"*/

switch(foo) {
    case 1:
        doSomething();
        break;

    case 2:
        doSomething();
}

function bar(foo) {
    switch(foo) {
        case 1:
            doSomething();
            return;

        case 2:
            doSomething();
    }
}

switch(foo) {
    case 1:
        doSomething();
        throw new Error("Boo!");

    case 2:
        doSomething();
}

switch(foo) {
    case 1:
    case 2:
        doSomething();
}

switch(foo) {
    case 1:
        doSomething();
        // falls through

    case 2:
        doSomething();
}

switch(foo) {
    case 1: {
        doSomething();
        // falls through
    }

    case 2: {
        doSomethingElse();
    }
}
```

:::

Note that the last `case` statement in these examples does not cause a warning because there is nothing to fall through into.

## Options

This rule has an object option:

* Set the `commentPattern` option to a regular expression string to change the test for intentional fallthrough comment.

* Set the `allowEmptyCase` option to `true` to allow empty cases regardless of the layout.By default, this rule does not require a fallthrough comment after an empty `case` only if the empty `case` and the next `case` are on the same line or on consecutive lines.

### commentPattern

Examples of **correct** code for the `{ "commentPattern": "break[\\s\\w]*omitted" }` option:

::: correct

```js
/*eslint no-fallthrough: ["error", { "commentPattern": "break[\\s\\w]*omitted" }]*/

switch(foo) {
    case 1:
        doSomething();
        // break omitted

    case 2:
        doSomething();
}

switch(foo) {
    case 1:
        doSomething();
        // caution: break is omitted intentionally

    default:
        doSomething();
}
```

<<<<<<< HEAD
### allowEmptyCase

Examples for **correct** code for the `{ "allowEmptyCase": true }` option:

```js
/* eslint no-fallthrough: ["error", { "allowEmptyCase": true }] */

switch(foo){
    case 1:

    case 2: doSomething();
}

switch(foo){
    case 1:
    /*
    Put a message here 
    */
    case 2: doSomething();
}

```
=======
:::
>>>>>>> 9f5a7520

## When Not To Use It

If you don't want to enforce that each `case` statement should end with a `throw`, `return`, `break`, or comment, then you can safely turn this rule off.<|MERGE_RESOLUTION|>--- conflicted
+++ resolved
@@ -203,7 +203,6 @@
 }
 ```
 
-<<<<<<< HEAD
 ### allowEmptyCase
 
 Examples for **correct** code for the `{ "allowEmptyCase": true }` option:
@@ -226,9 +225,7 @@
 }
 
 ```
-=======
 :::
->>>>>>> 9f5a7520
 
 ## When Not To Use It
 
