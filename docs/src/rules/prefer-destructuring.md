--- conflicted
+++ resolved
@@ -6,13 +6,8 @@
 - https://2ality.com/2015/01/es6-destructuring.html
 ---
 
-<<<<<<< HEAD
-With JavaScript ES6, a new syntax was added for creating variables from an array index or object property, called [destructuring](#further-reading). This rule enforces usage of destructuring instead of accessing a property through a member expression.
-=======
-
 <!-- markdownlint-disable-next-line MD051 -->
 With JavaScript ES6, a new syntax was added for creating variables from an array index or object property, called [destructuring](#further-reading).  This rule enforces usage of destructuring instead of accessing a property through a member expression.
->>>>>>> b29a16b2
 
 ## Rule Details
 
