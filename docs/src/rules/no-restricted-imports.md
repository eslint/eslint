---
title: no-restricted-imports
rule_type: suggestion
---


Imports are an ES6/ES2015 standard for making the functionality of other modules available in your current module. In CommonJS this is implemented through the `require()` call which makes this ESLint rule roughly equivalent to its CommonJS counterpart `no-restricted-modules`.

Why would you want to restrict imports?

* Some imports might not make sense in a particular environment. For example, Node.js' `fs` module would not make sense in an environment that didn't have a file system.

* Some modules provide similar or identical functionality, think `lodash` and `underscore`. Your project may have standardized on a module. You want to make sure that the other alternatives are not being used as this would unnecessarily bloat the project and provide a higher maintenance cost of two dependencies when one would suffice.

## Rule Details

This rule allows you to specify imports that you don't want to use in your application.

It applies to static imports only, not dynamic ones.

## Options

This rule has both string and object options to specify the imported modules to restrict.

Using string option, you can specify  the name of a module that you want to restrict from being imported as a value in the rule options array:

```json
"no-restricted-imports": ["error", "import1", "import2"]
```

Examples of **incorrect** code for string option:

::: incorrect { "sourceType": "module" }

```js
/*eslint no-restricted-imports: ["error", "fs"]*/

import fs from 'fs';
```

:::

String options also restrict the module from being exported, as in this example:

::: incorrect { "sourceType": "module" }

```js
/*eslint no-restricted-imports: ["error", "fs"]*/

export { fs } from 'fs';
```

:::

::: incorrect { "sourceType": "module" }

```js
/*eslint no-restricted-imports: ["error", "fs"]*/

export * from 'fs';
```

:::

Examples of **correct** code for string option:

::: correct { "sourceType": "module" }

```js
/*eslint no-restricted-imports: ["error", "fs"]*/

import crypto from 'crypto';
export { foo } from "bar";
```

:::

You may also specify a custom message for a particular module using the `name` and `message` properties inside an object, where the value of the `name` is the name of the module and `message` property contains the custom message. (The custom message is appended to the default error message from the rule.)

```json
"no-restricted-imports": ["error", {
    "name": "import-foo",
    "message": "Please use import-bar instead."
}, {
    "name": "import-baz",
    "message": "Please use import-quux instead."
}]
```

Examples of **incorrect** code for string option:

::: incorrect { "sourceType": "module" }

```js
/*eslint no-restricted-imports: ["error", {
    "name": "disallowed-import",
    "message": "Please use 'allowed-import' instead"
}]*/

import foo from 'disallowed-import';
```

:::

### paths

This is an object option whose value is an array containing the names of the modules you want to restrict.

```json
"no-restricted-imports": ["error", { "paths": ["import1", "import2"] }]
```

Examples of **incorrect** code for `paths`:

::: incorrect { "sourceType": "module" }

```js
/*eslint no-restricted-imports: ["error", { "paths": ["cluster"] }]*/

import cluster from 'cluster';
```

:::

Custom messages for a particular module can also be specified in `paths` array using objects with `name` and `message`.

```json
"no-restricted-imports": ["error", {
    "paths": [{
        "name": "import-foo",
        "message": "Please use import-bar instead."
    }, {
        "name": "import-baz",
        "message": "Please use import-quux instead."
    }]
}]
```

#### importNames

This option in `paths` is an array and can be used to specify the names of certain bindings exported from a module. Import names specified inside `paths` array affect the module specified in the `name` property of corresponding object, so it is required to specify the `name` property first when you are using `importNames` or `message` option.

Specifying `"default"` string inside the `importNames` array will restrict the default export from being imported.

```json
"no-restricted-imports": ["error", {
  "paths": [{
    "name": "import-foo",
    "importNames": ["Bar"],
    "message": "Please use Bar from /import-bar/baz/ instead."
  }]
}]
```

<<<<<<< HEAD
or like this if you need to restrict all imports from a module, except specified allowed ones:

```json
"no-restricted-imports": ["error", {
  "paths": [{
    "name": "import-foo",
    "allowImportNames": ["Bar"],
    "message": "Please use Bar from /import-bar/baz/ instead."
  }]
}]
```

or like this if you want to apply a custom message to pattern matches:
=======
Examples of **incorrect** code when `importNames` in `paths` has `"default"`:
>>>>>>> c4d26fd3

::: incorrect { "sourceType": "module" }

```js
/*eslint no-restricted-imports: ["error", { paths: [{
    name: "foo",
    importNames: ["default"],
    message: "Please use the default import from '/bar/baz/' instead."
}]}]*/

import DisallowedObject from "foo";
```

:::

Examples of **incorrect** code for `importNames` in `paths`:

::: incorrect { "sourceType": "module" }

```js
/*eslint no-restricted-imports: ["error", { paths: [{
    name: "foo",
    importNames: ["DisallowedObject"],
    message: "Please import 'DisallowedObject' from '/bar/baz/' instead."
}]}]*/

import { DisallowedObject } from "foo";

import { DisallowedObject as AllowedObject } from "foo";

import { "DisallowedObject" as SomeObject } from "foo";
```

:::

::: incorrect { "sourceType": "module" }

```js
/*eslint no-restricted-imports: ["error", { paths: [{
    name: "foo",
    importNames: ["DisallowedObject"],
    message: "Please import 'DisallowedObject' from '/bar/baz/' instead."
}]}]*/

import * as Foo from "foo";
```

:::

Examples of **correct** code for `importNames` in `paths`:

If the local name assigned to a default export is the same as a string in `importNames`, this will not cause an error.

::: correct { "sourceType": "module" }

```js
/*eslint no-restricted-imports: ["error", { paths: [{ name: "foo", importNames: ["DisallowedObject"] }] }]*/

import DisallowedObject from "foo"
```

:::

::: correct { "sourceType": "module" }

```js
/*eslint no-restricted-imports: ["error", { paths: [{
    name: "foo",
    importNames: ["DisallowedObject"],
    message: "Please import 'DisallowedObject' from '/bar/baz/' instead."
}]}]*/

import { AllowedObject as DisallowedObject } from "foo";
```

:::

### patterns

This is also an object option whose value is an array. This option allows you to specify multiple modules to restrict using `gitignore`-style patterns.

Because the patterns follow the `gitignore`-style, if you want to reinclude any particular module this can be done by prefixing a negation (`!`) mark in front of the pattern. (Negated patterns should come last in the array because order is important.)

```json
"no-restricted-imports": ["error", {
    "patterns": ["import1/private/*", "import2/*", "!import2/good"]
}]
```

Examples of **incorrect** code for `pattern` option:

::: incorrect { "sourceType": "module" }

```js
/*eslint no-restricted-imports: ["error", { "patterns": ["lodash/*"] }]*/

import pick from 'lodash/pick';
```

:::

::: incorrect { "sourceType": "module" }

```js
/*eslint no-restricted-imports: ["error", { "patterns": ["lodash/*", "!lodash/pick"] }]*/

import pick from 'lodash/map';
```

:::

::: incorrect { "sourceType": "module" }

```js
/*eslint no-restricted-imports: ["error", { "patterns": ["import1/*", "!import1/private/*"] }]*/

import pick from 'import1/private/someModule';
```

:::

In this example, `"!import1/private/*"` is not reincluding the modules inside `private` because the negation mark (`!`) does not reinclude the files if it's parent directory is excluded by a pattern. In this case, `import1/private` directory is already excluded by the `import1/*` pattern. (The excluded directory can be reincluded using `"!import1/private"`.)

Examples of **correct** code for `pattern` option:

::: correct { "sourceType": "module" }

```js
/*eslint no-restricted-imports: ["error", { "patterns": ["crypto/*"] }]*/

import crypto from 'crypto';
```

:::

::: correct { "sourceType": "module" }

```js
/*eslint no-restricted-imports: ["error", { "patterns": ["lodash/*", "!lodash/pick"] }]*/

import pick from 'lodash/pick';
```

:::

::: correct { "sourceType": "module" }

```js
/*eslint no-restricted-imports: ["error", { "patterns": ["import1/*", "!import1/private"] }]*/

import pick from 'import1/private/someModule';
```

:::

#### group

The `patterns` array can also include objects. The `group` property is used to specify the `gitignore`-style patterns for restricting modules and the `message` property is used to specify a custom message.

The `group` property is required property when using objects inside the `patterns` array.

```json
"no-restricted-imports": ["error", {
    "patterns": [{
      "group": ["import1/private/*"],
      "message": "usage of import1 private modules not allowed."
    }, {
      "group": ["import2/*", "!import2/good"],
      "message": "import2 is deprecated, except the modules in import2/good."
    }]
}]
```

Examples of **incorrect** code for `group` option:

::: incorrect { "sourceType": "module" }

```js
/*eslint no-restricted-imports: ["error", { patterns: [{
    group: ["lodash/*"],
    message: "Please use the default import from 'lodash' instead."
}]}]*/

import pick from 'lodash/pick';
```

:::

Examples of **correct** code for this `group` option:

::: correct { "sourceType": "module" }

```js
/*eslint no-restricted-imports: ["error", { paths: [{
    name: "foo",
    allowImportNames: ["AllowedObject"],
    message: "Only 'AllowedObject' is allowed to be imported from 'foo'."
}]}]*/

import { DisallowedObject } from "foo";
```

:::

::: incorrect

```js
/*eslint no-restricted-imports: ["error", { patterns: [{
    group: ["lodash/*"],
    message: "Please use the default import from 'lodash' instead."
}]}]*/

import lodash from 'lodash';
```

:::

#### caseSensitive

This is a boolean option and sets the patterns specified in the `group` array to be case-sensitive when `true`. Default is `false`.

```json
"no-restricted-imports": ["error", {
    "patterns": [{
      "group": ["import1/private/prefix[A-Z]*"],
      "caseSensitive": true
    }]
}]
```

Examples of **incorrect** code for `caseSensitive: true` option:

::: incorrect { "sourceType": "module" }

```js
/*eslint no-restricted-imports: ["error", { patterns: [{
    group: ["foo[A-Z]*"],
    caseSensitive: true
}]}]*/

import pick from 'fooBar';
```

:::

Examples of **correct** code for `caseSensitive: true` option:

::: correct { "sourceType": "module" }

```js
/*eslint no-restricted-imports: ["error", { patterns: [{
    group: ["foo[A-Z]*"],
    caseSensitive: true
}]}]*/

import pick from 'food';
```

:::

#### importNames

You can also specify `importNames` on objects inside of `patterns`. In this case, the specified names are applied only to the specified `group`.

```json
"no-restricted-imports": ["error", {
    "patterns": [{
      "group": ["utils/*"],
      "importNames": ["isEmpty"],
      "message": "Use 'isEmpty' from lodash instead."
    }]
}]
```

Examples of **incorrect** code for `importNames` in `patterns`:

::: incorrect { "sourceType": "module" }

```js
/*eslint no-restricted-imports: ["error", { patterns: [{
    group: ["utils/*"],
    importNames: ['isEmpty'],
    message: "Use 'isEmpty' from lodash instead."
}]}]*/

import { isEmpty } from 'utils/collection-utils';
```

:::

Examples of **correct** code for `importNames` in `patterns`:

::: correct { "sourceType": "module" }

```js
/*eslint no-restricted-imports: ["error", { patterns: [{
    group: ["utils/*"],
    importNames: ['isEmpty'],
    message: "Use 'isEmpty' from lodash instead."
}]}]*/

import { hasValues } from 'utils/collection-utils';
```

:::

#### importNamePattern

This option allows you to use regex patterns to restrict import names:

```json
"no-restricted-imports": ["error", {
    "patterns": [{
      "group": ["import-foo/*"],
      "importNamePattern": "^foo",
    }]
}]
```

Examples of **incorrect** code for `importNamePattern` option:

::: incorrect { "sourceType": "module" }

```js
/*eslint no-restricted-imports: ["error", { patterns: [{
    group: ["utils/*"],
    importNamePattern: '^is',
    message: "Use 'is*' functions from lodash instead."
}]}]*/

import { isEmpty } from 'utils/collection-utils';
```

:::

::: incorrect { "sourceType": "module" }

```js
/*eslint no-restricted-imports: ["error", { paths: [{
    name: "foo",
    allowImportNames: ["AllowedObject"],
    message: "Only 'AllowedObject' is allowed to be imported from 'foo'."
}]}]*/

import { AllowedObject } from "foo";
```

:::

::: correct

```js
/*eslint no-restricted-imports: ["error", { patterns: [{
    group: ["foo/*"],
    importNamePattern: '^(is|has)',
    message: "Use 'is*' and 'has*' functions from baz/bar instead"
}]}]*/

import { isSomething, hasSomething } from 'foo/bar';
```

:::

::: incorrect { "sourceType": "module" }

```js
/*eslint no-restricted-imports: ["error", { patterns: [{
    group: ["foo/*"],
    importNames: ["bar"],
    importNamePattern: '^baz',
}]}]*/

import { bar, bazQux } from 'foo/quux';
```

:::

Examples of **correct** code for `importNamePattern` option:

::: correct { "sourceType": "module" }

```js
/*eslint no-restricted-imports: ["error", { patterns: [{
    group: ["utils/*"],
    importNamePattern: '^is',
    message: "Use 'is*' functions from lodash instead."
}]}]*/

import isEmpty, { hasValue } from 'utils/collection-utils';
```

:::

## When Not To Use It

Don't use this rule or don't include a module in the list for this rule if you want to be able to import a module in your project without an ESLint error or warning.<|MERGE_RESOLUTION|>--- conflicted
+++ resolved
@@ -152,8 +152,7 @@
 }]
 ```
 
-<<<<<<< HEAD
-or like this if you need to restrict all imports from a module, except specified allowed ones:
+Or like this if you need to restrict all imports from a module, except specified allowed ones.
 
 ```json
 "no-restricted-imports": ["error", {
@@ -165,10 +164,9 @@
 }]
 ```
 
-or like this if you want to apply a custom message to pattern matches:
-=======
+:::
+
 Examples of **incorrect** code when `importNames` in `paths` has `"default"`:
->>>>>>> c4d26fd3
 
 ::: incorrect { "sourceType": "module" }
 
@@ -242,6 +240,22 @@
 }]}]*/
 
 import { AllowedObject as DisallowedObject } from "foo";
+```
+
+:::
+
+::: correct { "sourceType": "module" }
+
+Disallowing all import names except 'AllowedObject'.
+
+```js
+/*eslint no-restricted-imports: ["error", { paths: [{
+    name: "foo",
+    allowImportNames: ["AllowedObject"],
+    message: "Only 'AllowedObject' is allowed to be imported from 'foo'."
+}]}]*/
+
+import { DisallowedObject } from "foo";
 ```
 
 :::
@@ -368,12 +382,12 @@
     message: "Only 'AllowedObject' is allowed to be imported from 'foo'."
 }]}]*/
 
-import { DisallowedObject } from "foo";
-```
-
-:::
-
-::: incorrect
+import { AllowedObject } from "foo";
+```
+
+:::
+
+::: correct
 
 ```js
 /*eslint no-restricted-imports: ["error", { patterns: [{
@@ -507,20 +521,6 @@
 ::: incorrect { "sourceType": "module" }
 
 ```js
-/*eslint no-restricted-imports: ["error", { paths: [{
-    name: "foo",
-    allowImportNames: ["AllowedObject"],
-    message: "Only 'AllowedObject' is allowed to be imported from 'foo'."
-}]}]*/
-
-import { AllowedObject } from "foo";
-```
-
-:::
-
-::: correct
-
-```js
 /*eslint no-restricted-imports: ["error", { patterns: [{
     group: ["foo/*"],
     importNamePattern: '^(is|has)',
