--- conflicted
+++ resolved
@@ -196,16 +196,9 @@
     page-break-inside: avoid;
 }
 
-<<<<<<< HEAD
-.docs-index, .docs-aside, #skip-link{
-    display: none;
-}
-
-=======
-.docs-toc {
-    display: none;
-}
->>>>>>> f4dad59e
+.docs-toc, .docs-index, .docs-aside, #skip-link{
+    display: none;
+}
 
 @media print {
     @page {
