code[class*="language-"],
pre[class*="language-"] {
    font-family:
        var(--mono-font),
        Consolas,
        Monaco,
        "Andale Mono",
        "Ubuntu Mono",
        monospace;
    font-size: 1em;
    text-align: left;
    white-space: pre;
    word-spacing: normal;
    word-break: normal;
    word-wrap: normal;
    line-height: 1.5;
    font-variant-ligatures: none;
    -moz-tab-size: 4;
    -o-tab-size: 4;
    tab-size: 4;
    -webkit-hyphens: none;
    -moz-hyphens: none;
    -ms-hyphens: none;
    hyphens: none;
}

@media print {
    code[class*="language-"],
    pre[class*="language-"] {
        text-shadow: none;
    }
}

/* Code blocks */
div[class*="language-"] {
    padding: 1.5rem;
    margin: 1.5rem 0;
    overflow: auto;
    border-radius: var(--border-radius);
    background-color: var(--lightest-background-color);
    color: var(--color-neutral-900);

    [data-theme="dark"] & {
        color: var(--color-neutral-100);
    }
}

:not(pre) > code[class*="language-"],
pre[class*="language-"] {
    background-color: var(--lightest-background-color);
}

/* Inline code */
:not(pre) > code[class*="language-"] {
    padding: 0.1em;
    border-radius: 0.3em;
    white-space: normal;
}

.token.comment,
.token.prolog,
.token.doctype,
.token.cdata {
    color: #6e7f8e;

    [data-theme="dark"] & {
        color: #8e9fae;
    }
}

.token.namespace {
    opacity: 0.7;
}

.token.selector,
.token.attr-name,
.token.string,
.token.char,
.token.builtin,
.token.inserted {
    color: var(--link-color);
}

.token.atrule,
.token.attr-value,
.token.keyword {
    color: var(--link-color);
}

.token.important,
.token.bold {
    font-weight: bold;
}

.token.italic {
    font-style: italic;
}

.token.entity {
    cursor: help;
}

<<<<<<< HEAD
.language-abnf .token {
    display: inline;
    padding: 0;
    margin: 0;
}

pre {
    counter-reset: lineNumber;
=======
.line-numbers-wrapper {
    position: absolute;
    top: 0;
    text-align: right;
    padding-top: 1.5rem;
    font-size: 1em;
    font-family: var(--mono-font), Consolas, Monaco, "Andale Mono", "Ubuntu Mono", monospace;
    line-height: 1.5;
    color: var(--icon-color);
>>>>>>> 9b8bb72c
}

.line-number {
    user-select: none;
    color: var(--icon-color);
    display: inline-block;
    font-variant-numeric: tabular-nums;
    text-align: right;
    width: 1.2em;
}

div[class*="language-"].line-numbers-mode {
    position: relative;

    pre[class*="language-"] {
        padding-left: calc(2.4em + 1.2rem);
        margin-top: 0;
        margin-bottom: 0;
    }
}<|MERGE_RESOLUTION|>--- conflicted
+++ resolved
@@ -100,7 +100,6 @@
     cursor: help;
 }
 
-<<<<<<< HEAD
 .language-abnf .token {
     display: inline;
     padding: 0;
@@ -109,7 +108,8 @@
 
 pre {
     counter-reset: lineNumber;
-=======
+}
+
 .line-numbers-wrapper {
     position: absolute;
     top: 0;
@@ -119,7 +119,6 @@
     font-family: var(--mono-font), Consolas, Monaco, "Andale Mono", "Ubuntu Mono", monospace;
     line-height: 1.5;
     color: var(--icon-color);
->>>>>>> 9b8bb72c
 }
 
 .line-number {
