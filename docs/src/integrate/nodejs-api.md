---
title: Node.js API Reference
eleventyNavigation:
    key: node.js api
<<<<<<< HEAD
    parent: extend eslint
    title: Node.js API Reference
    order: 6

=======
    parent: developer guide
    title: Node.js API
    order: 9
>>>>>>> 3be07488
---

While ESLint is designed to be run on the command line, it's possible to use ESLint programmatically through the Node.js API. The purpose of the Node.js API is to allow plugin and tool authors to use the ESLint functionality directly, without going through the command line interface.

**Note:** Use undocumented parts of the API at your own risk. Only those parts that are specifically mentioned in this document are approved for use and will remain stable and reliable. Anything left undocumented is unstable and may change or be removed at any point.

## ESLint class

The `ESLint` class is the primary class to use in Node.js applications.

This class depends on the Node.js `fs` module and the file system, so you cannot use it in browsers. If you want to lint code on browsers, use the [Linter](#linter) class instead.

Here's a simple example of using the `ESLint` class:

```js
const { ESLint } = require("eslint");

(async function main() {
    // 1. Create an instance.
    const eslint = new ESLint();

    // 2. Lint files.
    const results = await eslint.lintFiles(["lib/**/*.js"]);

    // 3. Format the results.
    const formatter = await eslint.loadFormatter("stylish");
    const resultText = formatter.format(results);

    // 4. Output it.
    console.log(resultText);
})().catch((error) => {
    process.exitCode = 1;
    console.error(error);
});
```

Here's an example that autofixes lint problems:

```js
const { ESLint } = require("eslint");

(async function main() {
    // 1. Create an instance with the `fix` option.
    const eslint = new ESLint({ fix: true });

    // 2. Lint files. This doesn't modify target files.
    const results = await eslint.lintFiles(["lib/**/*.js"]);

    // 3. Modify the files with the fixed code.
    await ESLint.outputFixes(results);

    // 4. Format the results.
    const formatter = await eslint.loadFormatter("stylish");
    const resultText = formatter.format(results);

    // 5. Output it.
    console.log(resultText);
})().catch((error) => {
    process.exitCode = 1;
    console.error(error);
});
```

And here is an example of using the `ESLint` class with `lintText` API:

```js
const { ESLint } = require("eslint");

const testCode = `
  const name = "eslint";
  if(true) {
    console.log("constant condition warning")
  };
`;

(async function main() {
    // 1. Create an instance
    const eslint = new ESLint({
        useEslintrc: false,
        overrideConfig: {
            extends: ["eslint:recommended"],
            parserOptions: {
                sourceType: "module",
                ecmaVersion: "latest",
            },
            env: {
                es2022: true,
                node: true,
            },
        },
    });

    // 2. Lint text.
    const results = await eslint.lintText(testCode);

    // 3. Format the results.
    const formatter = await eslint.loadFormatter("stylish");
    const resultText = formatter.format(results);

    // 4. Output it.
    console.log(resultText);
})().catch((error) => {
    process.exitCode = 1;
    console.error(error);
});
```

### ◆ new ESLint(options)

```js
const eslint = new ESLint(options);
```

Create a new `ESLint` instance.

#### Parameters

The `ESLint` constructor takes an `options` object. If you omit the `options` object then it uses default values for all options. The `options` object has the following properties.

##### File Enumeration

* `options.cwd` (`string`)<br>
  Default is `process.cwd()`. The working directory. This must be an absolute path.
* `options.errorOnUnmatchedPattern` (`boolean`)<br>
  Default is `true`. Unless set to `false`, the [`eslint.lintFiles()`][eslint-lintfiles] method will throw an error when no target files are found.
* `options.extensions` (`string[] | null`)<br>
  Default is `null`. If you pass directory paths to the [`eslint.lintFiles()`][eslint-lintfiles] method, ESLint checks the files in those directories that have the given extensions. For example, when passing the `src/` directory and `extensions` is `[".js", ".ts"]`, ESLint will lint `*.js` and `*.ts` files in `src/`. If `extensions` is `null`, ESLint checks `*.js` files and files that match `overrides[].files` patterns in your configuration.<br>**Note:** This option only applies when you pass directory paths to the [`eslint.lintFiles()`][eslint-lintfiles] method. If you pass glob patterns like `lib/**/*`, ESLint will lint all files matching the glob pattern regardless of extension.
* `options.globInputPaths` (`boolean`)<br>
  Default is `true`. If `false` is present, the [`eslint.lintFiles()`][eslint-lintfiles] method doesn't interpret glob patterns.
* `options.ignore` (`boolean`)<br>
  Default is `true`. If `false` is present, the [`eslint.lintFiles()`][eslint-lintfiles] method doesn't respect `.eslintignore` files or `ignorePatterns` in your configuration.
* `options.ignorePath` (`string | null`)<br>
  Default is `null`. The path to a file ESLint uses instead of `$CWD/.eslintignore`. If a path is present and the file doesn't exist, this constructor will throw an error.

##### Linting

* `options.allowInlineConfig` (`boolean`)<br>
  Default is `true`. If `false` is present, ESLint suppresses directive comments in source code. If this option is `false`, it overrides the `noInlineConfig` setting in your configurations.
* `options.baseConfig` (`ConfigData | null`)<br>
  Default is `null`. [Configuration object], extended by all configurations used with this instance. You can use this option to define the default settings that will be used if your configuration files don't configure it.
* `options.overrideConfig` (`ConfigData | null`)<br>
  Default is `null`. [Configuration object], overrides all configurations used with this instance. You can use this option to define the settings that will be used even if your configuration files configure it.
* `options.overrideConfigFile` (`string | null`)<br>
  Default is `null`. The path to a configuration file, overrides all configurations used with this instance. The `options.overrideConfig` option is applied after this option is applied.
* `options.plugins` (`Record<string, Plugin> | null`)<br>
  Default is `null`. The plugin implementations that ESLint uses for the `plugins` setting of your configuration. This is a map-like object. Those keys are plugin IDs and each value is implementation.
* `options.reportUnusedDisableDirectives` (`"error" | "warn" | "off" | null`)<br>
  Default is `null`. The severity to report unused eslint-disable directives. If this option is a severity, it overrides the `reportUnusedDisableDirectives` setting in your configurations.
* `options.resolvePluginsRelativeTo` (`string` | `null`)<br>
  Default is `null`. The path to a directory where plugins should be resolved from. If `null` is present, ESLint loads plugins from the location of the configuration file that contains the plugin setting. If a path is present, ESLint loads all plugins from there.
* `options.rulePaths` (`string[]`)<br>
  Default is `[]`. An array of paths to directories to load custom rules from.
* `options.useEslintrc` (`boolean`)<br>
  Default is `true`. If `false` is present, ESLint doesn't load configuration files (`.eslintrc.*` files). Only the configuration of the constructor options is valid.

##### Autofix

* `options.fix` (`boolean | (message: LintMessage) => boolean`)<br>
  Default is `false`. If `true` is present, the [`eslint.lintFiles()`][eslint-lintfiles] and [`eslint.lintText()`][eslint-linttext] methods work in autofix mode. If a predicate function is present, the methods pass each lint message to the function, then use only the lint messages for which the function returned `true`.
* `options.fixTypes` (`("directive" | "problem" | "suggestion" | "layout")[] | null`)<br>
  Default is `null`. The types of the rules that the [`eslint.lintFiles()`][eslint-lintfiles] and [`eslint.lintText()`][eslint-linttext] methods use for autofix.

##### Cache-related

* `options.cache` (`boolean`)<br>
  Default is `false`. If `true` is present, the [`eslint.lintFiles()`][eslint-lintfiles] method caches lint results and uses it if each target file is not changed. Please mind that ESLint doesn't clear the cache when you upgrade ESLint plugins. In that case, you have to remove the cache file manually. The [`eslint.lintText()`][eslint-linttext] method doesn't use caches even if you pass the `options.filePath` to the method.
* `options.cacheLocation` (`string`)<br>
  Default is `.eslintcache`. The [`eslint.lintFiles()`][eslint-lintfiles] method writes caches into this file.
* `options.cacheStrategy` (`string`)<br>
  Default is `"metadata"`. Strategy for the cache to use for detecting changed files. Can be either `"metadata"` or `"content"`.

### ◆ eslint.lintFiles(patterns)

```js
const results = await eslint.lintFiles(patterns);
```

This method lints the files that match the glob patterns and then returns the results.

#### Parameters

* `patterns` (`string | string[]`)<br>
  The lint target files. This can contain any of file paths, directory paths, and glob patterns.

#### Return Value

* (`Promise<LintResult[]>`)<br>
  The promise that will be fulfilled with an array of [LintResult] objects.

### ◆ eslint.lintText(code, options)

```js
const results = await eslint.lintText(code, options);
```

This method lints the given source code text and then returns the results.

By default, this method uses the configuration that applies to files in the current working directory (the `cwd` constructor option). If you want to use a different configuration, pass `options.filePath`, and ESLint will load the same configuration that [`eslint.lintFiles()`][eslint-lintfiles] would use for a file at `options.filePath`.

If the `options.filePath` value is configured to be ignored, this method returns an empty array. If the `options.warnIgnored` option is set along with the `options.filePath` option, this method returns a [LintResult] object. In that case, the result may contain a warning that indicates the file was ignored.

#### Parameters

The second parameter `options` is omittable.

* `code` (`string`)<br>
  The source code text to check.
* `options.filePath` (`string`)<br>
  Optional. The path to the file of the source code text. If omitted, the `result.filePath` becomes the string `"<text>"`.
* `options.warnIgnored` (`boolean`)<br>
  Optional. If `true` is present and the `options.filePath` is a file ESLint should ignore, this method returns a lint result contains a warning message.

#### Return Value

* (`Promise<LintResult[]>`)<br>
  The promise that will be fulfilled with an array of [LintResult] objects. This is an array (despite there being only one lint result) in order to keep the interfaces between this and the [`eslint.lintFiles()`][eslint-lintfiles] method similar.

### ◆ eslint.getRulesMetaForResults(results)

```js
const results = await eslint.lintFiles(patterns);
const rulesMeta = eslint.getRulesMetaForResults(results);
```

This method returns an object containing meta information for each rule that triggered a lint error in the given `results`.

#### Parameters

* `results` (`LintResult[]`)<br>
  An array of [LintResult] objects returned from a call to `ESLint#lintFiles()` or `ESLint#lintText()`.

#### Return Value

* (`Object`)<br>
  An object whose property names are the rule IDs from the `results` and whose property values are the rule's meta information (if available).

### ◆ eslint.calculateConfigForFile(filePath)

```js
const config = await eslint.calculateConfigForFile(filePath);
```

This method calculates the configuration for a given file, which can be useful for debugging purposes.

* It resolves and merges `extends` and `overrides` settings into the top level configuration.
* It resolves the `parser` setting to absolute paths.
* It normalizes the `plugins` setting to align short names. (e.g., `eslint-plugin-foo` → `foo`)
* It adds the `processor` setting if a legacy file extension processor is matched.
* It doesn't interpret the `env` setting to the `globals` and `parserOptions` settings, so the result object contains the `env` setting as is.

#### Parameters

* `filePath` (`string`)<br>
  The path to the file whose configuration you would like to calculate. Directory paths are forbidden because ESLint cannot handle the `overrides` setting.

#### Return Value

* (`Promise<Object>`)<br>
  The promise that will be fulfilled with a configuration object.

### ◆ eslint.isPathIgnored(filePath)

```js
const isPathIgnored = await eslint.isPathIgnored(filePath);
```

This method checks if a given file is ignored by your configuration.

#### Parameters

* `filePath` (`string`)<br>
  The path to the file you want to check.

#### Return Value

* (`Promise<boolean>`)<br>
  The promise that will be fulfilled with whether the file is ignored or not. If the file is ignored, then it will return `true`.

### ◆ eslint.loadFormatter(nameOrPath)

```js
const formatter = await eslint.loadFormatter(nameOrPath);
```

This method loads a formatter. Formatters convert lint results to a human- or machine-readable string.

#### Parameters

* `nameOrPath` (`string | undefined`)<br>
  The path to the file you want to check. The following values are allowed:
    * `undefined`. In this case, loads the `"stylish"` built-in formatter.
    * A name of [built-in formatters][builtin-formatters].
    * A name of [third-party formatters][third-party-formatters]. For examples:
        * `"foo"` will load `eslint-formatter-foo`.
        * `"@foo"` will load `@foo/eslint-formatter`.
        * `"@foo/bar"` will load `@foo/eslint-formatter-bar`.
    * A path to the file that defines a formatter. The path must contain one or more path separators (`/`) in order to distinguish if it's a path or not. For example, start with `./`.

#### Return Value

* (`Promise<LoadedFormatter>`)<br>
  The promise that will be fulfilled with a [LoadedFormatter] object.

### ◆ ESLint.version

```js
const version = ESLint.version;
```

The version string of ESLint. E.g. `"7.0.0"`.

This is a static property.

### ◆ ESLint.outputFixes(results)

```js
await ESLint.outputFixes(results);
```

This method writes code modified by ESLint's autofix feature into its respective file. If any of the modified files don't exist, this method does nothing.

This is a static method.

#### Parameters

* `results` (`LintResult[]`)<br>
  The [LintResult] objects to write.

#### Return Value

* (`Promise<void>`)<br>
  The promise that will be fulfilled after all files are written.

### ◆ ESLint.getErrorResults(results)

```js
const filteredResults = ESLint.getErrorResults(results);
```

This method copies the given results and removes warnings. The returned value contains only errors.

This is a static method.

#### Parameters

* `results` (`LintResult[]`)<br>
  The [LintResult] objects to filter.

#### Return Value

* (`LintResult[]`)<br>
  The filtered [LintResult] objects.

### ◆ LintResult type

The `LintResult` value is the information of the linting result of each file. The [`eslint.lintFiles()`][eslint-lintfiles] and [`eslint.lintText()`][eslint-linttext] methods return it. It has the following properties:

* `filePath` (`string`)<br>
  The absolute path to the file of this result. This is the string `"<text>"` if the file path is unknown (when you didn't pass the `options.filePath` option to the [`eslint.lintText()`][eslint-linttext] method).
* `messages` (`LintMessage[]`)<br>
  The array of [LintMessage] objects.
* `suppressedMessages` (`SuppressedLintMessage[]`)<br>
  The array of [SuppressedLintMessage] objects.
* `fixableErrorCount` (`number`)<br>
  The number of errors that can be fixed automatically by the `fix` constructor option.
* `fixableWarningCount` (`number`)<br>
  The number of warnings that can be fixed automatically by the `fix` constructor option.
* `errorCount` (`number`)<br>
  The number of errors. This includes fixable errors and fatal errors.
* `fatalErrorCount` (`number`)<br>
  The number of fatal errors.
* `warningCount` (`number`)<br>
  The number of warnings. This includes fixable warnings.
* `output` (`string | undefined`)<br>
  The modified source code text. This property is undefined if any fixable messages didn't exist.
* `source` (`string | undefined`)<br>
  The original source code text. This property is undefined if any messages didn't exist or the `output` property exists.
* `usedDeprecatedRules` (`{ ruleId: string; replacedBy: string[] }[]`)<br>
  The information about the deprecated rules that were used to check this file.

### ◆ LintMessage type

The `LintMessage` value is the information of each linting error. The `messages` property of the [LintResult] type contains it. It has the following properties:

* `ruleId` (`string` | `null`)<br>
  The rule name that generates this lint message. If this message is generated by the ESLint core rather than rules, this is `null`.
* `severity` (`1 | 2`)<br>
  The severity of this message. `1` means warning and `2` means error.
* `fatal` (`boolean | undefined`)<br>
  `true` if this is a fatal error unrelated to a rule, like a parsing error.
* `message` (`string`)<br>
  The error message.
* `line` (`number | undefined`)<br>
  The 1-based line number of the begin point of this message.
* `column` (`number | undefined`)<br>
  The 1-based column number of the begin point of this message.
* `endLine` (`number | undefined`)<br>
  The 1-based line number of the end point of this message. This property is undefined if this message is not a range.
* `endColumn` (`number | undefined`)<br>
  The 1-based column number of the end point of this message. This property is undefined if this message is not a range.
* `fix` (`EditInfo | undefined`)<br>
  The [EditInfo] object of autofix. This property is undefined if this message is not fixable.
* `suggestions` (`{ desc: string; fix: EditInfo }[] | undefined`)<br>
  The list of suggestions. Each suggestion is the pair of a description and an [EditInfo] object to fix code. API users such as editor integrations can choose one of them to fix the problem of this message. This property is undefined if this message doesn't have any suggestions.

### ◆ SuppressedLintMessage type

The `SuppressedLintMessage` value is the information of each suppressed linting error. The `suppressedMessages` property of the [LintResult] type contains it. It has the following properties:

* `ruleId` (`string` | `null`)<br>
  Same as `ruleId` in [LintMessage] type.
* `severity` (`1 | 2`)<br>
  Same as `severity` in [LintMessage] type.
* `fatal` (`boolean | undefined`)<br>
  Same as `fatal` in [LintMessage] type.
* `message` (`string`)<br>
  Same as `message` in [LintMessage] type.
* `line` (`number | undefined`)<br>
  Same as `line` in [LintMessage] type.
* `column` (`number | undefined`)<br>
  Same as `column` in [LintMessage] type.
* `endLine` (`number | undefined`)<br>
  Same as `endLine` in [LintMessage] type.
* `endColumn` (`number | undefined`)<br>
  Same as `endColumn` in [LintMessage] type.
* `fix` (`EditInfo | undefined`)<br>
  Same as `fix` in [LintMessage] type.
* `suggestions` (`{ desc: string; fix: EditInfo }[] | undefined`)<br>
  Same as `suggestions` in [LintMessage] type.
* `suppressions` (`{ kind: string; justification: string}[]`)<br>
  The list of suppressions. Each suppression is the pair of a kind and a justification.

### ◆ EditInfo type

The `EditInfo` value is information to edit text. The `fix` and `suggestions` properties of [LintMessage] type contain it. It has following properties:

* `range` (`[number, number]`)<br>
  The pair of 0-based indices in source code text to remove.
* `text` (`string`)<br>
  The text to add.

This edit information means replacing the range of the `range` property by the `text` property value. It's like `sourceCodeText.slice(0, edit.range[0]) + edit.text + sourceCodeText.slice(edit.range[1])`. Therefore, it's an add if the `range[0]` and `range[1]` property values are the same value, and it's removal if the `text` property value is empty string.

### ◆ LoadedFormatter type

The `LoadedFormatter` value is the object to convert the [LintResult] objects to text. The [eslint.loadFormatter()][eslint-loadformatter] method returns it. It has the following method:

* `format` (`(results: LintResult[], resultsMeta: ResultsMeta) => string | Promise<string>`)<br>
  The method to convert the [LintResult] objects to text. `resultsMeta` is an object that will contain a `maxWarningsExceeded` object if `--max-warnings` was set and the number of warnings exceeded the limit. The `maxWarningsExceeded` object will contain two properties: `maxWarnings`, the value of the `--max-warnings` option, and `foundWarnings`, the number of lint warnings.

---

## SourceCode

The `SourceCode` type represents the parsed source code that ESLint executes on. It's used internally in ESLint and is also available so that already-parsed code can be used. You can create a new instance of `SourceCode` by passing in the text string representing the code and an abstract syntax tree (AST) in [ESTree](https://github.com/estree/estree) format (including location information, range information, comments, and tokens):

```js
const SourceCode = require("eslint").SourceCode;

const code = new SourceCode("var foo = bar;", ast);
```

The `SourceCode` constructor throws an error if the AST is missing any of the required information.

The `SourceCode` constructor strips Unicode BOM.
Please note the AST also should be parsed from stripped text.

```js
const SourceCode = require("eslint").SourceCode;

const code = new SourceCode("\uFEFFvar foo = bar;", ast);

assert(code.hasBOM === true);
assert(code.text === "var foo = bar;");
```

### SourceCode#splitLines()

This is a static function on `SourceCode` that is used to split the source code text into an array of lines.

```js
const SourceCode = require("eslint").SourceCode;

const code = "var a = 1;\nvar b = 2;"

// split code into an array
const codeLines = SourceCode.splitLines(code);

/*
    Value of codeLines will be
    [
        "var a = 1;",
        "var b = 2;"
    ]
 */
```

---

## Linter

The `Linter` object does the actual evaluation of the JavaScript code. It doesn't do any filesystem operations, it simply parses and reports on the code. In particular, the `Linter` object does not process configuration objects or files. Unless you are working in the browser, you probably want to use the [ESLint class](#eslint-class) instead.

The `Linter` is a constructor, and you can create a new instance by passing in the options you want to use. The available options are:

* `cwd` - Path to a directory that should be considered as the current working directory. It is accessible to rules by calling `context.getCwd()` (see [The Context Object](../extend/custom-rules#the-context-object)). If `cwd` is `undefined`, it will be normalized to `process.cwd()` if the global `process` object is defined (for example, in the Node.js runtime) , or `undefined` otherwise.

For example:

```js
const Linter = require("eslint").Linter;
const linter1 = new Linter({ cwd: 'path/to/project' });
const linter2 = new Linter();
```

In this example, rules run on `linter1` will get `path/to/project` when calling `context.getCwd()`.
Those run on `linter2` will get `process.cwd()` if the global `process` object is defined or `undefined` otherwise (e.g. on the browser <https://eslint.org/demo>).

### Linter#verify

The most important method on `Linter` is `verify()`, which initiates linting of the given text. This method accepts three arguments:

* `code` - the source code to lint (a string or instance of `SourceCode`).
* `config` - a configuration object that has been processed and normalized by `ESLint` using eslintrc files and/or other configuration arguments.
    * **Note**: If you want to lint text and have your configuration be read and processed, use [`ESLint#lintFiles()`][eslint-lintfiles] or [`ESLint#lintText()`][eslint-linttext] instead.
* `options` - (optional) Additional options for this run.
    * `filename` - (optional) the filename to associate with the source code.
    * `preprocess` - (optional) A function that [Processors in Plugins](../extend/plugins#processors-in-plugins) documentation describes as the `preprocess` method.
    * `postprocess` - (optional) A function that [Processors in Plugins](../extend/plugins#processors-in-plugins) documentation describes as the `postprocess` method.
    * `filterCodeBlock` - (optional) A function that decides which code blocks the linter should adopt. The function receives two arguments. The first argument is the virtual filename of a code block. The second argument is the text of the code block. If the function returned `true` then the linter adopts the code block. If the function was omitted, the linter adopts only `*.js` code blocks. If you provided a `filterCodeBlock` function, it overrides this default behavior, so the linter doesn't adopt `*.js` code blocks automatically.
    * `disableFixes` - (optional) when set to `true`, the linter doesn't make either the `fix` or `suggestions` property of the lint result.
    * `allowInlineConfig` - (optional) set to `false` to disable inline comments from changing ESLint rules.
    * `reportUnusedDisableDirectives` - (optional) when set to `true`, adds reported errors for unused `eslint-disable` directives when no problems would be reported in the disabled area anyway.

If the third argument is a string, it is interpreted as the `filename`.

You can call `verify()` like this:

```js
const Linter = require("eslint").Linter;
const linter = new Linter();

const messages = linter.verify("var foo;", {
    rules: {
        semi: 2
    }
}, { filename: "foo.js" });

// or using SourceCode

const Linter = require("eslint").Linter,
    linter = new Linter(),
    SourceCode = require("eslint").SourceCode;

const code = new SourceCode("var foo = bar;", ast);

const messages = linter.verify(code, {
    rules: {
        semi: 2
    }
}, { filename: "foo.js" });
```

The `verify()` method returns an array of objects containing information about the linting warnings and errors. Here's an example:

```js
{
    fatal: false,
    ruleId: "semi",
    severity: 2,
    line: 1,
    column: 23,
    message: "Expected a semicolon.",
    fix: {
        range: [1, 15],
        text: ";"
    }
}
```

The information available for each linting message is:

* `column` - the column on which the error occurred.
* `fatal` - usually omitted, but will be set to true if there's a parsing error (not related to a rule).
* `line` - the line on which the error occurred.
* `message` - the message that should be output.
* `nodeType` - the node or token type that was reported with the problem.
* `ruleId` - the ID of the rule that triggered the messages (or null if `fatal` is true).
* `severity` - either 1 or 2, depending on your configuration.
* `endColumn` - the end column of the range on which the error occurred (this property is omitted if it's not range).
* `endLine` - the end line of the range on which the error occurred (this property is omitted if it's not range).
* `fix` - an object describing the fix for the problem (this property is omitted if no fix is available).
* `suggestions` - an array of objects describing possible lint fixes for editors to programmatically enable (see details in the [Working with Rules docs](../extend/custom-rules#providing-suggestions)).

You can get the suppressed messages from the previous run by `getSuppressedMessages()` method. If there is not a previous run, `getSuppressedMessage()` will return an empty list.

```js
const Linter = require("eslint").Linter;
const linter = new Linter();

const messages = linter.verify("var foo = bar; // eslint-disable-line -- Need to suppress", {
    rules: {
        semi: ["error", "never"]
    }
}, { filename: "foo.js" });
const suppressedMessages = linter.getSuppressedMessages();

console.log(suppressedMessages[0].suppressions); // [{ "kind": "directive", "justification": "Need to suppress" }]
```

Linting message objects have a deprecated `source` property. This property **will be removed** from linting messages in an upcoming breaking release. If you depend on this property, you should now use the `SourceCode` instance provided by the linter.

You can also get an instance of the `SourceCode` object used inside of `linter` by using the `getSourceCode()` method:

```js
const Linter = require("eslint").Linter;
const linter = new Linter();

const messages = linter.verify("var foo = bar;", {
    rules: {
        semi: 2
    }
}, { filename: "foo.js" });

const code = linter.getSourceCode();

console.log(code.text);     // "var foo = bar;"
```

In this way, you can retrieve the text and AST used for the last run of `linter.verify()`.

### Linter#verifyAndFix()

This method is similar to verify except that it also runs autofixing logic, similar to the `--fix` flag on the command line. The result object will contain the autofixed code, along with any remaining linting messages for the code that were not autofixed.

```js
const Linter = require("eslint").Linter;
const linter = new Linter();

const messages = linter.verifyAndFix("var foo", {
    rules: {
        semi: 2
    }
});
```

Output object from this method:

```js
{
    fixed: true,
    output: "var foo;",
    messages: []
}
```

The information available is:

* `fixed` - True, if the code was fixed.
* `output` - Fixed code text (might be the same as input if no fixes were applied).
* `messages` - Collection of all messages for the given code (It has the same information as explained above under `verify` block).

### Linter#defineRule

Each `Linter` instance holds a map of rule names to loaded rule objects. By default, all ESLint core rules are loaded. If you want to use `Linter` with custom rules, you should use the `defineRule` method to register your rules by ID.

```js
const Linter = require("eslint").Linter;
const linter = new Linter();

linter.defineRule("my-custom-rule", {
    // (an ESLint rule)

    create(context) {
        // ...
    }
});

const results = linter.verify("// some source text", { rules: { "my-custom-rule": "error" } });
```

### Linter#defineRules

This is a convenience method similar to `Linter#defineRule`, except that it allows you to define many rules at once using an object.

```js
const Linter = require("eslint").Linter;
const linter = new Linter();

linter.defineRules({
    "my-custom-rule": { /* an ESLint rule */ create() {} },
    "another-custom-rule": { /* an ESLint rule */ create() {} }
});

const results = linter.verify("// some source text", {
    rules: {
        "my-custom-rule": "error",
        "another-custom-rule": "warn"
    }
});
```

### Linter#getRules

This method returns a map of all loaded rules.

```js
const Linter = require("eslint").Linter;
const linter = new Linter();

linter.getRules();

/*
Map {
  'accessor-pairs' => { meta: { docs: [Object], schema: [Array] }, create: [Function: create] },
  'array-bracket-newline' => { meta: { docs: [Object], schema: [Array] }, create: [Function: create] },
  ...
}
*/
```

### Linter#defineParser

Each instance of `Linter` holds a map of custom parsers. If you want to define a parser programmatically, you can add this function
with the name of the parser as first argument and the [parser object](../extend/custom-parsers) as second argument. The default `"espree"` parser will already be loaded for every `Linter` instance.

```js
const Linter = require("eslint").Linter;
const linter = new Linter();

linter.defineParser("my-custom-parser", {
    parse(code, options) {
        // ...
    }
});

const results = linter.verify("// some source text", { parser: "my-custom-parser" });
```

### Linter#version/Linter.version

Each instance of `Linter` has a `version` property containing the semantic version number of ESLint that the `Linter` instance is from.

```js
const Linter = require("eslint").Linter;
const linter = new Linter();

linter.version; // => '4.5.0'
```

There is also a `Linter.version` property that you can read without instantiating `Linter`:

```js
const Linter = require("eslint").Linter;

Linter.version; // => '4.5.0'
```

---

## RuleTester

`eslint.RuleTester` is a utility to write tests for ESLint rules. It is used internally for the bundled rules that come with ESLint, and it can also be used by plugins.

Example usage:

```js
"use strict";

const rule = require("../../../lib/rules/my-rule"),
    RuleTester = require("eslint").RuleTester;

const ruleTester = new RuleTester();

ruleTester.run("my-rule", rule, {
    valid: [
        {
            code: "var foo = true",
            options: [{ allowFoo: true }]
        }
    ],

    invalid: [
        {
            code: "var invalidVariable = true",
            errors: [{ message: "Unexpected invalid variable." }]
        },
        {
            code: "var invalidVariable = true",
            errors: [{ message: /^Unexpected.+variable/ }]
        }
    ]
});
```

The `RuleTester` constructor accepts an optional object argument, which can be used to specify defaults for your test cases. For example, if all of your test cases use ES2015, you can set it as a default:

```js
const ruleTester = new RuleTester({ parserOptions: { ecmaVersion: 2015 } });
```

The `RuleTester#run()` method is used to run the tests. It should be passed the following arguments:

* The name of the rule (string)
* The rule object itself (see ["working with rules"](../extend/custom-rules))
* An object containing `valid` and `invalid` properties, each of which is an array containing test cases.

A test case is an object with the following properties:

* `name` (string, optional): The name to use for the test case, to make it easier to find
* `code` (string, required): The source code that the rule should be run on
* `options` (array, optional): The options passed to the rule. The rule severity should not be included in this list.
* `filename` (string, optional): The filename for the given case (useful for rules that make assertions about filenames).
* `only` (boolean, optional): Run this case exclusively for debugging in supported test frameworks.

In addition to the properties above, invalid test cases can also have the following properties:

* `errors` (number or array, required): Asserts some properties of the errors that the rule is expected to produce when run on this code. If this is a number, asserts the number of errors produced. Otherwise, this should be a list of objects, each containing information about a single reported error. The following properties can be used for an error (all are optional):
    * `message` (string/regexp): The message for the error
    * `messageId` (string): The Id for the error. See [testing errors with messageId](#testing-errors-with-messageid) for details
    * `data` (object): Placeholder data which can be used in combination with `messageId`
    * `type` (string): The type of the reported AST node
    * `line` (number): The 1-based line number of the reported location
    * `column` (number): The 1-based column number of the reported location
    * `endLine` (number): The 1-based line number of the end of the reported location
    * `endColumn` (number): The 1-based column number of the end of the reported location
    * `suggestions` (array): An array of objects with suggestion details to check. See [Testing Suggestions](#testing-suggestions) for details

    If a string is provided as an error instead of an object, the string is used to assert the `message` of the error.
* `output` (string, required if the rule fixes code): Asserts the output that will be produced when using this rule for a single pass of autofixing (e.g. with the `--fix` command line flag). If this is `null`, asserts that none of the reported problems suggest autofixes.

Any additional properties of a test case will be passed directly to the linter as config options. For example, a test case can have a `parserOptions` property to configure parser behavior:

```js
{
    code: "let foo;",
    parserOptions: { ecmaVersion: 2015 }
}
```

If a valid test case only uses the `code` property, it can optionally be provided as a string containing the code, rather than an object with a `code` key.

### Testing errors with `messageId`

If the rule under test uses `messageId`s, you can use `messageId` property in a test case to assert reported error's `messageId` instead of its `message`.

```js
{
    code: "let foo;",
    errors: [{ messageId: "unexpected" }]
}
```

For messages with placeholders, a test case can also use `data` property to additionally assert reported error's `message`.

```js
{
    code: "let foo;",
    errors: [{ messageId: "unexpected", data: { name: "foo" } }]
}
```

Please note that `data` in a test case does not assert `data` passed to `context.report`. Instead, it is used to form the expected message text which is then compared with the received `message`.

### Testing Suggestions

Suggestions can be tested by defining a `suggestions` key on an errors object. The options to check for the suggestions are the following (all are optional):

* `desc` (string): The suggestion `desc` value
* `messageId` (string): The suggestion `messageId` value for suggestions that use `messageId`s
* `data` (object): Placeholder data which can be used in combination with `messageId`
* `output` (string): A code string representing the result of applying the suggestion fix to the input code

Example:

```js
ruleTester.run("my-rule-for-no-foo", rule, {
    valid: [],
    invalid: [{
        code: "var foo;",
        errors: [{
            suggestions: [{
                desc: "Rename identifier 'foo' to 'bar'",
                output: "var bar;"
            }]
        }]
    }]
})
```

`messageId` and `data` properties in suggestion test objects work the same way as in error test objects. See [testing errors with messageId](#testing-errors-with-messageid) for details.

```js
ruleTester.run("my-rule-for-no-foo", rule, {
    valid: [],
    invalid: [{
        code: "var foo;",
        errors: [{
            suggestions: [{
                messageId: "renameFoo",
                data: { newName: "bar" },
                output: "var bar;"
            }]
        }]
    }]
})
```

### Customizing RuleTester

`RuleTester` depends on two functions to run tests: `describe` and `it`. These functions can come from various places:

1. If `RuleTester.describe` and `RuleTester.it` have been set to function values, `RuleTester` will use `RuleTester.describe` and `RuleTester.it` to run tests. You can use this to customize the behavior of `RuleTester` to match a test framework that you're using.

    If `RuleTester.itOnly` has been set to a function value, `RuleTester` will call `RuleTester.itOnly` instead of `RuleTester.it` to run cases with `only: true`. If `RuleTester.itOnly` is not set but `RuleTester.it` has an `only` function property, `RuleTester` will fall back to `RuleTester.it.only`.

2. Otherwise, if `describe` and `it` are present as globals, `RuleTester` will use `global.describe` and `global.it` to run tests and `global.it.only` to run cases with `only: true`. This allows `RuleTester` to work when using frameworks like [Mocha](https://mochajs.org/) without any additional configuration.
3. Otherwise, `RuleTester#run` will simply execute all of the tests in sequence, and will throw an error if one of them fails. This means you can simply execute a test file that calls `RuleTester.run` using `Node.js`, without needing a testing framework.

`RuleTester#run` calls the `describe` function with two arguments: a string describing the rule, and a callback function. The callback calls the `it` function with a string describing the test case, and a test function. The test function will return successfully if the test passes, and throw an error if the test fails. The signature for `only` is the same as `it`. `RuleTester` calls either `it` or `only` for every case even when some cases have `only: true`, and the test framework is responsible for implementing test case exclusivity. (Note that this is the standard behavior for test suites when using frameworks like [Mocha](https://mochajs.org/); this information is only relevant if you plan to customize `RuleTester.describe`, `RuleTester.it`, or `RuleTester.itOnly`.)

Example of customizing `RuleTester`:

```js
"use strict";

const RuleTester = require("eslint").RuleTester,
    test = require("my-test-runner"),
    myRule = require("../../../lib/rules/my-rule");

RuleTester.describe = function(text, method) {
    RuleTester.it.title = text;
    return method.call(this);
};

RuleTester.it = function(text, method) {
    test(RuleTester.it.title + ": " + text, method);
};

// then use RuleTester as documented

const ruleTester = new RuleTester();

ruleTester.run("my-rule", myRule, {
    valid: [
        // valid test cases
    ],
    invalid: [
        // invalid test cases
    ]
})
```

---

[configuration object]: ../use/configure/
[builtin-formatters]: ../use/formatters/
[third-party-formatters]: https://www.npmjs.com/search?q=eslintformatter
[eslint-lintfiles]: #-eslintlintfilespatterns
[eslint-linttext]: #-eslintlinttextcode-options
[eslint-loadformatter]: #-eslintloadformatternameorpath
[lintresult]: #-lintresult-type
[lintmessage]: #-lintmessage-type
[suppressedlintmessage]: #-suppressedlintmessage-type
[editinfo]: #-editinfo-type
[loadedformatter]: #-loadedformatter-type<|MERGE_RESOLUTION|>--- conflicted
+++ resolved
@@ -2,16 +2,9 @@
 title: Node.js API Reference
 eleventyNavigation:
     key: node.js api
-<<<<<<< HEAD
     parent: extend eslint
     title: Node.js API Reference
     order: 6
-
-=======
-    parent: developer guide
-    title: Node.js API
-    order: 9
->>>>>>> 3be07488
 ---
 
 While ESLint is designed to be run on the command line, it's possible to use ESLint programmatically through the Node.js API. The purpose of the Node.js API is to allow plugin and tool authors to use the ESLint functionality directly, without going through the command line interface.
