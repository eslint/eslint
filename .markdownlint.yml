--- conflicted
+++ resolved
@@ -3,18 +3,8 @@
 
 # Exclusions for deliberate/widespread violations
 MD002: false # First header should be a h1 header
-<<<<<<< HEAD
-MD007: # Unordered list indentation
-    indent: 4
 MD024: false # Multiple headers with the same content
 MD026: false # Trailing punctuation in header
-=======
-MD010: false # Hard tabs
-MD013: false # Line length
-MD024: false # Multiple headers with the same content
-MD026: false # Trailing punctuation in header
-MD030: false # Spaces after list markers
->>>>>>> f4e9c5fd
 MD033: false # Allow inline HTML
 MD041: false # First line in file should be a top level header
 MD046: # Code block style
