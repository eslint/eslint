"use strict";

const path = require("path");

const INTERNAL_FILES = {
    CLI_ENGINE_PATTERN: "lib/cli-engine/**/*",
    INIT_PATTERN: "lib/init/**/*",
    LINTER_PATTERN: "lib/linter/**/*",
    RULE_TESTER_PATTERN: "lib/rule-tester/**/*",
    RULES_PATTERN: "lib/rules/**/*",
    SOURCE_CODE_PATTERN: "lib/source-code/**/*"
};

/**
 * Resolve an absolute path or glob pattern.
 * @param {string} pathOrPattern the path or glob pattern.
 * @returns {string} The resolved path or glob pattern.
 */
function resolveAbsolutePath(pathOrPattern) {
    return path.resolve(__dirname, pathOrPattern);
}

/**
 * Create an array of `no-restricted-require` entries for ESLint's core files.
 * @param {string} [pattern] The glob pattern to create the entries for.
 * @returns {Object[]} The array of `no-restricted-require` entries.
 */
function createInternalFilesPatterns(pattern = null) {
    return Object.values(INTERNAL_FILES)
        .filter(p => p !== pattern)
        .map(p => ({
            name: [

                // Disallow all children modules.
                resolveAbsolutePath(p),

                // Allow the main `index.js` module.
                `!${resolveAbsolutePath(p.replace(/\*\*\/\*$/u, "index.js"))}`
            ]
        }));
}

module.exports = {
    root: true,
    plugins: [
        "eslint-plugin",
        "internal-rules"
    ],
    extends: [
        "eslint",
        "plugin:eslint-plugin/recommended"
    ],
    parserOptions: {
        ecmaVersion: 2020
    },

    /*
     * it fixes eslint-plugin-jsdoc's reports: "Invalid JSDoc tag name "template" jsdoc/check-tag-names"
     * refs: https://github.com/gajus/eslint-plugin-jsdoc#check-tag-names
     */
    settings: {
        jsdoc: {
            mode: "typescript"
        }
    },
    rules: {
        "eslint-plugin/consistent-output": "error",
        "eslint-plugin/no-deprecated-context-methods": "error",
        "eslint-plugin/no-only-tests": "error",
        "eslint-plugin/prefer-output-null": "error",
        "eslint-plugin/prefer-placeholders": "error",
        "eslint-plugin/prefer-replace-text": "error",
        "eslint-plugin/report-message-format": ["error", "[^a-z].*\\.$"],
        "eslint-plugin/require-meta-docs-description": "error",
<<<<<<< HEAD
        "eslint-plugin/require-meta-has-suggestions": "error",
=======
        "eslint-plugin/require-meta-schema": "error",
>>>>>>> ed007c82
        "eslint-plugin/require-meta-type": "error",
        "eslint-plugin/test-case-property-ordering": "error",
        "eslint-plugin/test-case-shorthand-strings": "error",
        "internal-rules/multiline-comment-style": "error"
    },
    overrides: [
        {
            files: ["lib/rules/*", "tools/internal-rules/*"],
            excludedFiles: ["index.js"],
            rules: {
                "eslint-plugin/prefer-object-rule": "error",
                "internal-rules/no-invalid-meta": "error",
                "internal-rules/consistent-meta-messages": "error"
            }
        },
        {
            files: ["lib/rules/*"],
            excludedFiles: ["index.js"],
            rules: {
                "eslint-plugin/require-meta-docs-url": ["error", { pattern: "https://eslint.org/docs/rules/{{name}}" }]
            }
        },
        {
            files: ["tests/**/*"],
            env: { mocha: true },
            rules: {
                "no-restricted-syntax": ["error", {
                    selector: "CallExpression[callee.object.name='assert'][callee.property.name='doesNotThrow']",
                    message: "`assert.doesNotThrow()` should be replaced with a comment next to the code."
                }]
            }
        },

        // Restrict relative path imports
        {
            files: ["lib/*"],
            rules: {
                "node/no-restricted-require": ["error", [
                    ...createInternalFilesPatterns()
                ]]
            }
        },
        {
            files: [INTERNAL_FILES.CLI_ENGINE_PATTERN],
            rules: {
                "node/no-restricted-require": ["error", [
                    ...createInternalFilesPatterns(INTERNAL_FILES.CLI_ENGINE_PATTERN),
                    resolveAbsolutePath("lib/init/index.js")
                ]]
            }
        },
        {
            files: [INTERNAL_FILES.INIT_PATTERN],
            rules: {
                "node/no-restricted-require": ["error", [
                    ...createInternalFilesPatterns(INTERNAL_FILES.INIT_PATTERN),
                    resolveAbsolutePath("lib/rule-tester/index.js")
                ]]
            }
        },
        {
            files: [INTERNAL_FILES.LINTER_PATTERN],
            rules: {
                "node/no-restricted-require": ["error", [
                    ...createInternalFilesPatterns(INTERNAL_FILES.LINTER_PATTERN),
                    "fs",
                    resolveAbsolutePath("lib/cli-engine/index.js"),
                    resolveAbsolutePath("lib/init/index.js"),
                    resolveAbsolutePath("lib/rule-tester/index.js")
                ]]
            }
        },
        {
            files: [INTERNAL_FILES.RULES_PATTERN],
            rules: {
                "node/no-restricted-require": ["error", [
                    ...createInternalFilesPatterns(INTERNAL_FILES.RULES_PATTERN),
                    "fs",
                    resolveAbsolutePath("lib/cli-engine/index.js"),
                    resolveAbsolutePath("lib/init/index.js"),
                    resolveAbsolutePath("lib/linter/index.js"),
                    resolveAbsolutePath("lib/rule-tester/index.js"),
                    resolveAbsolutePath("lib/source-code/index.js")
                ]]
            }
        },
        {
            files: ["lib/shared/**/*"],
            rules: {
                "node/no-restricted-require": ["error", [
                    ...createInternalFilesPatterns(),
                    resolveAbsolutePath("lib/cli-engine/index.js"),
                    resolveAbsolutePath("lib/init/index.js"),
                    resolveAbsolutePath("lib/linter/index.js"),
                    resolveAbsolutePath("lib/rule-tester/index.js"),
                    resolveAbsolutePath("lib/source-code/index.js")
                ]]
            }
        },
        {
            files: [INTERNAL_FILES.SOURCE_CODE_PATTERN],
            rules: {
                "node/no-restricted-require": ["error", [
                    ...createInternalFilesPatterns(INTERNAL_FILES.SOURCE_CODE_PATTERN),
                    "fs",
                    resolveAbsolutePath("lib/cli-engine/index.js"),
                    resolveAbsolutePath("lib/init/index.js"),
                    resolveAbsolutePath("lib/linter/index.js"),
                    resolveAbsolutePath("lib/rule-tester/index.js"),
                    resolveAbsolutePath("lib/rules/index.js")
                ]]
            }
        },
        {
            files: [INTERNAL_FILES.RULE_TESTER_PATTERN],
            rules: {
                "node/no-restricted-require": ["error", [
                    ...createInternalFilesPatterns(INTERNAL_FILES.RULE_TESTER_PATTERN),
                    resolveAbsolutePath("lib/cli-engine/index.js"),
                    resolveAbsolutePath("lib/init/index.js")
                ]]
            }
        }
    ]
};<|MERGE_RESOLUTION|>--- conflicted
+++ resolved
@@ -72,11 +72,8 @@
         "eslint-plugin/prefer-replace-text": "error",
         "eslint-plugin/report-message-format": ["error", "[^a-z].*\\.$"],
         "eslint-plugin/require-meta-docs-description": "error",
-<<<<<<< HEAD
         "eslint-plugin/require-meta-has-suggestions": "error",
-=======
         "eslint-plugin/require-meta-schema": "error",
->>>>>>> ed007c82
         "eslint-plugin/require-meta-type": "error",
         "eslint-plugin/test-case-property-ordering": "error",
         "eslint-plugin/test-case-shorthand-strings": "error",
