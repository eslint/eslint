"use strict";

const path = require("path");

const INTERNAL_FILES = {
    CLI_ENGINE_PATTERN: "lib/cli-engine/**/*",
    INIT_PATTERN: "lib/init/**/*",
    LINTER_PATTERN: "lib/linter/**/*",
    RULE_TESTER_PATTERN: "lib/rule-tester/**/*",
    RULES_PATTERN: "lib/rules/**/*",
    SOURCE_CODE_PATTERN: "lib/source-code/**/*"
};

/**
 * Resolve an absolute path or glob pattern.
 * @param {string} pathOrPattern the path or glob pattern.
 * @returns {string} The resolved path or glob pattern.
 */
function resolveAbsolutePath(pathOrPattern) {
    return path.resolve(__dirname, pathOrPattern);
}

/**
 * Create an array of `no-restricted-require` entries for ESLint's core files.
 * @param {string} [pattern] The glob pattern to create the entries for.
 * @returns {Object[]} The array of `no-restricted-require` entries.
 */
function createInternalFilesPatterns(pattern = null) {
    return Object.values(INTERNAL_FILES)
        .filter(p => p !== pattern)
        .map(p => ({
            name: [

                // Disallow all children modules.
                resolveAbsolutePath(p),

                // Allow the main `index.js` module.
                `!${resolveAbsolutePath(p.replace(/\*\*\/\*$/u, "index.js"))}`
            ]
        }));
}

module.exports = {
    root: true,
    plugins: [
        "eslint-plugin",
        "internal-rules"
    ],
    extends: [
        "eslint",
        "plugin:eslint-plugin/recommended"
    ],
    parserOptions: {
        ecmaVersion: 2020
    },

    /*
     * it fixes eslint-plugin-jsdoc's reports: "Invalid JSDoc tag name "template" jsdoc/check-tag-names"
     * refs: https://github.com/gajus/eslint-plugin-jsdoc#check-tag-names
     */
    settings: {
        jsdoc: {
            mode: "typescript"
        }
    },
    rules: {
        "eslint-plugin/consistent-output": "error",
        "eslint-plugin/no-deprecated-context-methods": "error",
<<<<<<< HEAD
        "eslint-plugin/prefer-message-ids": "error",
=======
        "eslint-plugin/no-only-tests": "error",
>>>>>>> ed007c82
        "eslint-plugin/prefer-output-null": "error",
        "eslint-plugin/prefer-placeholders": "error",
        "eslint-plugin/prefer-replace-text": "error",
        "eslint-plugin/report-message-format": ["error", "[^a-z].*\\.$"],
        "eslint-plugin/require-meta-docs-description": "error",
        "eslint-plugin/require-meta-schema": "error",
        "eslint-plugin/require-meta-type": "error",
        "eslint-plugin/test-case-property-ordering": "error",
        "eslint-plugin/test-case-shorthand-strings": "error",
        "internal-rules/multiline-comment-style": "error"
    },
    overrides: [
        {
            files: ["lib/rules/*", "tools/internal-rules/*"],
            excludedFiles: ["index.js"],
            rules: {
<<<<<<< HEAD
                "internal-rules/no-invalid-meta": "error"
=======
                "eslint-plugin/prefer-object-rule": "error",
                "internal-rules/no-invalid-meta": "error",
                "internal-rules/consistent-meta-messages": "error"
>>>>>>> ed007c82
            }
        },
        {
            files: ["lib/rules/*"],
            excludedFiles: ["index.js"],
            rules: {
                "eslint-plugin/require-meta-docs-url": ["error", { pattern: "https://eslint.org/docs/rules/{{name}}" }]
            }
        },
        {
            files: ["tests/**/*"],
            env: { mocha: true },
            rules: {
                "no-restricted-syntax": ["error", {
                    selector: "CallExpression[callee.object.name='assert'][callee.property.name='doesNotThrow']",
                    message: "`assert.doesNotThrow()` should be replaced with a comment next to the code."
                }]
            }
        },

        // Restrict relative path imports
        {
            files: ["lib/*"],
            rules: {
                "node/no-restricted-require": ["error", [
                    ...createInternalFilesPatterns()
                ]]
            }
        },
        {
            files: [INTERNAL_FILES.CLI_ENGINE_PATTERN],
            rules: {
                "node/no-restricted-require": ["error", [
                    ...createInternalFilesPatterns(INTERNAL_FILES.CLI_ENGINE_PATTERN),
                    resolveAbsolutePath("lib/init/index.js")
                ]]
            }
        },
        {
            files: [INTERNAL_FILES.INIT_PATTERN],
            rules: {
                "node/no-restricted-require": ["error", [
                    ...createInternalFilesPatterns(INTERNAL_FILES.INIT_PATTERN),
                    resolveAbsolutePath("lib/rule-tester/index.js")
                ]]
            }
        },
        {
            files: [INTERNAL_FILES.LINTER_PATTERN],
            rules: {
                "node/no-restricted-require": ["error", [
                    ...createInternalFilesPatterns(INTERNAL_FILES.LINTER_PATTERN),
                    "fs",
                    resolveAbsolutePath("lib/cli-engine/index.js"),
                    resolveAbsolutePath("lib/init/index.js"),
                    resolveAbsolutePath("lib/rule-tester/index.js")
                ]]
            }
        },
        {
            files: [INTERNAL_FILES.RULES_PATTERN],
            rules: {
                "node/no-restricted-require": ["error", [
                    ...createInternalFilesPatterns(INTERNAL_FILES.RULES_PATTERN),
                    "fs",
                    resolveAbsolutePath("lib/cli-engine/index.js"),
                    resolveAbsolutePath("lib/init/index.js"),
                    resolveAbsolutePath("lib/linter/index.js"),
                    resolveAbsolutePath("lib/rule-tester/index.js"),
                    resolveAbsolutePath("lib/source-code/index.js")
                ]]
            }
        },
        {
            files: ["lib/shared/**/*"],
            rules: {
                "node/no-restricted-require": ["error", [
                    ...createInternalFilesPatterns(),
                    resolveAbsolutePath("lib/cli-engine/index.js"),
                    resolveAbsolutePath("lib/init/index.js"),
                    resolveAbsolutePath("lib/linter/index.js"),
                    resolveAbsolutePath("lib/rule-tester/index.js"),
                    resolveAbsolutePath("lib/source-code/index.js")
                ]]
            }
        },
        {
            files: [INTERNAL_FILES.SOURCE_CODE_PATTERN],
            rules: {
                "node/no-restricted-require": ["error", [
                    ...createInternalFilesPatterns(INTERNAL_FILES.SOURCE_CODE_PATTERN),
                    "fs",
                    resolveAbsolutePath("lib/cli-engine/index.js"),
                    resolveAbsolutePath("lib/init/index.js"),
                    resolveAbsolutePath("lib/linter/index.js"),
                    resolveAbsolutePath("lib/rule-tester/index.js"),
                    resolveAbsolutePath("lib/rules/index.js")
                ]]
            }
        },
        {
            files: [INTERNAL_FILES.RULE_TESTER_PATTERN],
            rules: {
                "node/no-restricted-require": ["error", [
                    ...createInternalFilesPatterns(INTERNAL_FILES.RULE_TESTER_PATTERN),
                    resolveAbsolutePath("lib/cli-engine/index.js"),
                    resolveAbsolutePath("lib/init/index.js")
                ]]
            }
        }
    ]
};<|MERGE_RESOLUTION|>--- conflicted
+++ resolved
@@ -66,11 +66,8 @@
     rules: {
         "eslint-plugin/consistent-output": "error",
         "eslint-plugin/no-deprecated-context-methods": "error",
-<<<<<<< HEAD
+        "eslint-plugin/no-only-tests": "error",
         "eslint-plugin/prefer-message-ids": "error",
-=======
-        "eslint-plugin/no-only-tests": "error",
->>>>>>> ed007c82
         "eslint-plugin/prefer-output-null": "error",
         "eslint-plugin/prefer-placeholders": "error",
         "eslint-plugin/prefer-replace-text": "error",
@@ -87,13 +84,8 @@
             files: ["lib/rules/*", "tools/internal-rules/*"],
             excludedFiles: ["index.js"],
             rules: {
-<<<<<<< HEAD
-                "internal-rules/no-invalid-meta": "error"
-=======
                 "eslint-plugin/prefer-object-rule": "error",
                 "internal-rules/no-invalid-meta": "error",
-                "internal-rules/consistent-meta-messages": "error"
->>>>>>> ed007c82
             }
         },
         {
