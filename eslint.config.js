--- conflicted
+++ resolved
@@ -26,16 +26,16 @@
 //-----------------------------------------------------------------------------
 
 const INTERNAL_PATHS = {
-	CLI_ENGINE_PATTERN: "lib/cli-engine/**/*",
-	LINTER_PATTERN: "lib/linter/**/*",
-	RULE_TESTER_PATTERN: "lib/rule-tester/**/*",
-	RULES_PATTERN: "lib/rules/**/*",
-	SOURCE_CODE_PATTERN: "lib/source-code/**/*",
+    CLI_ENGINE_PATTERN: "lib/cli-engine/**/*",
+    LINTER_PATTERN: "lib/linter/**/*",
+    RULE_TESTER_PATTERN: "lib/rule-tester/**/*",
+    RULES_PATTERN: "lib/rules/**/*",
+    SOURCE_CODE_PATTERN: "lib/source-code/**/*"
 };
 
 // same paths but with `.js` at the end
 const INTERNAL_FILES = Object.fromEntries(
-	Object.entries(INTERNAL_PATHS).map(([key, value]) => [key, `${value}.js`]),
+    Object.entries(INTERNAL_PATHS).map(([key, value]) => [key, `${value}.js`])
 );
 
 const ALL_JS_FILES = "**/*.js";
@@ -47,7 +47,7 @@
  * @returns {string} The resolved path or glob pattern.
  */
 function resolveAbsolutePath(pathOrPattern) {
-	return path.resolve(__dirname, pathOrPattern);
+    return path.resolve(__dirname, pathOrPattern);
 }
 
 /**
@@ -56,137 +56,24 @@
  * @returns {Object[]} The array of `no-restricted-require` entries.
  */
 function createInternalFilesPatterns(pattern = null) {
-	return Object.values(INTERNAL_PATHS)
-		.filter(p => p !== pattern)
-		.map(p => ({
-			name: [
-				// Disallow all children modules.
-				resolveAbsolutePath(p),
-
-				// Allow the main `index.js` module.
-				`!${resolveAbsolutePath(p.replace(/\*\*\/\*$/u, "index.js"))}`,
-			],
-		}));
+    return Object.values(INTERNAL_PATHS)
+        .filter(p => p !== pattern)
+        .map(p => ({
+            name: [
+
+                // Disallow all children modules.
+                resolveAbsolutePath(p),
+
+                // Allow the main `index.js` module.
+                `!${resolveAbsolutePath(p.replace(/\*\*\/\*$/u, "index.js"))}`
+            ]
+        }));
 }
 
 /**
  * @type {import("./lib/types/index.js").Linter.Config[]}
  */
 module.exports = defineConfig([
-<<<<<<< HEAD
-	{
-		name: "eslint/cjs",
-		files: [ALL_JS_FILES],
-		extends: [eslintConfigESLintCJS],
-	},
-	globalIgnores(
-		[
-			"build/**",
-			"coverage/**",
-			"docs/!(src|tools)/",
-			"docs/src/!(_data)",
-			"jsdoc/**",
-			"lib/types/**/*.ts",
-			"templates/**",
-			"tests/bench/**",
-			"tests/fixtures/**",
-			"tests/performance/**",
-			"tmp/**",
-			"**/test.js",
-			".vscode",
-		],
-		"eslint/global-ignores",
-	),
-	{
-		name: "eslint/internal-rules",
-		files: [ALL_JS_FILES],
-		plugins: {
-			"internal-rules": internalPlugin,
-		},
-		languageOptions: {
-			ecmaVersion: "latest",
-		},
-		rules: {
-			"internal-rules/multiline-comment-style": "error",
-		},
-	},
-	{
-		name: "eslint/tools",
-		files: ["tools/*.js", "docs/tools/*.js"],
-		rules: {
-			"no-console": "off",
-			"n/no-process-exit": "off",
-		},
-	},
-	{
-		name: "eslint/rules",
-		files: ["lib/rules/*.js", "tools/internal-rules/*.js"],
-		ignores: ["**/index.js"],
-		extends: [eslintPluginRulesRecommendedConfig],
-		rules: {
-			"eslint-plugin/prefer-placeholders": "error",
-			"eslint-plugin/prefer-replace-text": "error",
-			"eslint-plugin/report-message-format": ["error", "[^a-z].*\\.$"],
-			"eslint-plugin/require-meta-docs-description": [
-				"error",
-				{ pattern: "^(Enforce|Require|Disallow) .+[^. ]$" },
-			],
-			"internal-rules/no-invalid-meta": "error",
-		},
-	},
-	{
-		name: "eslint/core-rules",
-		files: ["lib/rules/*.js"],
-		ignores: ["**/index.js"],
-		rules: {
-			"eslint-plugin/require-meta-docs-url": [
-				"error",
-				{ pattern: "https://eslint.org/docs/latest/rules/{{name}}" },
-			],
-		},
-	},
-	{
-		name: "eslint/rules-tests",
-		files: ["tests/lib/rules/*.js", "tests/tools/internal-rules/*.js"],
-		extends: [eslintPluginTestsRecommendedConfig],
-		rules: {
-			"eslint-plugin/test-case-property-ordering": [
-				"error",
-				[
-					"name",
-					"filename",
-					"code",
-					"output",
-					"options",
-					"languageOptions",
-					"errors",
-				],
-			],
-			"eslint-plugin/test-case-shorthand-strings": "error",
-			"no-useless-concat": "off",
-		},
-	},
-	{
-		name: "eslint/tests",
-		files: ["tests/**/*.js"],
-		languageOptions: {
-			globals: {
-				...globals.mocha,
-			},
-		},
-		rules: {
-			"no-restricted-syntax": [
-				"error",
-				{
-					selector:
-						"CallExpression[callee.object.name='assert'][callee.property.name='doesNotThrow']",
-					message:
-						"`assert.doesNotThrow()` should be replaced with a comment next to the code.",
-				},
-			],
-		},
-	},
-=======
     {
         name: "eslint/cjs",
         files: [ALL_JS_FILES],
@@ -295,179 +182,137 @@
         language: "json/json",
         extends: ["json/recommended"]
     },
->>>>>>> 5d574963
-
-	// JSON files
-	{
-		name: "eslint/json",
-		files: ["**/*.json", ".c8rc"],
-		ignores: ["**/package-lock.json"],
-		plugins: { json },
-		language: "json/json",
-		extends: ["json/recommended"],
-	},
-
-	// JSONC files
-	{
-		name: "eslint/jsonc",
-		files: ["knip.jsonc"],
-		plugins: { json },
-		language: "json/jsonc",
-		extends: ["json/recommended"],
-	},
-
-	// JSON5 files
-	{
-		name: "eslint/json5",
-		files: ["**/*.json5"],
-		plugins: { json },
-		language: "json/json5",
-		extends: ["json/recommended"],
-	},
-
-	// Restrict relative path imports
-	{
-		name: "eslint/lib",
-		files: ["lib/*.js"],
-		ignores: ["lib/unsupported-api.js", "lib/universal.js"],
-		rules: {
-			"n/no-restricted-require": [
-				"error",
-				[...createInternalFilesPatterns()],
-			],
-		},
-	},
-	{
-		name: "eslint/cli-engine",
-		files: [INTERNAL_FILES.CLI_ENGINE_PATTERN],
-		rules: {
-			"n/no-restricted-require": [
-				"error",
-				[
-					...createInternalFilesPatterns(
-						INTERNAL_PATHS.CLI_ENGINE_PATTERN,
-					),
-				],
-			],
-		},
-	},
-	{
-		name: "eslint/linter",
-		files: [INTERNAL_FILES.LINTER_PATTERN],
-		rules: {
-			"n/no-restricted-require": [
-				"error",
-				[
-					...createInternalFilesPatterns(
-						INTERNAL_PATHS.LINTER_PATTERN,
-					),
-					"fs",
-					resolveAbsolutePath("lib/cli-engine/index.js"),
-					resolveAbsolutePath("lib/rule-tester/index.js"),
-				],
-			],
-		},
-	},
-	{
-		name: "eslint/rules",
-		files: [INTERNAL_FILES.RULES_PATTERN],
-		rules: {
-			"n/no-restricted-require": [
-				"error",
-				[
-					...createInternalFilesPatterns(
-						INTERNAL_PATHS.RULES_PATTERN,
-					),
-					"fs",
-					resolveAbsolutePath("lib/cli-engine/index.js"),
-					resolveAbsolutePath("lib/linter/index.js"),
-					resolveAbsolutePath("lib/rule-tester/index.js"),
-					resolveAbsolutePath("lib/source-code/index.js"),
-				],
-			],
-		},
-	},
-	{
-		name: "eslint/shared",
-		files: ["lib/shared/**/*.js"],
-		rules: {
-			"n/no-restricted-require": [
-				"error",
-				[
-					...createInternalFilesPatterns(),
-					resolveAbsolutePath("lib/cli-engine/index.js"),
-					resolveAbsolutePath("lib/linter/index.js"),
-					resolveAbsolutePath("lib/rule-tester/index.js"),
-					resolveAbsolutePath("lib/source-code/index.js"),
-				],
-			],
-		},
-	},
-	{
-		name: "eslint/source-code",
-		files: [INTERNAL_FILES.SOURCE_CODE_PATTERN],
-		rules: {
-			"n/no-restricted-require": [
-				"error",
-				[
-					...createInternalFilesPatterns(
-						INTERNAL_PATHS.SOURCE_CODE_PATTERN,
-					),
-					"fs",
-					resolveAbsolutePath("lib/cli-engine/index.js"),
-					resolveAbsolutePath("lib/linter/index.js"),
-					resolveAbsolutePath("lib/rule-tester/index.js"),
-					resolveAbsolutePath("lib/rules/index.js"),
-				],
-			],
-		},
-	},
-	{
-		name: "eslint/rule-tester",
-		files: [INTERNAL_FILES.RULE_TESTER_PATTERN],
-		rules: {
-			"n/no-restricted-require": [
-				"error",
-				[resolveAbsolutePath("lib/cli-engine/index.js")],
-			],
-		},
-	},
-	...eslintPluginYml.configs["flat/recommended"].map(config => ({
-		...config,
-		files: [ALL_YAML_FILES],
-	})),
-	{
-		name: "eslint/ts-rules",
-		files: ["tests/lib/types/*.ts", "packages/**/*.{ts,mts,cts,tsx}"],
-		languageOptions: {
-			parser: tsParser,
-			parserOptions: {
-				project: [
-					"tests/lib/types/tsconfig.json",
-					"packages/js/tests/types/tsconfig.json",
-					"packages/eslint-config-eslint/tsconfig.json",
-				],
-			},
-		},
-		plugins: {
-			"expect-type": expectType,
-		},
-		rules: {
-			"expect-type/expect": "error",
-		},
-	},
-	{
-		name: "eslint/bin",
-		files: ["bin/eslint.js"],
-		rules: {
-			/*
-			 * it was introduced in Node.js v22.8.0
-			 * refs: https://nodejs.org/en/blog/release/v22.8.0#new-js-api-for-compile-cache
-			 */
-			"n/no-unsupported-features/node-builtins": [
-				2,
-				{ ignores: ["module.enableCompileCache"] },
-			],
-		},
-	},
+
+    // JSONC files
+    {
+        name: "eslint/jsonc",
+        files: ["knip.jsonc"],
+        plugins: { json },
+        language: "json/jsonc",
+        extends: ["json/recommended"]
+    },
+
+    // JSON5 files
+    {
+        name: "eslint/json5",
+        files: ["**/*.json5"],
+        plugins: { json },
+        language: "json/json5",
+        extends: ["json/recommended"]
+    },
+
+    // Restrict relative path imports
+    {
+        name: "eslint/lib",
+        files: ["lib/*.js"],
+        ignores: ["lib/unsupported-api.js", "lib/universal.js"],
+        rules: {
+            "n/no-restricted-require": ["error", [
+                ...createInternalFilesPatterns()
+            ]]
+        }
+    },
+    {
+        name: "eslint/cli-engine",
+        files: [INTERNAL_FILES.CLI_ENGINE_PATTERN],
+        rules: {
+            "n/no-restricted-require": ["error", [
+                ...createInternalFilesPatterns(INTERNAL_PATHS.CLI_ENGINE_PATTERN)
+            ]]
+        }
+    },
+    {
+        name: "eslint/linter",
+        files: [INTERNAL_FILES.LINTER_PATTERN],
+        rules: {
+            "n/no-restricted-require": ["error", [
+                ...createInternalFilesPatterns(INTERNAL_PATHS.LINTER_PATTERN),
+                "fs",
+                resolveAbsolutePath("lib/cli-engine/index.js"),
+                resolveAbsolutePath("lib/rule-tester/index.js")
+            ]]
+        }
+    },
+    {
+        name: "eslint/rules",
+        files: [INTERNAL_FILES.RULES_PATTERN],
+        rules: {
+            "n/no-restricted-require": ["error", [
+                ...createInternalFilesPatterns(INTERNAL_PATHS.RULES_PATTERN),
+                "fs",
+                resolveAbsolutePath("lib/cli-engine/index.js"),
+                resolveAbsolutePath("lib/linter/index.js"),
+                resolveAbsolutePath("lib/rule-tester/index.js"),
+                resolveAbsolutePath("lib/source-code/index.js")
+            ]]
+        }
+    },
+    {
+        name: "eslint/shared",
+        files: ["lib/shared/**/*.js"],
+        rules: {
+            "n/no-restricted-require": ["error", [
+                ...createInternalFilesPatterns(),
+                resolveAbsolutePath("lib/cli-engine/index.js"),
+                resolveAbsolutePath("lib/linter/index.js"),
+                resolveAbsolutePath("lib/rule-tester/index.js"),
+                resolveAbsolutePath("lib/source-code/index.js")
+            ]]
+        }
+    },
+    {
+        name: "eslint/source-code",
+        files: [INTERNAL_FILES.SOURCE_CODE_PATTERN],
+        rules: {
+            "n/no-restricted-require": ["error", [
+                ...createInternalFilesPatterns(INTERNAL_PATHS.SOURCE_CODE_PATTERN),
+                "fs",
+                resolveAbsolutePath("lib/cli-engine/index.js"),
+                resolveAbsolutePath("lib/linter/index.js"),
+                resolveAbsolutePath("lib/rule-tester/index.js"),
+                resolveAbsolutePath("lib/rules/index.js")
+            ]]
+        }
+    },
+    {
+        name: "eslint/rule-tester",
+        files: [INTERNAL_FILES.RULE_TESTER_PATTERN],
+        rules: {
+            "n/no-restricted-require": ["error", [
+                resolveAbsolutePath("lib/cli-engine/index.js")
+            ]]
+        }
+    },
+    ...eslintPluginYml.configs["flat/recommended"].map(config => ({
+        ...config,
+        files: [ALL_YAML_FILES]
+    })),
+    {
+        name: "eslint/ts-rules",
+        files: ["tests/lib/types/*.ts", "packages/**/*.{ts,mts,cts,tsx}"],
+        languageOptions: {
+            parser: tsParser,
+            parserOptions: {
+                project: ["tests/lib/types/tsconfig.json", "packages/js/tests/types/tsconfig.json", "packages/eslint-config-eslint/tsconfig.json"]
+            }
+        },
+        plugins: {
+            "expect-type": expectType
+        },
+        rules: {
+            "expect-type/expect": "error"
+        }
+    },
+    {
+        name: "eslint/bin",
+        files: ["bin/eslint.js"],
+        rules: {
+
+            /*
+             * it was introduced in Node.js v22.8.0
+             * refs: https://nodejs.org/en/blog/release/v22.8.0#new-js-api-for-compile-cache
+             */
+            "n/no-unsupported-features/node-builtins": [2, { ignores: ["module.enableCompileCache"] }]
+        }
+    }
 ]);