--- conflicted
+++ resolved
@@ -75,33 +75,9 @@
  */
 module.exports = defineConfig([
     {
-<<<<<<< HEAD
-        name: "eslint/global-ignores",
-        ignores: [
-            "build/**",
-            "coverage/**",
-            "docs/!(src|tools)/",
-            "docs/src/!(_data)",
-            "jsdoc/**",
-            "lib/types/**/*.ts",
-            "templates/**",
-            "tests/bench/**",
-            "tests/fixtures/**",
-            "tests/performance/**",
-            "tmp/**",
-            "**/test.js",
-            ".vscode"
-        ]
-=======
         name: "eslint/cjs",
         files: [ALL_JS_FILES],
         extends: [eslintConfigESLintCJS]
-    },
-    {
-        name: "eslint/formatting",
-        files: [ALL_JS_FILES],
-        extends: [eslintConfigESLintFormatting]
->>>>>>> 60a78e79
     },
     globalIgnores([
         "build/**",
