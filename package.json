--- conflicted
+++ resolved
@@ -21,14 +21,8 @@
     "lint": "trunk check",
     "lint:docs:js": "trunk check --filter=eslint docs --force",
     "lint:docs:rule-examples": "node Makefile.js checkRuleExamples",
-<<<<<<< HEAD
-    "lint:fix": "trunk check -y",
-    "lint:fix:docs:js": "trunk check -y --filter=eslint docs --force",
-=======
-    "lint:fix": "node Makefile.js lint -- fix",
-    "lint:fix:docs:js": "node Makefile.js lintDocsJS -- fix",
-    "lint:unused": "knip",
->>>>>>> ae8103de
+    "lint:fix": "trunk check -y --ignore 'docs/**'",
+    "lint:fix:docs:js": "trunk check -y --filter=eslint -ignore '**' -ignore 'docs/**'",
     "release:generate:alpha": "node Makefile.js generatePrerelease -- alpha",
     "release:generate:beta": "node Makefile.js generatePrerelease -- beta",
     "release:generate:latest": "node Makefile.js generateRelease",
@@ -107,12 +101,9 @@
   "devDependencies": {
     "@babel/core": "^7.4.3",
     "@babel/preset-env": "^7.4.3",
-<<<<<<< HEAD
     "@trunkio/launcher": "^1.3.0",
-=======
     "@types/estree": "^1.0.5",
     "@types/node": "^20.11.5",
->>>>>>> ae8103de
     "@wdio/browser-runner": "^8.14.6",
     "@wdio/cli": "^8.14.6",
     "@wdio/concise-reporter": "^8.14.0",
