--- conflicted
+++ resolved
@@ -142,12 +142,8 @@
     "optionator": "^0.9.3"
   },
   "devDependencies": {
-<<<<<<< HEAD
     "@antfu/ni": "^24.3.0",
-    "@arethetypeswrong/cli": "^0.17.0",
-=======
     "@arethetypeswrong/cli": "^0.18.0",
->>>>>>> 00716a33
     "@babel/core": "^7.4.3",
     "@babel/preset-env": "^7.4.3",
     "@cypress/webpack-preprocessor": "^6.0.2",
