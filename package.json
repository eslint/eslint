{
  "name": "eslint",
  "version": "9.7.0",
  "author": "Nicholas C. Zakas <nicholas+npm@nczconsulting.com>",
  "description": "An AST-based pattern checker for JavaScript.",
  "bin": {
    "eslint": "./bin/eslint.js"
  },
  "main": "./lib/api.js",
  "exports": {
    "./package.json": "./package.json",
    ".": "./lib/api.js",
    "./use-at-your-own-risk": "./lib/unsupported-api.js"
  },
  "scripts": {
    "build:docs:update-links": "node tools/fetch-docs-links.js",
    "build:site": "node Makefile.js gensite",
    "build:webpack": "node Makefile.js webpack",
    "build:readme": "node tools/update-readme.js",
    "build:rules-index": "node Makefile.js generateRuleIndexPage",
    "lint": "trunk check --no-fix --ignore=docs/**/*.js",
    "lint:docs:js": "trunk check --no-fix --ignore=** --ignore=!docs/**/*.js",
    "lint:docs:rule-examples": "node Makefile.js checkRuleExamples",
    "lint:unused": "knip",
    "lint:fix": "trunk check -y --ignore=docs/**/*.js",
    "lint:fix:docs:js": "trunk check -y --ignore=** --ignore=!docs/**/*.js",
    "release:generate:alpha": "node Makefile.js generatePrerelease -- alpha",
    "release:generate:beta": "node Makefile.js generatePrerelease -- beta",
    "release:generate:latest": "node Makefile.js generateRelease",
    "release:generate:rc": "node Makefile.js generatePrerelease -- rc",
    "release:publish": "node Makefile.js publishRelease",
    "test": "node Makefile.js test",
    "test:browser": "node Makefile.js wdio",
    "test:cli": "mocha",
    "test:fuzz": "node Makefile.js fuzz",
    "test:performance": "node Makefile.js perf",
    "test:emfile": "node tools/check-emfile-handling.js"
  },
  "gitHooks": {
    "pre-commit": "lint-staged"
  },
  "lint-staged": {
    "*.js": "trunk check --fix --filter=eslint",
    "*.md": "trunk check --fix --filter=markdownlint",
    "lib/rules/*.js": [
      "node tools/update-eslint-all.js",
      "git add packages/js/src/configs/eslint-all.js"
    ],
    "docs/src/rules/*.md": [
      "node tools/check-rule-examples.js",
      "node tools/fetch-docs-links.js",
      "git add docs/src/_data/further_reading_links.json"
    ],
    "docs/**/*.svg": "trunk check --fix --filter=svgo"
  },
  "files": [
    "LICENSE",
    "README.md",
    "bin",
    "conf",
    "lib",
    "messages"
  ],
  "repository": "eslint/eslint",
  "funding": "https://eslint.org/donate",
  "homepage": "https://eslint.org",
  "bugs": "https://github.com/eslint/eslint/issues/",
  "dependencies": {
    "@eslint-community/eslint-utils": "^4.2.0",
    "@eslint-community/regexpp": "^4.11.0",
    "@eslint/config-array": "^0.17.0",
    "@eslint/eslintrc": "^3.1.0",
    "@eslint/js": "9.7.0",
    "@humanwhocodes/module-importer": "^1.0.1",
    "@humanwhocodes/retry": "^0.3.0",
    "@nodelib/fs.walk": "^1.2.8",
    "ajv": "^6.12.4",
    "chalk": "^4.0.0",
    "cross-spawn": "^7.0.2",
    "debug": "^4.3.2",
    "escape-string-regexp": "^4.0.0",
    "eslint-scope": "^8.0.2",
    "eslint-visitor-keys": "^4.0.0",
    "espree": "^10.1.0",
    "esquery": "^1.5.0",
    "esutils": "^2.0.2",
    "fast-deep-equal": "^3.1.3",
    "file-entry-cache": "^8.0.0",
    "find-up": "^5.0.0",
    "glob-parent": "^6.0.2",
    "ignore": "^5.2.0",
    "imurmurhash": "^0.1.4",
    "is-glob": "^4.0.0",
    "is-path-inside": "^3.0.3",
    "json-stable-stringify-without-jsonify": "^1.0.1",
    "levn": "^0.4.1",
    "lodash.merge": "^4.6.2",
    "minimatch": "^3.1.2",
    "natural-compare": "^1.4.0",
    "optionator": "^0.9.3",
    "strip-ansi": "^6.0.1",
    "text-table": "^0.2.0"
  },
  "devDependencies": {
    "@babel/core": "^7.4.3",
    "@babel/preset-env": "^7.4.3",
    "@eslint/core": "^0.1.0",
<<<<<<< HEAD
    "@trunkio/launcher": "^1.3.0",
=======
    "@eslint/json": "^0.1.0",
>>>>>>> 45144243
    "@types/estree": "^1.0.5",
    "@types/node": "^20.11.5",
    "@wdio/browser-runner": "^8.38.3",
    "@wdio/cli": "^8.38.2",
    "@wdio/concise-reporter": "^8.38.2",
    "@wdio/mocha-framework": "^8.38.2",
    "babel-loader": "^8.0.5",
    "c8": "^7.12.0",
    "chai": "^4.0.1",
    "cheerio": "^0.22.0",
    "common-tags": "^1.8.0",
    "core-js": "^3.1.3",
    "ejs": "^3.0.2",
    "eslint": "file:.",
    "eslint-config-eslint": "file:packages/eslint-config-eslint",
    "eslint-plugin-eslint-plugin": "^6.0.0",
    "eslint-plugin-yml": "^1.14.0",
    "eslint-release": "^3.2.2",
    "eslint-rule-composer": "^0.3.0",
    "eslump": "^3.0.0",
    "esprima": "^4.0.1",
    "fast-glob": "^3.2.11",
    "fs-teardown": "^0.1.3",
    "glob": "^10.0.0",
    "globals": "^15.0.0",
    "got": "^11.8.3",
    "gray-matter": "^4.0.3",
    "knip": "^5.21.0",
    "lint-staged": "^11.0.0",
    "load-perf": "^0.2.0",
    "markdown-it": "^12.2.0",
    "markdown-it-container": "^3.0.0",
    "marked": "^4.0.8",
    "metascraper": "^5.25.7",
    "metascraper-description": "^5.25.7",
    "metascraper-image": "^5.29.3",
    "metascraper-logo": "^5.25.7",
    "metascraper-logo-favicon": "^5.25.7",
    "metascraper-title": "^5.25.7",
    "mocha": "^8.3.2",
    "node-polyfill-webpack-plugin": "^1.0.3",
    "npm-license": "^0.3.3",
    "pirates": "^4.0.5",
    "progress": "^2.0.3",
    "proxyquire": "^2.0.1",
    "recast": "^0.23.0",
    "regenerator-runtime": "^0.14.0",
    "rollup-plugin-node-polyfills": "^0.2.1",
    "semver": "^7.5.3",
    "shelljs": "^0.8.5",
    "sinon": "^11.0.0",
    "typescript": "^5.3.3",
    "vite-plugin-commonjs": "^0.10.0",
    "webpack": "^5.23.0",
    "webpack-cli": "^4.5.0",
    "yorkie": "^2.0.0"
  },
  "keywords": [
    "ast",
    "lint",
    "javascript",
    "ecmascript",
    "espree"
  ],
  "license": "MIT",
  "engines": {
    "node": "^18.18.0 || ^20.9.0 || >=21.1.0"
  }
}<|MERGE_RESOLUTION|>--- conflicted
+++ resolved
@@ -105,11 +105,8 @@
     "@babel/core": "^7.4.3",
     "@babel/preset-env": "^7.4.3",
     "@eslint/core": "^0.1.0",
-<<<<<<< HEAD
     "@trunkio/launcher": "^1.3.0",
-=======
     "@eslint/json": "^0.1.0",
->>>>>>> 45144243
     "@types/estree": "^1.0.5",
     "@types/node": "^20.11.5",
     "@wdio/browser-runner": "^8.38.3",
