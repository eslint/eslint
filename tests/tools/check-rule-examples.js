--- conflicted
+++ resolved
@@ -32,7 +32,6 @@
 //------------------------------------------------------------------------------
 
 describe("check-rule-examples", () => {
-<<<<<<< HEAD
 	it("succeeds when not passed any files", async () => {
 		const childProcess = await runCheckRuleExamples();
 
@@ -80,9 +79,9 @@
 			const expectedStderr =
 				"\x1B[0m\x1B[0m\n" +
 				"\x1B[0m\x1B[4mbad-examples.md\x1B[24m\x1B[0m\n" +
-				"\x1B[0m   \x1B[2m11:4\x1B[22m  \x1B[31merror\x1B[39m  Missing language tag: use one of 'javascript', 'js' or 'jsx'\x1B[0m\n" +
+				"\x1B[0m   \x1B[2m11:4\x1B[22m  \x1B[31merror\x1B[39m  Missing language tag: use one of 'javascript', 'js', 'jsx', 'ts', or 'tsx'\x1B[0m\n" +
 				"\x1B[0m   \x1B[2m12:1\x1B[22m  \x1B[31merror\x1B[39m  Unexpected lint error found: Parsing error: 'import' and 'export' may appear only with 'sourceType: module'\x1B[0m\n" +
-				"\x1B[0m   \x1B[2m20:5\x1B[22m  \x1B[31merror\x1B[39m  Nonstandard language tag 'ts': use one of 'javascript', 'js' or 'jsx'\x1B[0m\n" +
+				"\x1B[0m   \x1B[2m20:5\x1B[22m  \x1B[31merror\x1B[39m  Nonstandard language tag 'rs': use one of 'javascript', 'js', 'jsx', 'ts', or 'tsx'\x1B[0m\n" +
 				"\x1B[0m   \x1B[2m23:7\x1B[22m  \x1B[31merror\x1B[39m  Unexpected lint error found: Parsing error: Identifier 'foo' has already been declared\x1B[0m\n" +
 				'\x1B[0m   \x1B[2m31:1\x1B[22m  \x1B[31merror\x1B[39m  Example code should contain a configuration comment like /* eslint no-restricted-syntax: "error" */\x1B[0m\n' +
 				"\x1B[0m   \x1B[2m41:1\x1B[22m  \x1B[31merror\x1B[39m  Unexpected lint error found: Failed to parse JSON from 'doesn't allow this comment'\x1B[0m\n" +
@@ -120,91 +119,4 @@
 			stderr: "No files found that match the specified patterns.\n",
 		});
 	});
-=======
-
-    it("succeeds when not passed any files", async () => {
-        const childProcess = await runCheckRuleExamples();
-
-        assert.strictEqual(childProcess.stdout, "");
-        assert.strictEqual(childProcess.stderr, "");
-    });
-
-    it("succeeds when passed a syntax error free file", async () => {
-        const childProcess = await runCheckRuleExamples("tests/fixtures/good-examples.md");
-
-        assert.strictEqual(childProcess.stdout, "");
-        assert.strictEqual(childProcess.stderr, "");
-    });
-
-    it("fails when passed a file with a syntax error", async () => {
-        const promise = runCheckRuleExamples("tests/fixtures/good-examples.md", "tests/fixtures/bad-examples.md");
-
-        await assert.rejects(
-            promise,
-            ({ code, stdout, stderr }) => {
-                assert.strictEqual(code, 1);
-                assert.strictEqual(stdout, "");
-
-                /* eslint-disable no-control-regex -- escaping control characters */
-
-                const normalizedStderr =
-                stderr
-
-                    // Remove OS-dependent path except base name.
-                    .replace(/(?<=\x1B\[4m).*(?=bad-examples\.md)/u, "")
-
-                    // Remove runtime-specific error message part (different in Node.js 18, 20 and 21).
-                    .replace(/(?<='doesn't allow this comment'):.*(?=\x1B\[0m)/u, "")
-
-                    // Remove multiple whitespace before rule name in lint errors
-                    .replaceAll(/\s+(?=\S*no-restricted-syntax\S*\n)/gu, " ");
-
-                /* eslint-enable no-control-regex -- re-enable rule */
-
-                const expectedStderr =
-                "\x1B[0m\x1B[0m\n" +
-                "\x1B[0m\x1B[4mbad-examples.md\x1B[24m\x1B[0m\n" +
-                "\x1B[0m   \x1B[2m11:4\x1B[22m  \x1B[31merror\x1B[39m  Missing language tag: use one of 'javascript', 'js', 'jsx', 'ts', or 'tsx'\x1B[0m\n" +
-                "\x1B[0m   \x1B[2m12:1\x1B[22m  \x1B[31merror\x1B[39m  Unexpected lint error found: Parsing error: 'import' and 'export' may appear only with 'sourceType: module'\x1B[0m\n" +
-                "\x1B[0m   \x1B[2m20:5\x1B[22m  \x1B[31merror\x1B[39m  Nonstandard language tag 'rs': use one of 'javascript', 'js', 'jsx', 'ts', or 'tsx'\x1B[0m\n" +
-                "\x1B[0m   \x1B[2m23:7\x1B[22m  \x1B[31merror\x1B[39m  Unexpected lint error found: Parsing error: Identifier 'foo' has already been declared\x1B[0m\n" +
-                "\x1B[0m   \x1B[2m31:1\x1B[22m  \x1B[31merror\x1B[39m  Example code should contain a configuration comment like /* eslint no-restricted-syntax: \"error\" */\x1B[0m\n" +
-                "\x1B[0m   \x1B[2m41:1\x1B[22m  \x1B[31merror\x1B[39m  Unexpected lint error found: Failed to parse JSON from 'doesn't allow this comment'\x1B[0m\n" +
-                "\x1B[0m   \x1B[2m51:1\x1B[22m  \x1B[31merror\x1B[39m  Unexpected lint error found: Rule \"no-restricted-syntax\" is already configured by another configuration comment in the preceding code. This configuration is ignored\x1B[0m\n" +
-                "\x1B[0m   \x1B[2m51:1\x1B[22m  \x1B[31merror\x1B[39m  Duplicate /* eslint no-restricted-syntax */ configuration comment. Each example should contain only one. Split this example into multiple examples\x1B[0m\n" +
-                "\x1B[0m   \x1B[2m56:1\x1B[22m  \x1B[31merror\x1B[39m  Remove unnecessary \"ecmaVersion\":\"latest\"\x1B[0m\n" +
-                `\x1B[0m   \x1B[2m64:1\x1B[22m  \x1B[31merror\x1B[39m  "ecmaVersion" must be one of ${[3, 5, ...Array.from({ length: LATEST_ECMA_VERSION - 2015 + 1 }, (_, index) => index + 2015)].join(", ")}\x1B[0m\n` +
-                "\x1B[0m   \x1B[2m76:1\x1B[22m  \x1B[31merror\x1B[39m  /* eslint-env */ comments are no longer supported. Remove the comment\x1B[0m\n" +
-                "\x1B[0m   \x1B[2m78:1\x1B[22m  \x1B[31merror\x1B[39m  /* eslint-env */ comments are no longer supported. Remove the comment\x1B[0m\n" +
-                "\x1B[0m   \x1B[2m79:1\x1B[22m  \x1B[31merror\x1B[39m  /* eslint-env */ comments are no longer supported. Remove the comment\x1B[0m\n" +
-                "\x1B[0m   \x1B[2m84:1\x1B[22m  \x1B[31merror\x1B[39m  Configuration error: Key \"languageOptions\": Unexpected key \"foo\" found\x1B[0m\n" +
-                "\x1B[0m   \x1B[2m97:7\x1B[22m  \x1B[31merror\x1B[39m  Unexpected lint error found: Using 'ArrayPattern' is not allowed \x1B[2mno-restricted-syntax\x1B[22m\x1B[0m\n" +
-                "\x1B[0m  \x1B[2m105:1\x1B[22m  \x1B[31merror\x1B[39m  Incorrect examples should have at least one error reported by the rule\x1B[0m\n" +
-                "\x1B[0m  \x1B[2m115:1\x1B[22m  \x1B[31merror\x1B[39m  Incorrect examples should have at least one error reported by the rule\x1B[0m\n" +
-                "\x1B[0m  \x1B[2m115:1\x1B[22m  \x1B[31merror\x1B[39m  Unexpected lint error found: Inline configuration for rule \"no-restricted-syntax\" is invalid:\x1B[0m\n" +
-                    "\x1B[0m\tExpected severity of \"off\", 0, \"warn\", 1, \"error\", or 2. You passed \"errorr,ArrayPattern\".\x1B[0m\n" +
-                    "\x1B[0m \x1B[2mno-restricted-syntax\x1B[22m\x1B[0m\n" +
-                "\x1B[0m\x1B[0m\n" +
-                "\x1B[0m\x1B[31m\x1B[1m✖ 18 problems (18 errors, 0 warnings)\x1B[22m\x1B[39m\x1B[0m\n" +
-                "\x1B[0m\x1B[31m\x1B[1m\x1B[22m\x1B[39m\x1B[0m\n";
-
-                assert.strictEqual(normalizedStderr, expectedStderr);
-                return true;
-            }
-        );
-    });
-
-    it("fails when a file cannot be processed", async () => {
-        const promise = runCheckRuleExamples("tests/fixtures/non-existing-examples.md");
-
-        await assert.rejects(
-            promise,
-            {
-                code: 1,
-                stdout: "",
-                stderr: "No files found that match the specified patterns.\n"
-            }
-        );
-    });
->>>>>>> 83202412
 });