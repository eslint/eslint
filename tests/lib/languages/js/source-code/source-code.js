/**
 * @fileoverview Abstraction of JavaScript source code.
 * @author Nicholas C. Zakas
 */
"use strict";

//------------------------------------------------------------------------------
// Requirements
//------------------------------------------------------------------------------

const fs = require("node:fs"),
	path = require("node:path"),
	assert = require("chai").assert,
	espree = require("espree"),
	eslintScope = require("eslint-scope"),
	sinon = require("sinon"),
	{ Linter } = require("../../../../../lib/linter"),
	SourceCode = require("../../../../../lib/languages/js/source-code/source-code"),
	astUtils = require("../../../../../lib/shared/ast-utils");

//------------------------------------------------------------------------------
// Helpers
//------------------------------------------------------------------------------

const DEFAULT_CONFIG = {
	ecmaVersion: 6,
	comment: true,
	tokens: true,
	range: true,
	loc: true,
};
const linter = new Linter({ configType: "eslintrc" });
const flatLinter = new Linter({ configType: "flat" });
const AST = espree.parse("let foo = bar;", DEFAULT_CONFIG),
	TEST_CODE = "var answer = 6 * 7;",
	SHEBANG_TEST_CODE = `#!/usr/bin/env node\n${TEST_CODE}`;
const filename = "foo.js";

/**
 * Get variables in the current scope
 * @param {Object} scope current scope
 * @param {string} name name of the variable to look for
 * @returns {ASTNode|null} The variable object
 * @private
 */
function getVariable(scope, name) {
	return scope.variables.find(v => v.name === name) || null;
}

//------------------------------------------------------------------------------
// Tests
//------------------------------------------------------------------------------

describe("SourceCode", () => {
	describe("new SourceCode()", () => {
		it("should create a new instance when called with valid data", () => {
			const ast = { comments: [], tokens: [], loc: {}, range: [] };
			const sourceCode = new SourceCode("foo;", ast);

			assert.isObject(sourceCode);
			assert.strictEqual(sourceCode.text, "foo;");
			assert.strictEqual(sourceCode.ast, ast);
		});

		it("should create a new instance when called with valid optional data", () => {
			const parserServices = {};
			const scopeManager = {};
			const visitorKeys = {};
			const ast = { comments: [], tokens: [], loc: {}, range: [] };
			const sourceCode = new SourceCode({
				text: "foo;",
				ast,
				parserServices,
				scopeManager,
				visitorKeys,
			});

			assert.isObject(sourceCode);
			assert.strictEqual(sourceCode.text, "foo;");
			assert.strictEqual(sourceCode.ast, ast);
			assert.strictEqual(sourceCode.parserServices, parserServices);
			assert.strictEqual(sourceCode.scopeManager, scopeManager);
			assert.strictEqual(sourceCode.visitorKeys, visitorKeys);
		});

		it("should split text into lines when called with valid data", () => {
			const ast = { comments: [], tokens: [], loc: {}, range: [] };
			const sourceCode = new SourceCode("foo;\nbar;", ast);

			assert.isObject(sourceCode);
			assert.strictEqual(sourceCode.lines.length, 2);
			assert.strictEqual(sourceCode.lines[0], "foo;");
			assert.strictEqual(sourceCode.lines[1], "bar;");
		});

		it("should throw an error when called with a false AST", () => {
			assert.throws(
				() => new SourceCode("foo;", false),
				/Unexpected empty AST\. \(false\)/u,
			);
		});

		it("should throw an error when called with a null AST", () => {
			assert.throws(
				() => new SourceCode("foo;", null),
				/Unexpected empty AST\. \(null\)/u,
			);
		});

		it("should throw an error when called with a undefined AST", () => {
			assert.throws(
				() => new SourceCode("foo;", void 0),
				/Unexpected empty AST\. \(undefined\)/u,
			);
		});

		it("should throw an error when called with an AST that's missing tokens", () => {
			assert.throws(
				() =>
					new SourceCode("foo;", {
						comments: [],
						loc: {},
						range: [],
					}),
				/missing the tokens array/u,
			);
		});

		it("should throw an error when called with an AST that's missing comments", () => {
			assert.throws(
				() =>
					new SourceCode("foo;", { tokens: [], loc: {}, range: [] }),
				/missing the comments array/u,
			);
		});

		it("should throw an error when called with an AST that's missing location", () => {
			assert.throws(
				() =>
					new SourceCode("foo;", {
						comments: [],
						tokens: [],
						range: [],
					}),
				/missing location information/u,
			);
		});

		it("should throw an error when called with an AST that's missing range", () => {
			assert.throws(
				() =>
					new SourceCode("foo;", {
						comments: [],
						tokens: [],
						loc: {},
					}),
				/missing range information/u,
			);
		});

		it("should store all tokens and comments sorted by range", () => {
			const comments = [{ range: [0, 2] }, { range: [10, 12] }];
			const tokens = [
				{ range: [3, 8] },
				{ range: [8, 10] },
				{ range: [12, 20] },
			];
			const sourceCode = new SourceCode("", {
				comments,
				tokens,
				loc: {},
				range: [],
			});

			const actual = sourceCode.tokensAndComments;
			const expected = [
				comments[0],
				tokens[0],
				tokens[1],
				comments[1],
				tokens[2],
			];

			assert.deepStrictEqual(actual, expected);
		});

		describe("if a text has BOM,", () => {
			let sourceCode;

			beforeEach(() => {
				const ast = { comments: [], tokens: [], loc: {}, range: [] };

				sourceCode = new SourceCode("\uFEFFconsole.log('hello');", ast);
			});

			it("should has true at `hasBOM` property.", () => {
				assert.strictEqual(sourceCode.hasBOM, true);
			});

			it("should not has BOM in `text` property.", () => {
				assert.strictEqual(sourceCode.text, "console.log('hello');");
			});
		});

		describe("if a text doesn't have BOM,", () => {
			let sourceCode;

			beforeEach(() => {
				const ast = { comments: [], tokens: [], loc: {}, range: [] };

				sourceCode = new SourceCode("console.log('hello');", ast);
			});

			it("should has false at `hasBOM` property.", () => {
				assert.strictEqual(sourceCode.hasBOM, false);
			});

			it("should not has BOM in `text` property.", () => {
				assert.strictEqual(sourceCode.text, "console.log('hello');");
			});
		});

		describe("when a text has a shebang", () => {
			let sourceCode;

			beforeEach(() => {
				const ast = {
					comments: [
						{
							type: "Line",
							value: "/usr/bin/env node",
							range: [0, 19],
						},
					],
					tokens: [],
					loc: {},
					range: [],
				};

				sourceCode = new SourceCode(SHEBANG_TEST_CODE, ast);
			});

			it('should change the type of the first comment to "Shebang"', () => {
				const firstToken = sourceCode.getAllComments()[0];

				assert.strictEqual(firstToken.type, "Shebang");
			});
		});

		describe("when a text does not have a shebang", () => {
			it("should not change the type of the first comment", () => {
				const ast = {
					comments: [
						{ type: "Line", value: "comment", range: [0, 9] },
					],
					tokens: [],
					loc: {},
					range: [],
				};
				const sourceCode = new SourceCode(
					"//comment\nconsole.log('hello');",
					ast,
				);
				const firstToken = sourceCode.getAllComments()[0];

				assert.strictEqual(firstToken.type, "Line");
			});
		});

		describe("when it read a UTF-8 file (has BOM), SourceCode", () => {
			const UTF8_FILE = path.resolve(
				__dirname,
				"../../../../fixtures/utf8-bom.js",
			);
			const text = fs
				.readFileSync(UTF8_FILE, "utf8")
				.replace(/\r\n/gu, "\n"); // <-- For autocrlf of "git for Windows"
			let sourceCode;

			beforeEach(() => {
				const ast = { comments: [], tokens: [], loc: {}, range: [] };

				sourceCode = new SourceCode(text, ast);
			});

			it("to be clear, check the file has UTF-8 BOM.", () => {
				const buffer = fs.readFileSync(UTF8_FILE);

				assert.strictEqual(buffer[0], 0xef);
				assert.strictEqual(buffer[1], 0xbb);
				assert.strictEqual(buffer[2], 0xbf);
			});

			it("should has true at `hasBOM` property.", () => {
				assert.strictEqual(sourceCode.hasBOM, true);
			});

			it("should not has BOM in `text` property.", () => {
				assert.strictEqual(
					sourceCode.text,
					'"use strict";\n\nconsole.log("This file has [0xEF, 0xBB, 0xBF] as BOM.");\n',
				);
			});
		});
	});

	describe("getJSDocComment()", () => {
		afterEach(() => {
			sinon.verifyAndRestore();
		});

		it("should not take a JSDoc comment from a FunctionDeclaration parent node when the node is a FunctionExpression", () => {
			const code = [
				"/** Desc*/",
				"function Foo(){var t = function(){}}",
			].join("\n");

			/**
			 * Check jsdoc presence
			 * @param {ASTNode} node not to check
			 * @returns {void}
			 * @private
			 */
			function assertJSDoc(node) {
				const sourceCode = linter.getSourceCode();
				const jsdoc = sourceCode.getJSDocComment(node);

				assert.strictEqual(jsdoc, null);
			}

			const spy = sinon.spy(assertJSDoc);

			linter.defineRule("checker", {
				create() {
					return {
						FunctionExpression: spy,
					};
				},
			});
			linter.verify(code, { rules: { checker: "error" } });
			assert.isTrue(spy.calledOnce, "Event handler should be called.");
		});

		it("should not take a JSDoc comment from a VariableDeclaration parent node when the node is a FunctionExpression inside a NewExpression", () => {
			const code = ["/** Desc*/", "var x = new Foo(function(){});"].join(
				"\n",
			);

			/**
			 * Check jsdoc presence
			 * @param {ASTNode} node not to check
			 * @returns {void}
			 * @private
			 */
			function assertJSDoc(node) {
				const sourceCode = linter.getSourceCode();
				const jsdoc = sourceCode.getJSDocComment(node);

				assert.strictEqual(jsdoc, null);
			}

			const spy = sinon.spy(assertJSDoc);

			linter.defineRule("checker", {
				create() {
					return {
						FunctionExpression: spy,
					};
				},
			});
			linter.verify(code, { rules: { checker: "error" } });
			assert.isTrue(spy.calledOnce, "Event handler should be called.");
		});

		it("should not take a JSDoc comment from a FunctionExpression parent node when the node is a FunctionExpression", () => {
			const code = [
				"/** Desc*/",
				"var f = function(){var t = function(arg){}}",
			].join("\n");

			/**
			 * Check jsdoc presence
			 * @param {ASTNode} node not to check
			 * @returns {void}
			 * @private
			 */
			function assertJSDoc(node) {
				if (node.params.length === 1) {
					const sourceCode = linter.getSourceCode();
					const jsdoc = sourceCode.getJSDocComment(node);

					assert.strictEqual(jsdoc, null);
				}
			}

			const spy = sinon.spy(assertJSDoc);

			linter.defineRule("checker", {
				create() {
					return {
						FunctionExpression: spy,
					};
				},
			});
			linter.verify(code, { rules: { checker: "error" } });
			assert.isTrue(
				spy.calledTwice,
				"Event handler should be called twice.",
			);
		});

		it("should get JSDoc comment for FunctionExpression in a CallExpression", () => {
			const code = [
				"call(",
				"  /** Documentation. */",
				"  function(argName) {",
				"    return 'the return';",
				"  }",
				");",
			].join("\n");

			/**
			 * Check jsdoc presence
			 * @param {ASTNode} node not to check
			 * @returns {void}
			 * @private
			 */
			function assertJSDoc(node) {
				const sourceCode = linter.getSourceCode();
				const jsdoc = sourceCode.getJSDocComment(node);

				assert.strictEqual(jsdoc.type, "Block");
				assert.strictEqual(jsdoc.value, "* Documentation. ");
			}

			const spy = sinon.spy(assertJSDoc);

			linter.defineRule("checker", {
				create() {
					return {
						FunctionExpression: spy,
					};
				},
			});
			linter.verify(code, { rules: { checker: "error" } });
			assert.isTrue(spy.calledOnce, "Event handler should be called.");
		});

		it("should get JSDoc comment for node when the node is a FunctionDeclaration", () => {
			const code = ["/** Desc*/", "function Foo(){}"].join("\n");

			/**
			 * Check jsdoc presence
			 * @param {ASTNode} node not to check
			 * @returns {void}
			 * @private
			 */
			function assertJSDoc(node) {
				const sourceCode = linter.getSourceCode();
				const jsdoc = sourceCode.getJSDocComment(node);

				assert.strictEqual(jsdoc.type, "Block");
				assert.strictEqual(jsdoc.value, "* Desc");
			}

			const spy = sinon.spy(assertJSDoc);

			linter.defineRule("checker", {
				create() {
					return {
						FunctionDeclaration: spy,
					};
				},
			});
			linter.verify(code, { rules: { checker: "error" } });
			assert.isTrue(spy.calledOnce, "Event handler should be called.");
		});

		it("should get JSDoc comment for node when the node is a FunctionDeclaration but its parent is an export", () => {
			const code = ["/** Desc*/", "export function Foo(){}"].join("\n");

			/**
			 * Check jsdoc presence
			 * @param {ASTNode} node not to check
			 * @returns {void}
			 * @private
			 */
			function assertJSDoc(node) {
				const sourceCode = linter.getSourceCode();
				const jsdoc = sourceCode.getJSDocComment(node);

				assert.strictEqual(jsdoc.type, "Block");
				assert.strictEqual(jsdoc.value, "* Desc");
			}

			const spy = sinon.spy(assertJSDoc);

			linter.defineRule("checker", {
				create() {
					return {
						FunctionDeclaration: spy,
					};
				},
			});
			linter.verify(code, {
				rules: { checker: "error" },
				parserOptions: { ecmaVersion: 6, sourceType: "module" },
			});
			assert.isTrue(spy.calledOnce, "Event handler should be called.");
		});

		it("should get JSDoc comment for node when the node is a FunctionDeclaration but not the first statement", () => {
			const code = [
				"'use strict';",
				"/** Desc*/",
				"function Foo(){}",
			].join("\n");

			/**
			 * Check jsdoc presence
			 * @param {ASTNode} node not to check
			 * @returns {void}
			 * @private
			 */
			function assertJSDoc(node) {
				const sourceCode = linter.getSourceCode();
				const jsdoc = sourceCode.getJSDocComment(node);

				assert.strictEqual(jsdoc.type, "Block");
				assert.strictEqual(jsdoc.value, "* Desc");
			}

			const spy = sinon.spy(assertJSDoc);

			linter.defineRule("checker", {
				create() {
					return {
						FunctionDeclaration: spy,
					};
				},
			});
			linter.verify(code, { rules: { checker: "error" } });
			assert.isTrue(spy.calledOnce, "Event handler should be called.");
		});

		it("should not get JSDoc comment for node when the node is a FunctionDeclaration inside of an IIFE without a JSDoc comment", () => {
			const code = [
				"/** Desc*/",
				"(function(){",
				"function Foo(){}",
				"}())",
			].join("\n");

			/**
			 * Check jsdoc presence
			 * @param {ASTNode} node not to check
			 * @returns {void}
			 * @private
			 */
			function assertJSDoc(node) {
				const sourceCode = linter.getSourceCode();
				const jsdoc = sourceCode.getJSDocComment(node);

				assert.isNull(jsdoc);
			}

			const spy = sinon.spy(assertJSDoc);

			linter.defineRule("checker", {
				create() {
					return {
						FunctionDeclaration: spy,
					};
				},
			});
			linter.verify(code, { rules: { checker: "error" } });
			assert.isTrue(spy.calledOnce, "Event handler should be called.");
		});

		it("should get JSDoc comment for node when the node is a FunctionDeclaration and there are multiple comments", () => {
			const code = [
				"/* Code is good */",
				"/** Desc*/",
				"function Foo(){}",
			].join("\n");

			/**
			 * Check jsdoc presence
			 * @param {ASTNode} node not to check
			 * @returns {void}
			 * @private
			 */
			function assertJSDoc(node) {
				const sourceCode = linter.getSourceCode();
				const jsdoc = sourceCode.getJSDocComment(node);

				assert.strictEqual(jsdoc.type, "Block");
				assert.strictEqual(jsdoc.value, "* Desc");
			}

			const spy = sinon.spy(assertJSDoc);

			linter.defineRule("checker", {
				create() {
					return {
						FunctionDeclaration: spy,
					};
				},
			});
			linter.verify(code, { rules: { checker: "error" } });
			assert.isTrue(spy.calledOnce, "Event handler should be called.");
		});

		it("should get JSDoc comment for node when the node is a FunctionDeclaration inside of an IIFE", () => {
			const code = [
				"/** Code is good */",
				"(function() {",
				"/** Desc*/",
				"function Foo(){}",
				"}())",
			].join("\n");

			/**
			 * Check jsdoc presence
			 * @param {ASTNode} node not to check
			 * @returns {void}
			 * @private
			 */
			function assertJSDoc(node) {
				const sourceCode = linter.getSourceCode();
				const jsdoc = sourceCode.getJSDocComment(node);

				assert.strictEqual(jsdoc.type, "Block");
				assert.strictEqual(jsdoc.value, "* Desc");
			}

			const spy = sinon.spy(assertJSDoc);

			linter.defineRule("checker", {
				create() {
					return {
						FunctionDeclaration: spy,
					};
				},
			});
			linter.verify(code, { rules: { checker: "error" } });
			assert.isTrue(spy.calledOnce, "Event handler should be called.");
		});

		it("should get JSDoc comment for node when the node is a FunctionExpression inside of an object literal", () => {
			const code = [
				"/** Code is good */",
				"var o = {",
				"/** Desc*/",
				"foo: function(){}",
				"};",
			].join("\n");

			/**
			 * Check jsdoc presence
			 * @param {ASTNode} node not to check
			 * @returns {void}
			 * @private
			 */
			function assertJSDoc(node) {
				const sourceCode = linter.getSourceCode();
				const jsdoc = sourceCode.getJSDocComment(node);

				assert.strictEqual(jsdoc.type, "Block");
				assert.strictEqual(jsdoc.value, "* Desc");
			}

			const spy = sinon.spy(assertJSDoc);

			linter.defineRule("checker", {
				create() {
					return {
						FunctionExpression: spy,
					};
				},
			});
			linter.verify(code, { rules: { checker: "error" } });
			assert.isTrue(spy.calledOnce, "Event handler should be called.");
		});

		it("should get JSDoc comment for node when the node is a ArrowFunctionExpression inside of an object literal", () => {
			const code = [
				"/** Code is good */",
				"var o = {",
				"/** Desc*/",
				"foo: () => {}",
				"};",
			].join("\n");

			/**
			 * Check jsdoc presence
			 * @param {ASTNode} node not to check
			 * @returns {void}
			 * @private
			 */
			function assertJSDoc(node) {
				const sourceCode = linter.getSourceCode();
				const jsdoc = sourceCode.getJSDocComment(node);

				assert.strictEqual(jsdoc.type, "Block");
				assert.strictEqual(jsdoc.value, "* Desc");
			}

			const spy = sinon.spy(assertJSDoc);

			linter.defineRule("checker", {
				create() {
					return {
						ArrowFunctionExpression: spy,
					};
				},
			});
			linter.verify(code, {
				rules: { checker: "error" },
				parserOptions: { ecmaVersion: 6 },
			});
			assert.isTrue(spy.calledOnce, "Event handler should be called.");
		});

		it("should get JSDoc comment for node when the node is a FunctionExpression in an assignment", () => {
			const code = [
				"/** Code is good */",
				"/** Desc*/",
				"Foo.bar = function(){}",
			].join("\n");

			/**
			 * Check jsdoc presence
			 * @param {ASTNode} node not to check
			 * @returns {void}
			 * @private
			 */
			function assertJSDoc(node) {
				const sourceCode = linter.getSourceCode();
				const jsdoc = sourceCode.getJSDocComment(node);

				assert.strictEqual(jsdoc.type, "Block");
				assert.strictEqual(jsdoc.value, "* Desc");
			}

			const spy = sinon.spy(assertJSDoc);

			linter.defineRule("checker", {
				create() {
					return {
						FunctionExpression: spy,
					};
				},
			});
			linter.verify(code, { rules: { checker: "error" } });
			assert.isTrue(spy.calledOnce, "Event handler should be called.");
		});

		it("should get JSDoc comment for node when the node is a FunctionExpression in an assignment inside an IIFE", () => {
			const code = [
				"/** Code is good */",
				"(function iife() {",
				"/** Desc*/",
				"Foo.bar = function(){}",
				"}());",
			].join("\n");

			/**
			 * Check jsdoc presence
			 * @param {ASTNode} node not to check
			 * @returns {void}
			 * @private
			 */
			function assertJSDoc(node) {
				if (!node.id) {
					const sourceCode = linter.getSourceCode();
					const jsdoc = sourceCode.getJSDocComment(node);

					assert.strictEqual(jsdoc.type, "Block");
					assert.strictEqual(jsdoc.value, "* Desc");
				}
			}

			const spy = sinon.spy(assertJSDoc);

			linter.defineRule("checker", {
				create() {
					return {
						FunctionExpression: spy,
					};
				},
			});
			linter.verify(code, { rules: { checker: "error" } });
			assert.isTrue(spy.calledTwice, "Event handler should be called.");
		});

		it("should not get JSDoc comment for node when the node is a FunctionExpression in an assignment inside an IIFE without a JSDoc comment", () => {
			const code = [
				"/** Code is good */",
				"(function iife() {",
				"//* whatever",
				"Foo.bar = function(){}",
				"}());",
			].join("\n");

			/**
			 * Check jsdoc presence
			 * @param {ASTNode} node not to check
			 * @returns {void}
			 * @private
			 */
			function assertJSDoc(node) {
				if (!node.id) {
					const sourceCode = linter.getSourceCode();
					const jsdoc = sourceCode.getJSDocComment(node);

					assert.isNull(jsdoc);
				}
			}

			const spy = sinon.spy(assertJSDoc);

			linter.defineRule("checker", {
				create() {
					return {
						FunctionExpression: spy,
					};
				},
			});
			linter.verify(code, { rules: { checker: "error" } });
			assert.isTrue(spy.calledTwice, "Event handler should be called.");
		});

		it("should not get JSDoc comment for node when the node is a FunctionExpression inside of a CallExpression", () => {
			const code = [
				"/** Code is good */",
				"module.exports = (function() {",
				"}());",
			].join("\n");

			/**
			 * Check jsdoc presence
			 * @param {ASTNode} node not to check
			 * @returns {void}
			 * @private
			 */
			function assertJSDoc(node) {
				if (!node.id) {
					const sourceCode = linter.getSourceCode();
					const jsdoc = sourceCode.getJSDocComment(node);

					assert.isNull(jsdoc);
				}
			}

			const spy = sinon.spy(assertJSDoc);

			linter.defineRule("checker", {
				create() {
					return {
						FunctionExpression: spy,
					};
				},
			});
			linter.verify(code, { rules: { checker: "error" } });
			assert.isTrue(spy.calledOnce, "Event handler should be called.");
		});

		it("should not get JSDoc comment for node when the node is a FunctionExpression in an assignment inside an IIFE without a JSDoc comment", () => {
			const code = [
				"/**",
				" * Merges two objects together.",
				" * @param {Object} target of the cloning operation",
				" * @param {Object} [source] object",
				" * @returns {void}",
				" */",
				"exports.mixin = function(target, source) {",
				"    Object.keys(source).forEach(function forEach(key) {",
				"        target[key] = source[key];",
				"    });",
				"};",
			].join("\n");

			/**
			 * Check jsdoc presence
			 * @param {ASTNode} node not to check
			 * @returns {void}
			 * @private
			 */
			function assertJSDoc(node) {
				if (node.id) {
					const sourceCode = linter.getSourceCode();
					const jsdoc = sourceCode.getJSDocComment(node);

					assert.isNull(jsdoc);
				}
			}

			const spy = sinon.spy(assertJSDoc);

			linter.defineRule("checker", {
				create() {
					return {
						FunctionExpression: spy,
					};
				},
			});
			linter.verify(code, { rules: { checker: "error" } });
			assert.isTrue(spy.calledTwice, "Event handler should be called.");
		});

		it("should get JSDoc comment for node when the node is a ClassExpression", () => {
			const code = [
				"/** Merges two objects together.*/",
				"var A = class {",
				"};",
			].join("\n");

			/**
			 * Check jsdoc presence
			 * @param {ASTNode} node not to check
			 * @returns {void}
			 * @private
			 */
			function assertJSDoc(node) {
				const sourceCode = linter.getSourceCode();
				const jsdoc = sourceCode.getJSDocComment(node);

				assert.strictEqual(jsdoc.type, "Block");
				assert.strictEqual(
					jsdoc.value,
					"* Merges two objects together.",
				);
			}

			const spy = sinon.spy(assertJSDoc);

			linter.defineRule("checker", {
				create() {
					return {
						ClassExpression: spy,
					};
				},
			});
			linter.verify(code, {
				rules: { checker: "error" },
				parserOptions: { ecmaVersion: 6 },
			});
			assert.isTrue(spy.calledOnce, "Event handler should be called.");
		});

		it("should get JSDoc comment for node when the node is a ClassDeclaration", () => {
			const code = [
				"/** Merges two objects together.*/",
				"class A {",
				"};",
			].join("\n");

			/**
			 * Check jsdoc presence
			 * @param {ASTNode} node not to check
			 * @returns {void}
			 * @private
			 */
			function assertJSDoc(node) {
				const sourceCode = linter.getSourceCode();
				const jsdoc = sourceCode.getJSDocComment(node);

				assert.strictEqual(jsdoc.type, "Block");
				assert.strictEqual(
					jsdoc.value,
					"* Merges two objects together.",
				);
			}

			const spy = sinon.spy(assertJSDoc);

			linter.defineRule("checker", {
				create() {
					return {
						ClassDeclaration: spy,
					};
				},
			});
			linter.verify(code, {
				rules: { checker: "error" },
				parserOptions: { ecmaVersion: 6 },
			});
			assert.isTrue(spy.calledOnce, "Event handler should be called.");
		});

		it("should not get JSDoc comment for class method even if the class has jsdoc present", () => {
			const code = [
				"/** Merges two objects together.*/",
				"var A = class {",
				"    constructor(xs) {}",
				"};",
			].join("\n");

			/**
			 * Check jsdoc presence
			 * @param {ASTNode} node not to check
			 * @returns {void}
			 * @private
			 */
			function assertJSDoc(node) {
				const sourceCode = linter.getSourceCode();
				const jsdoc = sourceCode.getJSDocComment(node);

				assert.isNull(jsdoc);
			}

			const spy = sinon.spy(assertJSDoc);

			linter.defineRule("checker", {
				create() {
					return {
						FunctionExpression: spy,
					};
				},
			});
			linter.verify(code, {
				rules: { checker: "error" },
				parserOptions: { ecmaVersion: 6 },
			});
			assert.isTrue(spy.calledOnce, "Event handler should be called.");
		});

		it("should get JSDoc comment for function expression even if function has blank lines on top", () => {
			const code = [
				"/** Merges two objects together.*/",
				"var A = ",
				" ",
				" ",
				" ",
				"     function() {",
				"};",
			].join("\n");

			/**
			 * Check jsdoc presence
			 * @param {ASTNode} node not to check
			 * @returns {void}
			 * @private
			 */
			function assertJSDoc(node) {
				const sourceCode = linter.getSourceCode();
				const jsdoc = sourceCode.getJSDocComment(node);

				assert.strictEqual(jsdoc.type, "Block");
				assert.strictEqual(
					jsdoc.value,
					"* Merges two objects together.",
				);
			}

			const spy = sinon.spy(assertJSDoc);

			linter.defineRule("checker", {
				create() {
					return {
						FunctionExpression: spy,
					};
				},
			});
			linter.verify(code, {
				rules: { checker: "error" },
				parserOptions: { ecmaVersion: 6 },
			});
			assert.isTrue(spy.calledOnce, "Event handler should be called.");
		});

		it("should not get JSDoc comment for function declaration when the function has blank lines on top", () => {
			const code = [
				"/** Merges two objects together.*/",
				" ",
				" ",
				" ",
				"function test() {",
				"};",
			].join("\n");

			/**
			 * Check jsdoc presence
			 * @param {ASTNode} node not to check
			 * @returns {void}
			 * @private
			 */
			function assertJSDoc(node) {
				const sourceCode = linter.getSourceCode();
				const jsdoc = sourceCode.getJSDocComment(node);

				assert.isNull(jsdoc);
			}

			const spy = sinon.spy(assertJSDoc);

			linter.defineRule("checker", {
				create() {
					return {
						FunctionDeclaration: spy,
					};
				},
			});
			linter.verify(code, {
				rules: { checker: "error" },
				parserOptions: { ecmaVersion: 6 },
			});
			assert.isTrue(spy.calledOnce, "Event handler should be called.");
		});
	});

	describe("getLines()", () => {
		it("should get proper lines when using \\n as a line break", () => {
			const code = "a;\nb;",
				ast = espree.parse(code, DEFAULT_CONFIG),
				sourceCode = new SourceCode(code, ast);

			const lines = sourceCode.getLines();

			assert.strictEqual(lines[0], "a;");
			assert.strictEqual(lines[1], "b;");
		});

		it("should get proper lines when using \\r\\n as a line break", () => {
			const code = "a;\r\nb;",
				ast = espree.parse(code, DEFAULT_CONFIG),
				sourceCode = new SourceCode(code, ast);

			const lines = sourceCode.getLines();

			assert.strictEqual(lines[0], "a;");
			assert.strictEqual(lines[1], "b;");
		});

		it("should get proper lines when using \\r as a line break", () => {
			const code = "a;\rb;",
				ast = espree.parse(code, DEFAULT_CONFIG),
				sourceCode = new SourceCode(code, ast);

			const lines = sourceCode.getLines();

			assert.strictEqual(lines[0], "a;");
			assert.strictEqual(lines[1], "b;");
		});

		it("should get proper lines when using \\u2028 as a line break", () => {
			const code = "a;\u2028b;",
				ast = espree.parse(code, DEFAULT_CONFIG),
				sourceCode = new SourceCode(code, ast);

			const lines = sourceCode.getLines();

			assert.strictEqual(lines[0], "a;");
			assert.strictEqual(lines[1], "b;");
		});

		it("should get proper lines when using \\u2029 as a line break", () => {
			const code = "a;\u2029b;",
				ast = espree.parse(code, DEFAULT_CONFIG),
				sourceCode = new SourceCode(code, ast);

			const lines = sourceCode.getLines();

			assert.strictEqual(lines[0], "a;");
			assert.strictEqual(lines[1], "b;");
		});
	});

	describe("getText()", () => {
		let sourceCode, ast;

		describe("when text begins with a shebang", () => {
			it("should retrieve unaltered shebang text", () => {
				// Shebangs are normalized to line comments before parsing.
				ast = espree.parse(
					SHEBANG_TEST_CODE.replace(
						astUtils.shebangPattern,
						(match, captured) => `//${captured}`,
					),
					DEFAULT_CONFIG,
				);
				sourceCode = new SourceCode(SHEBANG_TEST_CODE, ast);

				const shebangToken = sourceCode.getAllComments()[0];
				const shebangText = sourceCode.getText(shebangToken);

				assert.strictEqual(shebangToken.type, "Shebang");
				assert.strictEqual(shebangText, "#!/usr/bin/env node");
			});
		});

		beforeEach(() => {
			ast = espree.parse(TEST_CODE, DEFAULT_CONFIG);
			sourceCode = new SourceCode(TEST_CODE, ast);
		});

		it("should retrieve all text when used without parameters", () => {
			const text = sourceCode.getText();

			assert.strictEqual(text, TEST_CODE);
		});

		it("should retrieve all text for root node", () => {
			const text = sourceCode.getText(ast);

			assert.strictEqual(text, TEST_CODE);
		});

		it("should clamp to valid range when retrieving characters before start of source", () => {
			const text = sourceCode.getText(ast, 2, 0);

			assert.strictEqual(text, TEST_CODE);
		});

		it("should retrieve all text for binary expression", () => {
			const node = ast.body[0].declarations[0].init;
			const text = sourceCode.getText(node);

			assert.strictEqual(text, "6 * 7");
		});

		it("should retrieve all text plus two characters before for binary expression", () => {
			const node = ast.body[0].declarations[0].init;
			const text = sourceCode.getText(node, 2);

			assert.strictEqual(text, "= 6 * 7");
		});

		it("should retrieve all text plus one character after for binary expression", () => {
			const node = ast.body[0].declarations[0].init;
			const text = sourceCode.getText(node, 0, 1);

			assert.strictEqual(text, "6 * 7;");
		});

		it("should retrieve all text plus two characters before and one character after for binary expression", () => {
			const node = ast.body[0].declarations[0].init;
			const text = sourceCode.getText(node, 2, 1);

			assert.strictEqual(text, "= 6 * 7;");
		});
	});

	describe("getNodeByRangeIndex()", () => {
		let sourceCode;

		beforeEach(() => {
			const ast = espree.parse(TEST_CODE, DEFAULT_CONFIG);

			sourceCode = new SourceCode(TEST_CODE, ast);
		});

		it("should retrieve a node starting at the given index", () => {
			const node = sourceCode.getNodeByRangeIndex(4);

			assert.strictEqual(node.type, "Identifier");
		});

		it("should retrieve a node containing the given index", () => {
			const node = sourceCode.getNodeByRangeIndex(6);

			assert.strictEqual(node.type, "Identifier");
		});

		it("should retrieve a node that is exactly the given index", () => {
			const node = sourceCode.getNodeByRangeIndex(13);

			assert.strictEqual(node.type, "Literal");
			assert.strictEqual(node.value, 6);
		});

		it("should retrieve a node ending with the given index", () => {
			const node = sourceCode.getNodeByRangeIndex(9);

			assert.strictEqual(node.type, "Identifier");
		});

		it("should retrieve the deepest node containing the given index", () => {
			let node = sourceCode.getNodeByRangeIndex(14);

			assert.strictEqual(node.type, "BinaryExpression");
			node = sourceCode.getNodeByRangeIndex(3);
			assert.strictEqual(node.type, "VariableDeclaration");
		});

		it("should return null if the index is outside the range of any node", () => {
			let node = sourceCode.getNodeByRangeIndex(-1);

			assert.isNull(node);
			node = sourceCode.getNodeByRangeIndex(-99);
			assert.isNull(node);
		});
	});

	describe("isSpaceBetween()", () => {
		describe("should return true when there is at least one whitespace character between two tokens", () => {
			[
				["let foo", true],
				["let  foo", true],
				["let /**/ foo", true],
				["let/**/foo", false],
				["let/*\n*/foo", false],
			].forEach(([code, expected]) => {
				describe("when the first given is located before the second", () => {
					it(code, () => {
						const ast = espree.parse(code, DEFAULT_CONFIG),
							sourceCode = new SourceCode(code, ast);

						assert.strictEqual(
							sourceCode.isSpaceBetween(
								sourceCode.ast.tokens[0],
								sourceCode.ast.tokens.at(-1),
							),
							expected,
						);
					});
				});

				describe("when the first given is located after the second", () => {
					it(code, () => {
						const ast = espree.parse(code, DEFAULT_CONFIG),
							sourceCode = new SourceCode(code, ast);

						assert.strictEqual(
							sourceCode.isSpaceBetween(
								sourceCode.ast.tokens.at(-1),
								sourceCode.ast.tokens[0],
							),
							expected,
						);
					});
				});
			});

			[
				["a+b", false],
				["a +b", true],
				["a/**/+b", false],
				["a/* */+b", false],
				["a/**/ +b", true],
				["a/**/ /**/+b", true],
				["a/* */ /* */+b", true],
				["a/**/\n/**/+b", true],
				["a/* */\n/* */+b", true],
				["a/**/+b/**/+c", false],
				["a/* */+b/* */+c", false],
				["a/**/+b /**/+c", true],
				["a/* */+b /* */+c", true],
				["a/**/ +b/**/+c", true],
				["a/* */ +b/* */+c", true],
				["a/**/+b\t/**/+c", true],
				["a/* */+b\t/* */+c", true],
				["a/**/\t+b/**/+c", true],
				["a/* */\t+b/* */+c", true],
				["a/**/+b\n/**/+c", true],
				["a/* */+b\n/* */+c", true],
				["a/**/\n+b/**/+c", true],
				["a/* */\n+b/* */+c", true],
				["a/* */+' /**/ '/* */+c", false],
				["a/* */+ ' /**/ '/* */+c", true],
				["a/* */+' /**/ ' /* */+c", true],
				["a/* */+ ' /**/ ' /* */+c", true],
				["a/* */+` /*\n*/ `/* */+c", false],
				["a/* */+ ` /*\n*/ `/* */+c", true],
				["a/* */+` /*\n*/ ` /* */+c", true],
				["a/* */+ ` /*\n*/ ` /* */+c", true],
			].forEach(([code, expected]) => {
				describe("when the first given is located before the second", () => {
					it(code, () => {
						const ast = espree.parse(code, DEFAULT_CONFIG),
							sourceCode = new SourceCode(code, ast);

						assert.strictEqual(
							sourceCode.isSpaceBetween(
								sourceCode.ast.tokens[0],
								sourceCode.ast.tokens.at(-2),
							),
							expected,
						);
					});
				});

				describe("when the first given is located after the second", () => {
					it(code, () => {
						const ast = espree.parse(code, DEFAULT_CONFIG),
							sourceCode = new SourceCode(code, ast);

						assert.strictEqual(
							sourceCode.isSpaceBetween(
								sourceCode.ast.tokens.at(-2),
								sourceCode.ast.tokens[0],
							),
							expected,
						);
					});
				});
			});
		});

		describe("should return true when there is at least one whitespace character between a token and a node", () => {
			[
				[";let foo = bar", false],
				[";/**/let foo = bar", false],
				[";/* */let foo = bar", false],
				["; let foo = bar", true],
				["; let foo = bar", true],
				["; /**/let foo = bar", true],
				["; /* */let foo = bar", true],
				[";/**/ let foo = bar", true],
				[";/* */ let foo = bar", true],
				["; /**/ let foo = bar", true],
				["; /* */ let foo = bar", true],
				[";\tlet foo = bar", true],
				[";\tlet foo = bar", true],
				[";\t/**/let foo = bar", true],
				[";\t/* */let foo = bar", true],
				[";/**/\tlet foo = bar", true],
				[";/* */\tlet foo = bar", true],
				[";\t/**/\tlet foo = bar", true],
				[";\t/* */\tlet foo = bar", true],
				[";\nlet foo = bar", true],
				[";\nlet foo = bar", true],
				[";\n/**/let foo = bar", true],
				[";\n/* */let foo = bar", true],
				[";/**/\nlet foo = bar", true],
				[";/* */\nlet foo = bar", true],
				[";\n/**/\nlet foo = bar", true],
				[";\n/* */\nlet foo = bar", true],
			].forEach(([code, expected]) => {
				describe("when the first given is located before the second", () => {
					it(code, () => {
						const ast = espree.parse(code, DEFAULT_CONFIG),
							sourceCode = new SourceCode(code, ast);

						assert.strictEqual(
							sourceCode.isSpaceBetween(
								sourceCode.ast.tokens[0],
								sourceCode.ast.body.at(-1),
							),
							expected,
						);
					});
				});

				describe("when the first given is located after the second", () => {
					it(code, () => {
						const ast = espree.parse(code, DEFAULT_CONFIG),
							sourceCode = new SourceCode(code, ast);

						assert.strictEqual(
							sourceCode.isSpaceBetween(
								sourceCode.ast.body.at(-1),
								sourceCode.ast.tokens[0],
							),
							expected,
						);
					});
				});
			});
		});

		describe("should return true when there is at least one whitespace character between a node and a token", () => {
			[
				["let foo = bar;;", false],
				["let foo = bar;;;", false],
				["let foo = 1; let bar = 2;;", true],
				["let foo = bar;/**/;", false],
				["let foo = bar;/* */;", false],
				["let foo = bar;;;", false],
				["let foo = bar; ;", true],
				["let foo = bar; /**/;", true],
				["let foo = bar; /* */;", true],
				["let foo = bar;/**/ ;", true],
				["let foo = bar;/* */ ;", true],
				["let foo = bar; /**/ ;", true],
				["let foo = bar; /* */ ;", true],
				["let foo = bar;\t;", true],
				["let foo = bar;\t/**/;", true],
				["let foo = bar;\t/* */;", true],
				["let foo = bar;/**/\t;", true],
				["let foo = bar;/* */\t;", true],
				["let foo = bar;\t/**/\t;", true],
				["let foo = bar;\t/* */\t;", true],
				["let foo = bar;\n;", true],
				["let foo = bar;\n/**/;", true],
				["let foo = bar;\n/* */;", true],
				["let foo = bar;/**/\n;", true],
				["let foo = bar;/* */\n;", true],
				["let foo = bar;\n/**/\n;", true],
				["let foo = bar;\n/* */\n;", true],
			].forEach(([code, expected]) => {
				describe("when the first given is located before the second", () => {
					it(code, () => {
						const ast = espree.parse(code, DEFAULT_CONFIG),
							sourceCode = new SourceCode(code, ast);

						assert.strictEqual(
							sourceCode.isSpaceBetween(
								sourceCode.ast.body[0],
								sourceCode.ast.tokens.at(-1),
							),
							expected,
						);
					});
				});

				describe("when the first given is located after the second", () => {
					it(code, () => {
						const ast = espree.parse(code, DEFAULT_CONFIG),
							sourceCode = new SourceCode(code, ast);

						assert.strictEqual(
							sourceCode.isSpaceBetween(
								sourceCode.ast.tokens.at(-1),
								sourceCode.ast.body[0],
							),
							expected,
						);
					});
				});
			});
		});

		describe("should return true when there is at least one whitespace character between two nodes", () => {
			[
				["let foo = bar;let baz = qux;", false],
				["let foo = bar;/**/let baz = qux;", false],
				["let foo = bar;/* */let baz = qux;", false],
				["let foo = bar; let baz = qux;", true],
				["let foo = bar; /**/let baz = qux;", true],
				["let foo = bar; /* */let baz = qux;", true],
				["let foo = bar;/**/ let baz = qux;", true],
				["let foo = bar;/* */ let baz = qux;", true],
				["let foo = bar; /**/ let baz = qux;", true],
				["let foo = bar; /* */ let baz = qux;", true],
				["let foo = bar;\tlet baz = qux;", true],
				["let foo = bar;\t/**/let baz = qux;", true],
				["let foo = bar;\t/* */let baz = qux;", true],
				["let foo = bar;/**/\tlet baz = qux;", true],
				["let foo = bar;/* */\tlet baz = qux;", true],
				["let foo = bar;\t/**/\tlet baz = qux;", true],
				["let foo = bar;\t/* */\tlet baz = qux;", true],
				["let foo = bar;\nlet baz = qux;", true],
				["let foo = bar;\n/**/let baz = qux;", true],
				["let foo = bar;\n/* */let baz = qux;", true],
				["let foo = bar;/**/\nlet baz = qux;", true],
				["let foo = bar;/* */\nlet baz = qux;", true],
				["let foo = bar;\n/**/\nlet baz = qux;", true],
				["let foo = bar;\n/* */\nlet baz = qux;", true],
				["let foo = 1;let foo2 = 2; let foo3 = 3;", true],
			].forEach(([code, expected]) => {
				describe("when the first given is located before the second", () => {
					it(code, () => {
						const ast = espree.parse(code, DEFAULT_CONFIG),
							sourceCode = new SourceCode(code, ast);

						assert.strictEqual(
							sourceCode.isSpaceBetween(
								sourceCode.ast.body[0],
								sourceCode.ast.body.at(-1),
							),
							expected,
						);
					});
				});

				describe("when the first given is located after the second", () => {
					it(code, () => {
						const ast = espree.parse(code, DEFAULT_CONFIG),
							sourceCode = new SourceCode(code, ast);

						assert.strictEqual(
							sourceCode.isSpaceBetween(
								sourceCode.ast.body.at(-1),
								sourceCode.ast.body[0],
							),
							expected,
						);
					});
				});
			});

			it("JSXText tokens that contain only whitespaces should NOT be handled as space", () => {
				const code = "let jsx = <div>\n   {content}\n</div>";
				const ast = espree.parse(code, {
					...DEFAULT_CONFIG,
					ecmaFeatures: { jsx: true },
				});
				const sourceCode = new SourceCode(code, ast);
				const jsx = ast.body[0].declarations[0].init;
				const interpolation = jsx.children[1];

				assert.strictEqual(
					sourceCode.isSpaceBetween(
						jsx.openingElement,
						interpolation,
					),
					false,
				);
				assert.strictEqual(
					sourceCode.isSpaceBetween(
						interpolation,
						jsx.closingElement,
					),
					false,
				);

				// Reversed order
				assert.strictEqual(
					sourceCode.isSpaceBetween(
						interpolation,
						jsx.openingElement,
					),
					false,
				);
				assert.strictEqual(
					sourceCode.isSpaceBetween(
						jsx.closingElement,
						interpolation,
					),
					false,
				);
			});

			it("JSXText tokens that contain both letters and whitespaces should NOT be handled as space", () => {
				const code = "let jsx = <div>\n   Hello\n</div>";
				const ast = espree.parse(code, {
					...DEFAULT_CONFIG,
					ecmaFeatures: { jsx: true },
				});
				const sourceCode = new SourceCode(code, ast);
				const jsx = ast.body[0].declarations[0].init;

				assert.strictEqual(
					sourceCode.isSpaceBetween(
						jsx.openingElement,
						jsx.closingElement,
					),
					false,
				);

				// Reversed order
				assert.strictEqual(
					sourceCode.isSpaceBetween(
						jsx.closingElement,
						jsx.openingElement,
					),
					false,
				);
			});

			it("JSXText tokens that contain only letters should NOT be handled as space", () => {
				const code = "let jsx = <div>Hello</div>";
				const ast = espree.parse(code, {
					...DEFAULT_CONFIG,
					ecmaFeatures: { jsx: true },
				});
				const sourceCode = new SourceCode(code, ast);
				const jsx = ast.body[0].declarations[0].init;

				assert.strictEqual(
					sourceCode.isSpaceBetween(
						jsx.openingElement,
						jsx.closingElement,
					),
					false,
				);

				// Reversed order
				assert.strictEqual(
					sourceCode.isSpaceBetween(
						jsx.closingElement,
						jsx.openingElement,
					),
					false,
				);
			});
		});

		describe("should return false either of the arguments' location is inside the other one", () => {
			[["let foo = bar;", false]].forEach(([code, expected]) => {
				it(code, () => {
					const ast = espree.parse(code, DEFAULT_CONFIG),
						sourceCode = new SourceCode(code, ast);

					assert.strictEqual(
						sourceCode.isSpaceBetween(
							sourceCode.ast.tokens[0],
							sourceCode.ast.body[0],
						),
						expected,
					);

					assert.strictEqual(
						sourceCode.isSpaceBetween(
							sourceCode.ast.tokens.at(-1),
							sourceCode.ast.body[0],
						),
						expected,
					);

					assert.strictEqual(
						sourceCode.isSpaceBetween(
							sourceCode.ast.body[0],
							sourceCode.ast.tokens[0],
						),
						expected,
					);

					assert.strictEqual(
						sourceCode.isSpaceBetween(
							sourceCode.ast.body[0],
							sourceCode.ast.tokens.at(-1),
						),
						expected,
					);
				});
			});
		});
	});

	describe("isSpaceBetweenTokens()", () => {
		describe("should return true when there is at least one whitespace character between two tokens", () => {
			[
				["let foo", true],
				["let  foo", true],
				["let /**/ foo", true],
				["let/**/foo", false],
				["let/*\n*/foo", false],
			].forEach(([code, expected]) => {
				describe("when the first given is located before the second", () => {
					it(code, () => {
						const ast = espree.parse(code, DEFAULT_CONFIG),
							sourceCode = new SourceCode(code, ast);

						assert.strictEqual(
							sourceCode.isSpaceBetweenTokens(
								sourceCode.ast.tokens[0],
								sourceCode.ast.tokens.at(-1),
							),
							expected,
						);
					});
				});

				describe("when the first given is located after the second", () => {
					it(code, () => {
						const ast = espree.parse(code, DEFAULT_CONFIG),
							sourceCode = new SourceCode(code, ast);

						assert.strictEqual(
							sourceCode.isSpaceBetweenTokens(
								sourceCode.ast.tokens.at(-1),
								sourceCode.ast.tokens[0],
							),
							expected,
						);
					});
				});
			});

			[
				["a+b", false],
				["a +b", true],
				["a/**/+b", false],
				["a/* */+b", false],
				["a/**/ +b", true],
				["a/**/ /**/+b", true],
				["a/* */ /* */+b", true],
				["a/**/\n/**/+b", true],
				["a/* */\n/* */+b", true],
				["a/**/+b/**/+c", false],
				["a/* */+b/* */+c", false],
				["a/**/+b /**/+c", true],
				["a/* */+b /* */+c", true],
				["a/**/ +b/**/+c", true],
				["a/* */ +b/* */+c", true],
				["a/**/+b\t/**/+c", true],
				["a/* */+b\t/* */+c", true],
				["a/**/\t+b/**/+c", true],
				["a/* */\t+b/* */+c", true],
				["a/**/+b\n/**/+c", true],
				["a/* */+b\n/* */+c", true],
				["a/**/\n+b/**/+c", true],
				["a/* */\n+b/* */+c", true],
				["a/* */+' /**/ '/* */+c", false],
				["a/* */+ ' /**/ '/* */+c", true],
				["a/* */+' /**/ ' /* */+c", true],
				["a/* */+ ' /**/ ' /* */+c", true],
				["a/* */+` /*\n*/ `/* */+c", false],
				["a/* */+ ` /*\n*/ `/* */+c", true],
				["a/* */+` /*\n*/ ` /* */+c", true],
				["a/* */+ ` /*\n*/ ` /* */+c", true],
			].forEach(([code, expected]) => {
				describe("when the first given is located before the second", () => {
					it(code, () => {
						const ast = espree.parse(code, DEFAULT_CONFIG),
							sourceCode = new SourceCode(code, ast);

						assert.strictEqual(
							sourceCode.isSpaceBetweenTokens(
								sourceCode.ast.tokens[0],
								sourceCode.ast.tokens.at(-2),
							),
							expected,
						);
					});
				});

				describe("when the first given is located after the second", () => {
					it(code, () => {
						const ast = espree.parse(code, DEFAULT_CONFIG),
							sourceCode = new SourceCode(code, ast);

						assert.strictEqual(
							sourceCode.isSpaceBetweenTokens(
								sourceCode.ast.tokens.at(-2),
								sourceCode.ast.tokens[0],
							),
							expected,
						);
					});
				});
			});
		});

		describe("should return true when there is at least one whitespace character between a token and a node", () => {
			[
				[";let foo = bar", false],
				[";/**/let foo = bar", false],
				[";/* */let foo = bar", false],
				["; let foo = bar", true],
				["; let foo = bar", true],
				["; /**/let foo = bar", true],
				["; /* */let foo = bar", true],
				[";/**/ let foo = bar", true],
				[";/* */ let foo = bar", true],
				["; /**/ let foo = bar", true],
				["; /* */ let foo = bar", true],
				[";\tlet foo = bar", true],
				[";\tlet foo = bar", true],
				[";\t/**/let foo = bar", true],
				[";\t/* */let foo = bar", true],
				[";/**/\tlet foo = bar", true],
				[";/* */\tlet foo = bar", true],
				[";\t/**/\tlet foo = bar", true],
				[";\t/* */\tlet foo = bar", true],
				[";\nlet foo = bar", true],
				[";\nlet foo = bar", true],
				[";\n/**/let foo = bar", true],
				[";\n/* */let foo = bar", true],
				[";/**/\nlet foo = bar", true],
				[";/* */\nlet foo = bar", true],
				[";\n/**/\nlet foo = bar", true],
				[";\n/* */\nlet foo = bar", true],
			].forEach(([code, expected]) => {
				describe("when the first given is located before the second", () => {
					it(code, () => {
						const ast = espree.parse(code, DEFAULT_CONFIG),
							sourceCode = new SourceCode(code, ast);

						assert.strictEqual(
							sourceCode.isSpaceBetweenTokens(
								sourceCode.ast.tokens[0],
								sourceCode.ast.body.at(-1),
							),
							expected,
						);
					});
				});

				describe("when the first given is located after the second", () => {
					it(code, () => {
						const ast = espree.parse(code, DEFAULT_CONFIG),
							sourceCode = new SourceCode(code, ast);

						assert.strictEqual(
							sourceCode.isSpaceBetweenTokens(
								sourceCode.ast.body.at(-1),
								sourceCode.ast.tokens[0],
							),
							expected,
						);
					});
				});
			});
		});

		describe("should return true when there is at least one whitespace character between a node and a token", () => {
			[
				["let foo = bar;;", false],
				["let foo = bar;;;", false],
				["let foo = 1; let bar = 2;;", true],
				["let foo = bar;/**/;", false],
				["let foo = bar;/* */;", false],
				["let foo = bar;;;", false],
				["let foo = bar; ;", true],
				["let foo = bar; /**/;", true],
				["let foo = bar; /* */;", true],
				["let foo = bar;/**/ ;", true],
				["let foo = bar;/* */ ;", true],
				["let foo = bar; /**/ ;", true],
				["let foo = bar; /* */ ;", true],
				["let foo = bar;\t;", true],
				["let foo = bar;\t/**/;", true],
				["let foo = bar;\t/* */;", true],
				["let foo = bar;/**/\t;", true],
				["let foo = bar;/* */\t;", true],
				["let foo = bar;\t/**/\t;", true],
				["let foo = bar;\t/* */\t;", true],
				["let foo = bar;\n;", true],
				["let foo = bar;\n/**/;", true],
				["let foo = bar;\n/* */;", true],
				["let foo = bar;/**/\n;", true],
				["let foo = bar;/* */\n;", true],
				["let foo = bar;\n/**/\n;", true],
				["let foo = bar;\n/* */\n;", true],
			].forEach(([code, expected]) => {
				describe("when the first given is located before the second", () => {
					it(code, () => {
						const ast = espree.parse(code, DEFAULT_CONFIG),
							sourceCode = new SourceCode(code, ast);

						assert.strictEqual(
							sourceCode.isSpaceBetweenTokens(
								sourceCode.ast.body[0],
								sourceCode.ast.tokens.at(-1),
							),
							expected,
						);
					});
				});

				describe("when the first given is located after the second", () => {
					it(code, () => {
						const ast = espree.parse(code, DEFAULT_CONFIG),
							sourceCode = new SourceCode(code, ast);

						assert.strictEqual(
							sourceCode.isSpaceBetweenTokens(
								sourceCode.ast.tokens.at(-1),
								sourceCode.ast.body[0],
							),
							expected,
						);
					});
				});
			});
		});

		describe("should return true when there is at least one whitespace character between two nodes", () => {
			[
				["let foo = bar;let baz = qux;", false],
				["let foo = bar;/**/let baz = qux;", false],
				["let foo = bar;/* */let baz = qux;", false],
				["let foo = bar; let baz = qux;", true],
				["let foo = bar; /**/let baz = qux;", true],
				["let foo = bar; /* */let baz = qux;", true],
				["let foo = bar;/**/ let baz = qux;", true],
				["let foo = bar;/* */ let baz = qux;", true],
				["let foo = bar; /**/ let baz = qux;", true],
				["let foo = bar; /* */ let baz = qux;", true],
				["let foo = bar;\tlet baz = qux;", true],
				["let foo = bar;\t/**/let baz = qux;", true],
				["let foo = bar;\t/* */let baz = qux;", true],
				["let foo = bar;/**/\tlet baz = qux;", true],
				["let foo = bar;/* */\tlet baz = qux;", true],
				["let foo = bar;\t/**/\tlet baz = qux;", true],
				["let foo = bar;\t/* */\tlet baz = qux;", true],
				["let foo = bar;\nlet baz = qux;", true],
				["let foo = bar;\n/**/let baz = qux;", true],
				["let foo = bar;\n/* */let baz = qux;", true],
				["let foo = bar;/**/\nlet baz = qux;", true],
				["let foo = bar;/* */\nlet baz = qux;", true],
				["let foo = bar;\n/**/\nlet baz = qux;", true],
				["let foo = bar;\n/* */\nlet baz = qux;", true],
				["let foo = 1;let foo2 = 2; let foo3 = 3;", true],
			].forEach(([code, expected]) => {
				describe("when the first given is located before the second", () => {
					it(code, () => {
						const ast = espree.parse(code, DEFAULT_CONFIG),
							sourceCode = new SourceCode(code, ast);

						assert.strictEqual(
							sourceCode.isSpaceBetweenTokens(
								sourceCode.ast.body[0],
								sourceCode.ast.body.at(-1),
							),
							expected,
						);
					});
				});

				describe("when the first given is located after the second", () => {
					it(code, () => {
						const ast = espree.parse(code, DEFAULT_CONFIG),
							sourceCode = new SourceCode(code, ast);

						assert.strictEqual(
							sourceCode.isSpaceBetweenTokens(
								sourceCode.ast.body.at(-1),
								sourceCode.ast.body[0],
							),
							expected,
						);
					});
				});
			});

			it("JSXText tokens that contain only whitespaces should be handled as space", () => {
				const code = "let jsx = <div>\n   {content}\n</div>";
				const ast = espree.parse(code, {
					...DEFAULT_CONFIG,
					ecmaFeatures: { jsx: true },
				});
				const sourceCode = new SourceCode(code, ast);
				const jsx = ast.body[0].declarations[0].init;
				const interpolation = jsx.children[1];

				assert.strictEqual(
					sourceCode.isSpaceBetweenTokens(
						jsx.openingElement,
						interpolation,
					),
					true,
				);
				assert.strictEqual(
					sourceCode.isSpaceBetweenTokens(
						interpolation,
						jsx.closingElement,
					),
					true,
				);

				// Reversed order
				assert.strictEqual(
					sourceCode.isSpaceBetweenTokens(
						interpolation,
						jsx.openingElement,
					),
					true,
				);
				assert.strictEqual(
					sourceCode.isSpaceBetweenTokens(
						jsx.closingElement,
						interpolation,
					),
					true,
				);
			});

			it("JSXText tokens that contain both letters and whitespaces should be handled as space", () => {
				const code = "let jsx = <div>\n   Hello\n</div>";
				const ast = espree.parse(code, {
					...DEFAULT_CONFIG,
					ecmaFeatures: { jsx: true },
				});
				const sourceCode = new SourceCode(code, ast);
				const jsx = ast.body[0].declarations[0].init;

				assert.strictEqual(
					sourceCode.isSpaceBetweenTokens(
						jsx.openingElement,
						jsx.closingElement,
					),
					true,
				);

				// Reversed order
				assert.strictEqual(
					sourceCode.isSpaceBetweenTokens(
						jsx.closingElement,
						jsx.openingElement,
					),
					true,
				);
			});

			it("JSXText tokens that contain only letters should NOT be handled as space", () => {
				const code = "let jsx = <div>Hello</div>";
				const ast = espree.parse(code, {
					...DEFAULT_CONFIG,
					ecmaFeatures: { jsx: true },
				});
				const sourceCode = new SourceCode(code, ast);
				const jsx = ast.body[0].declarations[0].init;

				assert.strictEqual(
					sourceCode.isSpaceBetweenTokens(
						jsx.openingElement,
						jsx.closingElement,
					),
					false,
				);

				// Reversed order
				assert.strictEqual(
					sourceCode.isSpaceBetweenTokens(
						jsx.closingElement,
						jsx.openingElement,
					),
					false,
				);
			});
		});

		describe("should return false either of the arguments' location is inside the other one", () => {
			[["let foo = bar;", false]].forEach(([code, expected]) => {
				it(code, () => {
					const ast = espree.parse(code, DEFAULT_CONFIG),
						sourceCode = new SourceCode(code, ast);

					assert.strictEqual(
						sourceCode.isSpaceBetweenTokens(
							sourceCode.ast.tokens[0],
							sourceCode.ast.body[0],
						),
						expected,
					);

					assert.strictEqual(
						sourceCode.isSpaceBetweenTokens(
							sourceCode.ast.tokens.at(-1),
							sourceCode.ast.body[0],
						),
						expected,
					);

					assert.strictEqual(
						sourceCode.isSpaceBetweenTokens(
							sourceCode.ast.body[0],
							sourceCode.ast.tokens[0],
						),
						expected,
					);

					assert.strictEqual(
						sourceCode.isSpaceBetweenTokens(
							sourceCode.ast.body[0],
							sourceCode.ast.tokens.at(-1),
						),
						expected,
					);
				});
			});
		});
	});

	// need to check that linter.verify() works with SourceCode

	describe("linter.verify()", () => {
		const CONFIG = {
			parserOptions: { ecmaVersion: 6 },
		};

		it("should work when passed a SourceCode object without a config", () => {
			const ast = espree.parse(TEST_CODE, DEFAULT_CONFIG);

			const sourceCode = new SourceCode(TEST_CODE, ast),
				messages = linter.verify(sourceCode);

			assert.strictEqual(messages.length, 0);
		});

		it("should work when passed a SourceCode object containing ES6 syntax and config", () => {
			const sourceCode = new SourceCode("let foo = bar;", AST),
				messages = linter.verify(sourceCode, CONFIG);

			assert.strictEqual(messages.length, 0);
		});

		it("should report an error when using let and ecmaVersion is 6", () => {
			const sourceCode = new SourceCode("let foo = bar;", AST),
				messages = linter.verify(sourceCode, {
					parserOptions: { ecmaVersion: 6 },
					rules: { "no-unused-vars": 2 },
				});

			assert.strictEqual(messages.length, 1);
			assert.strictEqual(
				messages[0].message,
				"'foo' is assigned a value but never used.",
			);
		});
	});

	describe("getLocFromIndex()", () => {
		const CODE =
			"foo\n" +
			"bar\r\n" +
			"baz\r" +
			"qux\u2028" +
			"foo\u2029" +
			"\n" +
			"qux\n";

		let sourceCode;

		beforeEach(() => {
			sourceCode = new SourceCode(
				CODE,
				espree.parse(CODE, DEFAULT_CONFIG),
			);
		});

		it("should return the location of a range index", () => {
			assert.deepStrictEqual(sourceCode.getLocFromIndex(5), {
				line: 2,
				column: 1,
			});
			assert.deepStrictEqual(sourceCode.getLocFromIndex(3), {
				line: 1,
				column: 3,
			});
			assert.deepStrictEqual(sourceCode.getLocFromIndex(4), {
				line: 2,
				column: 0,
			});
			assert.deepStrictEqual(sourceCode.getLocFromIndex(21), {
				line: 6,
				column: 0,
			});
		});

		it("should throw if given a bad input", () => {
			assert.throws(
				() => sourceCode.getLocFromIndex({ line: 1, column: 1 }),
				/Expected `index` to be a number\./u,
			);
		});

		it("should not throw if given sourceCode.text.length", () => {
			assert.deepStrictEqual(sourceCode.getLocFromIndex(CODE.length), {
				line: 8,
				column: 0,
			});
		});

		it("should throw if given an out-of-range input", () => {
			assert.throws(
				() => sourceCode.getLocFromIndex(CODE.length + 1),
				/Index out of range \(requested index 27, but source text has length 26\)\./u,
			);
		});

		it("is symmetric with getIndexFromLoc()", () => {
			for (let index = 0; index <= CODE.length; index++) {
				assert.strictEqual(
					index,
					sourceCode.getIndexFromLoc(
						sourceCode.getLocFromIndex(index),
					),
				);
			}
		});
	});

	describe("getIndexFromLoc()", () => {
		const CODE =
			"foo\n" +
			"bar\r\n" +
			"baz\r" +
			"qux\u2028" +
			"foo\u2029" +
			"\n" +
			"qux\n";

		let sourceCode;

		beforeEach(() => {
			sourceCode = new SourceCode(
				CODE,
				espree.parse(CODE, DEFAULT_CONFIG),
			);
		});
		it("should return the range index of a location", () => {
			assert.strictEqual(
				sourceCode.getIndexFromLoc({ line: 2, column: 1 }),
				5,
			);
			assert.strictEqual(
				sourceCode.getIndexFromLoc({ line: 1, column: 3 }),
				3,
			);
			assert.strictEqual(
				sourceCode.getIndexFromLoc({ line: 2, column: 0 }),
				4,
			);
			assert.strictEqual(
				sourceCode.getIndexFromLoc({ line: 7, column: 0 }),
				22,
			);
			assert.strictEqual(
				sourceCode.getIndexFromLoc({ line: 7, column: 3 }),
				25,
			);
		});

		it("should throw a useful error if given a malformed location", () => {
			assert.throws(
				() => sourceCode.getIndexFromLoc(5),
				/Expected `loc` to be an object with numeric `line` and `column` properties\./u,
			);

			assert.throws(
				() =>
					sourceCode.getIndexFromLoc({
						line: "three",
						column: "four",
					}),
				/Expected `loc` to be an object with numeric `line` and `column` properties\./u,
			);
		});

		it("should throw a useful error if `line` is out of range", () => {
			assert.throws(
				() => sourceCode.getIndexFromLoc({ line: 9, column: 0 }),
				/Line number out of range \(line 9 requested, but only 8 lines present\)\./u,
			);

			assert.throws(
				() => sourceCode.getIndexFromLoc({ line: 50, column: 3 }),
				/Line number out of range \(line 50 requested, but only 8 lines present\)\./u,
			);

			assert.throws(
				() => sourceCode.getIndexFromLoc({ line: 0, column: 0 }),
				/Line number out of range \(line 0 requested\)\. Line numbers should be 1-based\./u,
			);
		});

		it("should throw a useful error if `column` is out of range", () => {
			assert.throws(
				() => sourceCode.getIndexFromLoc({ line: 3, column: 4 }),
				/Column number out of range \(column 4 requested, but the length of line 3 is 4\)\./u,
			);

			assert.throws(
				() => sourceCode.getIndexFromLoc({ line: 3, column: 50 }),
				/Column number out of range \(column 50 requested, but the length of line 3 is 4\)\./u,
			);

			assert.throws(
				() => sourceCode.getIndexFromLoc({ line: 8, column: 1 }),
				/Column number out of range \(column 1 requested, but the length of line 8 is 0\)\./u,
			);
		});

		it("should not throw if the location one spot past the last character is given", () => {
			assert.strictEqual(
				sourceCode.getIndexFromLoc({ line: 8, column: 0 }),
				CODE.length,
			);
		});
	});

	describe("getScope()", () => {
		it("should throw an error when argument is missing", () => {
			linter.defineRule("get-scope", {
				create: context => ({
					Program() {
						context.sourceCode.getScope();
					},
				}),
			});

			assert.throws(() => {
				linter.verify("foo", {
					rules: { "get-scope": 2 },
				});
			}, /Missing required argument: node/u);
		});

		/**
		 * Get the scope on the node `astSelector` specified.
		 * @param {string} code The source code to verify.
		 * @param {string} astSelector The AST selector to get scope.
		 * @param {number} [ecmaVersion=5] The ECMAScript version.
		 * @returns {{node: ASTNode, scope: escope.Scope}} Gotten scope.
		 */
		function getScope(code, astSelector, ecmaVersion = 5) {
			let node, scope;

			linter.defineRule("get-scope", {
				create: context => ({
					[astSelector](node0) {
						node = node0;
						scope = context.sourceCode.getScope(node);
					},
				}),
			});
			linter.verify(code, {
				parserOptions: { ecmaVersion },
				rules: { "get-scope": 2 },
			});

			return { node, scope };
		}

		it("should return 'function' scope on FunctionDeclaration (ES5)", () => {
			const { node, scope } = getScope(
				"function f() {}",
				"FunctionDeclaration",
			);

			assert.strictEqual(scope.type, "function");
			assert.strictEqual(scope.block, node);
		});

		it("should return 'function' scope on FunctionExpression (ES5)", () => {
			const { node, scope } = getScope(
				"!function f() {}",
				"FunctionExpression",
			);

			assert.strictEqual(scope.type, "function");
			assert.strictEqual(scope.block, node);
		});

		it("should return 'function' scope on the body of FunctionDeclaration (ES5)", () => {
			const { node, scope } = getScope(
				"function f() {}",
				"BlockStatement",
			);

			assert.strictEqual(scope.type, "function");
			assert.strictEqual(scope.block, node.parent);
		});

		it("should return 'function' scope on the body of FunctionDeclaration (ES2015)", () => {
			const { node, scope } = getScope(
				"function f() {}",
				"BlockStatement",
				2015,
			);

			assert.strictEqual(scope.type, "function");
			assert.strictEqual(scope.block, node.parent);
		});

		it("should return 'function' scope on BlockStatement in functions (ES5)", () => {
			const { node, scope } = getScope(
				"function f() { { var b; } }",
				"BlockStatement > BlockStatement",
			);

			assert.strictEqual(scope.type, "function");
			assert.strictEqual(scope.block, node.parent.parent);
			assert.deepStrictEqual(
				scope.variables.map(v => v.name),
				["arguments", "b"],
			);
		});

		it("should return 'block' scope on BlockStatement in functions (ES2015)", () => {
			const { node, scope } = getScope(
				"function f() { { let a; var b; } }",
				"BlockStatement > BlockStatement",
				2015,
			);

			assert.strictEqual(scope.type, "block");
			assert.strictEqual(scope.upper.type, "function");
			assert.strictEqual(scope.block, node);
			assert.deepStrictEqual(
				scope.variables.map(v => v.name),
				["a"],
			);
			assert.deepStrictEqual(
				scope.variableScope.variables.map(v => v.name),
				["arguments", "b"],
			);
		});

		it("should return 'block' scope on nested BlockStatement in functions (ES2015)", () => {
			const { node, scope } = getScope(
				"function f() { { let a; { let b; var c; } } }",
				"BlockStatement > BlockStatement > BlockStatement",
				2015,
			);

			assert.strictEqual(scope.type, "block");
			assert.strictEqual(scope.upper.type, "block");
			assert.strictEqual(scope.upper.upper.type, "function");
			assert.strictEqual(scope.block, node);
			assert.deepStrictEqual(
				scope.variables.map(v => v.name),
				["b"],
			);
			assert.deepStrictEqual(
				scope.upper.variables.map(v => v.name),
				["a"],
			);
			assert.deepStrictEqual(
				scope.variableScope.variables.map(v => v.name),
				["arguments", "c"],
			);
		});

		it("should return 'function' scope on SwitchStatement in functions (ES5)", () => {
			const { node, scope } = getScope(
				"function f() { switch (a) { case 0: var b; } }",
				"SwitchStatement",
			);

			assert.strictEqual(scope.type, "function");
			assert.strictEqual(scope.block, node.parent.parent);
			assert.deepStrictEqual(
				scope.variables.map(v => v.name),
				["arguments", "b"],
			);
		});

		it("should return 'switch' scope on SwitchStatement in functions (ES2015)", () => {
			const { node, scope } = getScope(
				"function f() { switch (a) { case 0: let b; } }",
				"SwitchStatement",
				2015,
			);

			assert.strictEqual(scope.type, "switch");
			assert.strictEqual(scope.block, node);
			assert.deepStrictEqual(
				scope.variables.map(v => v.name),
				["b"],
			);
		});

		it("should return 'function' scope on SwitchCase in functions (ES5)", () => {
			const { node, scope } = getScope(
				"function f() { switch (a) { case 0: var b; } }",
				"SwitchCase",
			);

			assert.strictEqual(scope.type, "function");
			assert.strictEqual(scope.block, node.parent.parent.parent);
			assert.deepStrictEqual(
				scope.variables.map(v => v.name),
				["arguments", "b"],
			);
		});

		it("should return 'switch' scope on SwitchCase in functions (ES2015)", () => {
			const { node, scope } = getScope(
				"function f() { switch (a) { case 0: let b; } }",
				"SwitchCase",
				2015,
			);

			assert.strictEqual(scope.type, "switch");
			assert.strictEqual(scope.block, node.parent);
			assert.deepStrictEqual(
				scope.variables.map(v => v.name),
				["b"],
			);
		});

		it("should return 'catch' scope on CatchClause in functions (ES5)", () => {
			const { node, scope } = getScope(
				"function f() { try {} catch (e) { var a; } }",
				"CatchClause",
			);

			assert.strictEqual(scope.type, "catch");
			assert.strictEqual(scope.block, node);
			assert.deepStrictEqual(
				scope.variables.map(v => v.name),
				["e"],
			);
		});

		it("should return 'catch' scope on CatchClause in functions (ES2015)", () => {
			const { node, scope } = getScope(
				"function f() { try {} catch (e) { let a; } }",
				"CatchClause",
				2015,
			);

			assert.strictEqual(scope.type, "catch");
			assert.strictEqual(scope.block, node);
			assert.deepStrictEqual(
				scope.variables.map(v => v.name),
				["e"],
			);
		});

		it("should return 'catch' scope on the block of CatchClause in functions (ES5)", () => {
			const { node, scope } = getScope(
				"function f() { try {} catch (e) { var a; } }",
				"CatchClause > BlockStatement",
			);

			assert.strictEqual(scope.type, "catch");
			assert.strictEqual(scope.block, node.parent);
			assert.deepStrictEqual(
				scope.variables.map(v => v.name),
				["e"],
			);
		});

		it("should return 'block' scope on the block of CatchClause in functions (ES2015)", () => {
			const { node, scope } = getScope(
				"function f() { try {} catch (e) { let a; } }",
				"CatchClause > BlockStatement",
				2015,
			);

			assert.strictEqual(scope.type, "block");
			assert.strictEqual(scope.block, node);
			assert.deepStrictEqual(
				scope.variables.map(v => v.name),
				["a"],
			);
		});

		it("should return 'function' scope on ForStatement in functions (ES5)", () => {
			const { node, scope } = getScope(
				"function f() { for (var i = 0; i < 10; ++i) {} }",
				"ForStatement",
			);

			assert.strictEqual(scope.type, "function");
			assert.strictEqual(scope.block, node.parent.parent);
			assert.deepStrictEqual(
				scope.variables.map(v => v.name),
				["arguments", "i"],
			);
		});

		it("should return 'for' scope on ForStatement in functions (ES2015)", () => {
			const { node, scope } = getScope(
				"function f() { for (let i = 0; i < 10; ++i) {} }",
				"ForStatement",
				2015,
			);

			assert.strictEqual(scope.type, "for");
			assert.strictEqual(scope.block, node);
			assert.deepStrictEqual(
				scope.variables.map(v => v.name),
				["i"],
			);
		});

		it("should return 'function' scope on the block body of ForStatement in functions (ES5)", () => {
			const { node, scope } = getScope(
				"function f() { for (var i = 0; i < 10; ++i) {} }",
				"ForStatement > BlockStatement",
			);

			assert.strictEqual(scope.type, "function");
			assert.strictEqual(scope.block, node.parent.parent.parent);
			assert.deepStrictEqual(
				scope.variables.map(v => v.name),
				["arguments", "i"],
			);
		});

		it("should return 'block' scope on the block body of ForStatement in functions (ES2015)", () => {
			const { node, scope } = getScope(
				"function f() { for (let i = 0; i < 10; ++i) {} }",
				"ForStatement > BlockStatement",
				2015,
			);

			assert.strictEqual(scope.type, "block");
			assert.strictEqual(scope.upper.type, "for");
			assert.strictEqual(scope.block, node);
			assert.deepStrictEqual(
				scope.variables.map(v => v.name),
				[],
			);
			assert.deepStrictEqual(
				scope.upper.variables.map(v => v.name),
				["i"],
			);
		});

		it("should return 'function' scope on ForInStatement in functions (ES5)", () => {
			const { node, scope } = getScope(
				"function f() { for (var key in obj) {} }",
				"ForInStatement",
			);

			assert.strictEqual(scope.type, "function");
			assert.strictEqual(scope.block, node.parent.parent);
			assert.deepStrictEqual(
				scope.variables.map(v => v.name),
				["arguments", "key"],
			);
		});

		it("should return 'for' scope on ForInStatement in functions (ES2015)", () => {
			const { node, scope } = getScope(
				"function f() { for (let key in obj) {} }",
				"ForInStatement",
				2015,
			);

			assert.strictEqual(scope.type, "for");
			assert.strictEqual(scope.block, node);
			assert.deepStrictEqual(
				scope.variables.map(v => v.name),
				["key"],
			);
		});

		it("should return 'function' scope on the block body of ForInStatement in functions (ES5)", () => {
			const { node, scope } = getScope(
				"function f() { for (var key in obj) {} }",
				"ForInStatement > BlockStatement",
			);

			assert.strictEqual(scope.type, "function");
			assert.strictEqual(scope.block, node.parent.parent.parent);
			assert.deepStrictEqual(
				scope.variables.map(v => v.name),
				["arguments", "key"],
			);
		});

		it("should return 'block' scope on the block body of ForInStatement in functions (ES2015)", () => {
			const { node, scope } = getScope(
				"function f() { for (let key in obj) {} }",
				"ForInStatement > BlockStatement",
				2015,
			);

			assert.strictEqual(scope.type, "block");
			assert.strictEqual(scope.upper.type, "for");
			assert.strictEqual(scope.block, node);
			assert.deepStrictEqual(
				scope.variables.map(v => v.name),
				[],
			);
			assert.deepStrictEqual(
				scope.upper.variables.map(v => v.name),
				["key"],
			);
		});

		it("should return 'for' scope on ForOfStatement in functions (ES2015)", () => {
			const { node, scope } = getScope(
				"function f() { for (let x of xs) {} }",
				"ForOfStatement",
				2015,
			);

			assert.strictEqual(scope.type, "for");
			assert.strictEqual(scope.block, node);
			assert.deepStrictEqual(
				scope.variables.map(v => v.name),
				["x"],
			);
		});

		it("should return 'block' scope on the block body of ForOfStatement in functions (ES2015)", () => {
			const { node, scope } = getScope(
				"function f() { for (let x of xs) {} }",
				"ForOfStatement > BlockStatement",
				2015,
			);

			assert.strictEqual(scope.type, "block");
			assert.strictEqual(scope.upper.type, "for");
			assert.strictEqual(scope.block, node);
			assert.deepStrictEqual(
				scope.variables.map(v => v.name),
				[],
			);
			assert.deepStrictEqual(
				scope.upper.variables.map(v => v.name),
				["x"],
			);
		});

		it("should shadow the same name variable by the iteration variable.", () => {
			const { node, scope } = getScope(
				"let x; for (let x of x) {}",
				"ForOfStatement",
				2015,
			);

			assert.strictEqual(scope.type, "for");
			assert.strictEqual(scope.upper.type, "global");
			assert.strictEqual(scope.block, node);
			assert.strictEqual(scope.upper.variables[0].references.length, 0);
			assert.strictEqual(
				scope.references[0].identifier,
				node.left.declarations[0].id,
			);
			assert.strictEqual(scope.references[1].identifier, node.right);
			assert.strictEqual(
				scope.references[1].resolved,
				scope.variables[0],
			);
		});
	});

	describe("getAncestors()", () => {
		const code = TEST_CODE;

		it("should retrieve all ancestors when used", () => {
			let spy;

			const config = {
				plugins: {
					test: {
						rules: {
							checker: {
								create(context) {
									spy = sinon.spy(node => {
										const sourceCode = context.sourceCode;
										const ancestors =
											sourceCode.getAncestors(node);

										assert.strictEqual(ancestors.length, 3);
									});
									return { BinaryExpression: spy };
								},
							},
						},
					},
				},
				rules: { "test/checker": "error" },
			};

			flatLinter.verify(code, config, filename);
			assert(spy && spy.calledOnce, "Spy was not called.");
		});

		it("should retrieve empty ancestors for root node", () => {
			let spy;

			const config = {
				plugins: {
					test: {
						rules: {
							checker: {
								create(context) {
									spy = sinon.spy(node => {
										const sourceCode = context.sourceCode;
										const ancestors =
											sourceCode.getAncestors(node);

										assert.strictEqual(ancestors.length, 0);
									});

									return { Program: spy };
								},
							},
						},
					},
				},
				rules: { "test/checker": "error" },
			};

			flatLinter.verify(code, config);
			assert(spy && spy.calledOnce, "Spy was not called.");
		});

		it("should throw an error when the argument is missing", () => {
			let spy;

			const config = {
				plugins: {
					test: {
						rules: {
							checker: {
								create(context) {
									spy = sinon.spy(() => {
										const sourceCode = context.sourceCode;

										assert.throws(() => {
											sourceCode.getAncestors();
										}, /Missing required argument: node/u);
									});

									return { Program: spy };
								},
							},
						},
					},
				},
				rules: { "test/checker": "error" },
			};

			flatLinter.verify(code, config);
			assert(spy && spy.calledOnce, "Spy was not called.");
		});
	});

	describe("getDeclaredVariables(node)", () => {
		/**
		 * Assert `sourceCode.getDeclaredVariables(node)` is valid.
		 * @param {string} code A code to check.
		 * @param {string} type A type string of ASTNode. This method checks variables on the node of the type.
		 * @param {Array<Array<string>>} expectedNamesList An array of expected variable names. The expected variable names is an array of string.
		 * @returns {void}
		 */
		function verify(code, type, expectedNamesList) {
			linter.defineRules({
				test: {
					create(context) {
						const sourceCode = context.sourceCode;

						/**
						 * Assert `sourceCode.getDeclaredVariables(node)` is empty.
						 * @param {ASTNode} node A node to check.
						 * @returns {void}
						 */
						function checkEmpty(node) {
							assert.strictEqual(
								0,
								sourceCode.getDeclaredVariables(node).length,
							);
						}
						const rule = {
							Program: checkEmpty,
							EmptyStatement: checkEmpty,
							BlockStatement: checkEmpty,
							ExpressionStatement: checkEmpty,
							LabeledStatement: checkEmpty,
							BreakStatement: checkEmpty,
							ContinueStatement: checkEmpty,
							WithStatement: checkEmpty,
							SwitchStatement: checkEmpty,
							ReturnStatement: checkEmpty,
							ThrowStatement: checkEmpty,
							TryStatement: checkEmpty,
							WhileStatement: checkEmpty,
							DoWhileStatement: checkEmpty,
							ForStatement: checkEmpty,
							ForInStatement: checkEmpty,
							DebuggerStatement: checkEmpty,
							ThisExpression: checkEmpty,
							ArrayExpression: checkEmpty,
							ObjectExpression: checkEmpty,
							Property: checkEmpty,
							SequenceExpression: checkEmpty,
							UnaryExpression: checkEmpty,
							BinaryExpression: checkEmpty,
							AssignmentExpression: checkEmpty,
							UpdateExpression: checkEmpty,
							LogicalExpression: checkEmpty,
							ConditionalExpression: checkEmpty,
							CallExpression: checkEmpty,
							NewExpression: checkEmpty,
							MemberExpression: checkEmpty,
							SwitchCase: checkEmpty,
							Identifier: checkEmpty,
							Literal: checkEmpty,
							ForOfStatement: checkEmpty,
							ArrowFunctionExpression: checkEmpty,
							YieldExpression: checkEmpty,
							TemplateLiteral: checkEmpty,
							TaggedTemplateExpression: checkEmpty,
							TemplateElement: checkEmpty,
							ObjectPattern: checkEmpty,
							ArrayPattern: checkEmpty,
							RestElement: checkEmpty,
							AssignmentPattern: checkEmpty,
							ClassBody: checkEmpty,
							MethodDefinition: checkEmpty,
							MetaProperty: checkEmpty,
						};

						rule[type] = function (node) {
							const expectedNames = expectedNamesList.shift();
							const variables =
								sourceCode.getDeclaredVariables(node);

							assert(Array.isArray(expectedNames));
							assert(Array.isArray(variables));
							assert.strictEqual(
								expectedNames.length,
								variables.length,
							);
							for (let i = variables.length - 1; i >= 0; i--) {
								assert.strictEqual(
									expectedNames[i],
									variables[i].name,
								);
							}
						};
						return rule;
					},
				},
			});
			linter.verify(code, {
				rules: { test: 2 },
				parserOptions: {
					ecmaVersion: 6,
					sourceType: "module",
				},
			});

			// Check all expected names are asserted.
			assert.strictEqual(0, expectedNamesList.length);
		}

		it("VariableDeclaration", () => {
			const code =
				"\n var {a, x: [b], y: {c = 0}} = foo;\n let {d, x: [e], y: {f = 0}} = foo;\n const {g, x: [h], y: {i = 0}} = foo, {j, k = function(z) { let l; }} = bar;\n ";
			const namesList = [
				["a", "b", "c"],
				["d", "e", "f"],
				["g", "h", "i", "j", "k"],
				["l"],
			];

			verify(code, "VariableDeclaration", namesList);
		});

		it("VariableDeclaration (on for-in/of loop)", () => {
			// TDZ scope is created here, so tests to exclude those.
			const code =
				"\n for (var {a, x: [b], y: {c = 0}} in foo) {\n let g;\n }\n for (let {d, x: [e], y: {f = 0}} of foo) {\n let h;\n }\n ";
			const namesList = [["a", "b", "c"], ["g"], ["d", "e", "f"], ["h"]];

			verify(code, "VariableDeclaration", namesList);
		});

		it("VariableDeclarator", () => {
			// TDZ scope is created here, so tests to exclude those.
			const code =
				"\n var {a, x: [b], y: {c = 0}} = foo;\n let {d, x: [e], y: {f = 0}} = foo;\n const {g, x: [h], y: {i = 0}} = foo, {j, k = function(z) { let l; }} = bar;\n ";
			const namesList = [
				["a", "b", "c"],
				["d", "e", "f"],
				["g", "h", "i"],
				["j", "k"],
				["l"],
			];

			verify(code, "VariableDeclarator", namesList);
		});

		it("FunctionDeclaration", () => {
			const code =
				"\n function foo({a, x: [b], y: {c = 0}}, [d, e]) {\n let z;\n }\n function bar({f, x: [g], y: {h = 0}}, [i, j = function(q) { let w; }]) {\n let z;\n }\n ";
			const namesList = [
				["foo", "a", "b", "c", "d", "e"],
				["bar", "f", "g", "h", "i", "j"],
			];

			verify(code, "FunctionDeclaration", namesList);
		});

		it("FunctionExpression", () => {
			const code =
				"\n (function foo({a, x: [b], y: {c = 0}}, [d, e]) {\n let z;\n });\n (function bar({f, x: [g], y: {h = 0}}, [i, j = function(q) { let w; }]) {\n let z;\n });\n ";
			const namesList = [
				["foo", "a", "b", "c", "d", "e"],
				["bar", "f", "g", "h", "i", "j"],
				["q"],
			];

			verify(code, "FunctionExpression", namesList);
		});

		it("ArrowFunctionExpression", () => {
			const code =
				"\n (({a, x: [b], y: {c = 0}}, [d, e]) => {\n let z;\n });\n (({f, x: [g], y: {h = 0}}, [i, j]) => {\n let z;\n });\n ";
			const namesList = [
				["a", "b", "c", "d", "e"],
				["f", "g", "h", "i", "j"],
			];

			verify(code, "ArrowFunctionExpression", namesList);
		});

		it("ClassDeclaration", () => {
			const code =
				"\n class A { foo(x) { let y; } }\n class B { foo(x) { let y; } }\n ";
			const namesList = [
				["A", "A"], // outer scope's and inner scope's.
				["B", "B"],
			];

			verify(code, "ClassDeclaration", namesList);
		});

		it("ClassExpression", () => {
			const code =
				"\n (class A { foo(x) { let y; } });\n (class B { foo(x) { let y; } });\n ";
			const namesList = [["A"], ["B"]];

			verify(code, "ClassExpression", namesList);
		});

		it("CatchClause", () => {
			const code =
				"\n try {} catch ({a, b}) {\n let x;\n try {} catch ({c, d}) {\n let y;\n }\n }\n ";
			const namesList = [
				["a", "b"],
				["c", "d"],
			];

			verify(code, "CatchClause", namesList);
		});

		it("ImportDeclaration", () => {
			const code =
				'\n import "aaa";\n import * as a from "bbb";\n import b, {c, x as d} from "ccc";\n ';
			const namesList = [[], ["a"], ["b", "c", "d"]];

			verify(code, "ImportDeclaration", namesList);
		});

		it("ImportSpecifier", () => {
			const code =
				'\n import "aaa";\n import * as a from "bbb";\n import b, {c, x as d} from "ccc";\n ';
			const namesList = [["c"], ["d"]];

			verify(code, "ImportSpecifier", namesList);
		});

		it("ImportDefaultSpecifier", () => {
			const code =
				'\n import "aaa";\n import * as a from "bbb";\n import b, {c, x as d} from "ccc";\n ';
			const namesList = [["b"]];

			verify(code, "ImportDefaultSpecifier", namesList);
		});

		it("ImportNamespaceSpecifier", () => {
			const code =
				'\n import "aaa";\n import * as a from "bbb";\n import b, {c, x as d} from "ccc";\n ';
			const namesList = [["a"]];

			verify(code, "ImportNamespaceSpecifier", namesList);
		});
	});

	describe("markVariableAsUsed()", () => {
		it("should mark variables in current scope as used", () => {
			const code = "var a = 1, b = 2;";
			let spy;

			linter.defineRule("checker", {
				create(context) {
					const sourceCode = context.sourceCode;

					spy = sinon.spy(node => {
						assert.isTrue(sourceCode.markVariableAsUsed("a"));

						const scope = sourceCode.getScope(node);

						assert.isTrue(getVariable(scope, "a").eslintUsed);
						assert.notOk(getVariable(scope, "b").eslintUsed);
					});

					return { "Program:exit": spy };
				},
			});

			linter.verify(code, { rules: { checker: "error" } });
			assert(spy && spy.calledOnce);
		});

		it("should mark variables in function args as used", () => {
			const code = "function abc(a, b) { return 1; }";
			let spy;

			linter.defineRule("checker", {
				create(context) {
					const sourceCode = context.sourceCode;

					spy = sinon.spy(node => {
						assert.isTrue(sourceCode.markVariableAsUsed("a", node));

						const scope = sourceCode.getScope(node);

						assert.isTrue(getVariable(scope, "a").eslintUsed);
						assert.notOk(getVariable(scope, "b").eslintUsed);
					});

					return { ReturnStatement: spy };
				},
			});

			linter.verify(code, { rules: { checker: "error" } });
			assert(spy && spy.calledOnce);
		});

		it("should mark variables in higher scopes as used", () => {
			const code = "var a, b; function abc() { return 1; }";
			let returnSpy, exitSpy;

			linter.defineRule("checker", {
				create(context) {
					const sourceCode = context.sourceCode;

					returnSpy = sinon.spy(node => {
						assert.isTrue(sourceCode.markVariableAsUsed("a", node));
					});
					exitSpy = sinon.spy(node => {
						const scope = sourceCode.getScope(node);

						assert.isTrue(getVariable(scope, "a").eslintUsed);
						assert.notOk(getVariable(scope, "b").eslintUsed);
					});

					return {
						ReturnStatement: returnSpy,
						"Program:exit": exitSpy,
					};
				},
			});

			linter.verify(code, { rules: { checker: "error" } });
			assert(returnSpy && returnSpy.calledOnce);
			assert(exitSpy && exitSpy.calledOnce);
		});

		it("should mark variables in Node.js environment as used", () => {
			const code = "var a = 1, b = 2;";
			let spy;

			linter.defineRule("checker", {
				create(context) {
					const sourceCode = context.sourceCode;

					spy = sinon.spy(node => {
						const globalScope = sourceCode.getScope(node),
							childScope = globalScope.childScopes[0];

						assert.isTrue(sourceCode.markVariableAsUsed("a"));

						assert.isTrue(getVariable(childScope, "a").eslintUsed);
						assert.isUndefined(
							getVariable(childScope, "b").eslintUsed,
						);
					});

					return { "Program:exit": spy };
				},
			});

			linter.verify(code, {
				rules: { checker: "error" },
				env: { node: true },
			});
			assert(spy && spy.calledOnce);
		});

		it("should mark variables in modules as used", () => {
			const code = "var a = 1, b = 2;";
			let spy;

			linter.defineRule("checker", {
				create(context) {
					const sourceCode = context.sourceCode;

					spy = sinon.spy(node => {
						const globalScope = sourceCode.getScope(node),
							childScope = globalScope.childScopes[0];

						assert.isTrue(sourceCode.markVariableAsUsed("a"));

						assert.isTrue(getVariable(childScope, "a").eslintUsed);
						assert.isUndefined(
							getVariable(childScope, "b").eslintUsed,
						);
					});

					return { "Program:exit": spy };
				},
			});

			linter.verify(
				code,
				{
					rules: { checker: "error" },
					parserOptions: { ecmaVersion: 6, sourceType: "module" },
				},
				filename,
			);
			assert(spy && spy.calledOnce);
		});

		it("should return false if the given variable is not found", () => {
			const code = "var a = 1, b = 2;";
			let spy;

			linter.defineRule("checker", {
				create(context) {
					const sourceCode = context.sourceCode;

					spy = sinon.spy(() => {
						assert.isFalse(sourceCode.markVariableAsUsed("c"));
					});

					return { "Program:exit": spy };
				},
			});

			linter.verify(code, { rules: { checker: "error" } });
			assert(spy && spy.calledOnce);
		});
	});

	describe("getInlineConfigNodes()", () => {
		it("should return inline config comments", () => {
			const code =
				"/*eslint foo: 1*/ foo; /* non-config comment*/ /* eslint-disable bar */ bar; /* eslint-enable bar */";
			const ast = espree.parse(code, DEFAULT_CONFIG);
			const sourceCode = new SourceCode(code, ast);
			const configComments = sourceCode.getInlineConfigNodes();

			// not sure why but without the JSON parse/stringify Chai won't see these as equal
			assert.deepStrictEqual(JSON.parse(JSON.stringify(configComments)), [
				{
					type: "Block",
					value: "eslint foo: 1",
					start: 0,
					end: 17,
					range: [0, 17],
					loc: {
						start: {
							line: 1,
							column: 0,
						},
						end: {
							line: 1,
							column: 17,
						},
					},
				},
				{
					type: "Block",
					value: " eslint-disable bar ",
					start: 47,
					end: 71,
					range: [47, 71],
					loc: {
						start: {
							line: 1,
							column: 47,
						},
						end: {
							line: 1,
							column: 71,
						},
					},
				},
				{
					type: "Block",
					value: " eslint-enable bar ",
					start: 77,
					end: 100,
					range: [77, 100],
					loc: {
						start: {
							line: 1,
							column: 77,
						},
						end: {
							line: 1,
							column: 100,
						},
					},
				},
			]);
		});
	});

	describe("applyLanguageOptions()", () => {
		it("should add ES6 globals", () => {
			const code = "foo";
			const ast = espree.parse(code, DEFAULT_CONFIG);
			const scopeManager = eslintScope.analyze(ast, {
				ignoreEval: true,
				ecmaVersion: 6,
			});
			const sourceCode = new SourceCode({
				text: code,
				ast,
				scopeManager,
			});

			sourceCode.applyLanguageOptions({
				ecmaVersion: 2015,
			});

			sourceCode.finalize();

			const globalScope = sourceCode.scopeManager.scopes[0];
			const variable = globalScope.set.get("Promise");

			assert.isDefined(variable);
		});

		it("should add custom globals", () => {
			const code = "foo";
			const ast = espree.parse(code, DEFAULT_CONFIG);
			const scopeManager = eslintScope.analyze(ast, {
				ignoreEval: true,
				ecmaVersion: 6,
			});
			const sourceCode = new SourceCode({
				text: code,
				ast,
				scopeManager,
			});

			sourceCode.applyLanguageOptions({
				ecmaVersion: 2015,
				globals: {
					FOO: true,
				},
			});

			sourceCode.finalize();

			const globalScope = sourceCode.scopeManager.scopes[0];
			const variable = globalScope.set.get("FOO");

			assert.isDefined(variable);
			assert.isTrue(variable.writeable);
		});

		it("should add commonjs globals", () => {
			const code = "foo";
			const ast = espree.parse(code, DEFAULT_CONFIG);
			const scopeManager = eslintScope.analyze(ast, {
				ignoreEval: true,
				nodejsScope: true,
				ecmaVersion: 6,
			});
			const sourceCode = new SourceCode({
				text: code,
				ast,
				scopeManager,
			});

			sourceCode.applyLanguageOptions({
				ecmaVersion: 2015,
				sourceType: "commonjs",
			});

			sourceCode.finalize();

			const globalScope = sourceCode.scopeManager.scopes[0];
			const variable = globalScope.set.get("require");

			assert.isDefined(variable);
		});
	});

	describe("applyInlineConfig()", () => {
		it("should add inline globals", () => {
			const code = "/*global bar: true */ foo;";
			const ast = espree.parse(code, DEFAULT_CONFIG);
			const scopeManager = eslintScope.analyze(ast, {
				ignoreEval: true,
				ecmaVersion: 6,
			});
			const sourceCode = new SourceCode({
				text: code,
				ast,
				scopeManager,
			});

			sourceCode.applyInlineConfig();
			sourceCode.finalize();

			const globalScope = sourceCode.scopeManager.scopes[0];
			const variable = globalScope.set.get("bar");

			assert.isDefined(variable);
			assert.isTrue(variable.writeable);
		});

		describe("exported variables", () => {
			/**
			 * GlobalScope
			 * @param {string} code the code to check
			 * @returns {Scope} globalScope
			 */
			function loadGlobalScope(code) {
				const ast = espree.parse(code, DEFAULT_CONFIG);
				const scopeManager = eslintScope.analyze(ast, {
					ignoreEval: true,
					ecmaVersion: 6,
				});
				const sourceCode = new SourceCode({
					text: code,
					ast,
					scopeManager,
				});

				sourceCode.applyInlineConfig();
				sourceCode.finalize();

				const globalScope = sourceCode.scopeManager.scopes[0].set;

				return globalScope;
			}

			it("should mark exported variable", () => {
				const code = "/*exported foo */ var foo;";
				const globalScope = loadGlobalScope(code);
				const variable = globalScope.get("foo");

				assert.isDefined(variable);
				assert.isTrue(variable.eslintUsed);
				assert.isTrue(variable.eslintExported);
			});

			it("should not mark exported variable with `key: value` pair", () => {
				const code = "/*exported foo: true */ var foo;";
				const globalScope = loadGlobalScope(code);
				const variable = globalScope.get("foo");

				assert.isDefined(variable);
				assert.notOk(variable.eslintUsed);
				assert.notOk(variable.eslintExported);
			});

			it("should mark exported variables with comma", () => {
				const code = "/*exported foo, bar */ var foo, bar;";
				const globalScope = loadGlobalScope(code);

				["foo", "bar"].forEach(name => {
					const variable = globalScope.get(name);

					assert.isDefined(variable);
					assert.isTrue(variable.eslintUsed);
					assert.isTrue(variable.eslintExported);
				});
			});

			it("should not mark exported variables without comma", () => {
				const code = "/*exported foo bar */ var foo, bar;";
				const globalScope = loadGlobalScope(code);

				["foo", "bar"].forEach(name => {
					const variable = globalScope.get(name);

					assert.isDefined(variable);
					assert.notOk(variable.eslintUsed);
					assert.notOk(variable.eslintExported);
				});
			});
		});

		it("should extract rule configuration", () => {
			const code = "/*eslint some-rule: 2 */ var foo;";
			const ast = espree.parse(code, DEFAULT_CONFIG);
			const sourceCode = new SourceCode(code, ast);
			const result = sourceCode.applyInlineConfig();

			assert.strictEqual(result.configs.length, 1);
			assert.strictEqual(result.configs[0].config.rules["some-rule"], 2);
		});

		it("should extract multiple rule configurations", () => {
			const code =
				'/*eslint some-rule: 2, other-rule: ["error", { skip: true }] */ var foo;';
			const ast = espree.parse(code, DEFAULT_CONFIG);
			const sourceCode = new SourceCode(code, ast);
			const result = sourceCode.applyInlineConfig();

			assert.strictEqual(result.configs.length, 1);
			assert.strictEqual(result.configs[0].config.rules["some-rule"], 2);
			assert.deepStrictEqual(
				result.configs[0].config.rules["other-rule"],
				["error", { skip: true }],
			);
		});

		it("should extract multiple comments into multiple configurations", () => {
			const code =
				'/*eslint some-rule: 2*/ /*eslint other-rule: ["error", { skip: true }] */ var foo;';
			const ast = espree.parse(code, DEFAULT_CONFIG);
			const sourceCode = new SourceCode(code, ast);
			const result = sourceCode.applyInlineConfig();

			assert.strictEqual(result.configs.length, 2);
			assert.strictEqual(result.configs[0].config.rules["some-rule"], 2);
			assert.deepStrictEqual(
				result.configs[1].config.rules["other-rule"],
				["error", { skip: true }],
			);
		});

		it("should report problem with rule configuration parsing", () => {
			const code = "/*eslint some-rule::, */ var foo;";
			const ast = espree.parse(code, DEFAULT_CONFIG);
			const sourceCode = new SourceCode(code, ast);
			const result = sourceCode.applyInlineConfig();
			const problem = result.problems[0];

			// Node.js 19 changes the JSON parsing error format, so we need to check each field separately to use a regex
			assert.strictEqual(problem.loc.start.column, 0);
			assert.strictEqual(problem.loc.start.line, 1);
			assert.strictEqual(problem.loc.end.column, 24);
			assert.strictEqual(problem.loc.end.line, 1);
			assert.match(
				problem.message,
				/Failed to parse JSON from '"some-rule"::,': Unexpected token '?:'?/u,
			);
			assert.isNull(problem.ruleId);
		});
	});

<<<<<<< HEAD
	describe("isGlobalReference(node)", () => {
		it("should throw an error when argument is missing", () => {
			linter.defineRule("is-global-reference", {
				create: context => ({
					Program() {
						context.sourceCode.isGlobalReference();
					},
				}),
			});

			assert.throws(() => {
				linter.verify("foo", {
					rules: { "is-global-reference": 2 },
				});
			}, /Missing required argument: node/u);
		});

		it("should correctly identify global references", () => {
			const code =
				"undefined; globalThis; NaN; Object; Boolean; String; Math; Date; Array; Map; Set; var foo; foo;";
			let identifierSpy;

			const config = {
				languageOptions: {
					sourceType: "script",
				},
				plugins: {
					test: {
						rules: {
							checker: {
								create(context) {
									const sourceCode = context.sourceCode;
									const globals = new Set([
										"undefined",
										"globalThis",
										"NaN",
										"Object",
										"Boolean",
										"String",
										"Math",
										"Date",
										"Array",
										"Map",
										"Set",
									]);

									identifierSpy = sinon.spy(node => {
										if (globals.has(node.name)) {
											assert.isTrue(
												sourceCode.isGlobalReference(
													node,
												),
												`Expected ${node.name} to be identified as a global reference`,
											);
										} else if (node.name === "foo") {
											// The second "foo" reference (not the declaration) should not be a global reference
											if (
												node.parent.type !==
												"VariableDeclarator"
											) {
												assert.isFalse(
													sourceCode.isGlobalReference(
														node,
													),
													"Expected local variable to not be identified as a global reference",
												);
											}
										}
									});

									return { Identifier: identifierSpy };
								},
							},
						},
					},
				},
				rules: { "test/checker": "error" },
			};

			flatLinter.verify(code, config);
			assert(identifierSpy.called, "Identifier spy was not called.");
			assert(
				identifierSpy.callCount > 10,
				"Identifier spy was not called enough times.",
			);
		});

		it("should handle function parameters and shadowed globals", () => {
			const code = "function test(param, NaN) { param; NaN; }";
			let spy;

			const config = {
				plugins: {
					test: {
						rules: {
							checker: {
								create(context) {
									const sourceCode = context.sourceCode;

									spy = sinon.spy(functionDecl => {
										const blockStatement =
											functionDecl.body;

										// Function parameter references
										const paramRef =
											blockStatement.body[0].expression;
										const NaNRef =
											blockStatement.body[1].expression;

										assert.strictEqual(
											paramRef.name,
											"param",
										);
										assert.strictEqual(NaNRef.name, "NaN");

										assert.isFalse(
											sourceCode.isGlobalReference(
												paramRef,
											),
										);
										assert.isFalse(
											sourceCode.isGlobalReference(
												NaNRef,
											),
										);
									});

									return { FunctionDeclaration: spy };
								},
							},
						},
					},
				},
				rules: { "test/checker": "error" },
			};

			flatLinter.verify(code, config);
			assert(spy && spy.calledOnce, "Spy was not called.");
		});

		it("should identify global references in modules", () => {
			const code = "Math;";
			let spy;

			const config = {
				plugins: {
					test: {
						rules: {
							checker: {
								create(context) {
									const sourceCode = context.sourceCode;

									spy = sinon.spy(() => {
										const program = sourceCode.ast;
										const mathRef =
											program.body[0].expression;

										assert.strictEqual(
											mathRef.name,
											"Math",
										);
										assert.isTrue(
											sourceCode.isGlobalReference(
												mathRef,
											),
										);
									});

									return { "Program:exit": spy };
								},
							},
						},
					},
				},
				rules: { "test/checker": "error" },
				languageOptions: {
					ecmaVersion: 2015,
					sourceType: "module",
				},
			};

			flatLinter.verify(code, config);
			assert(spy && spy.calledOnce, "Spy was not called.");
		});

		it("should identify variables in higher scopes as non-global", () => {
			const code = "var outer; function foo() { outer; }";
			let spy;

			const config = {
				plugins: {
					test: {
						rules: {
							checker: {
								create(context) {
									const sourceCode = context.sourceCode;

									spy = sinon.spy(functionDecl => {
										const blockStatement =
											functionDecl.body;
										const outerRef =
											blockStatement.body[0].expression;

										assert.strictEqual(
											outerRef.name,
											"outer",
										);
										assert.isFalse(
											sourceCode.isGlobalReference(
												outerRef,
											),
										);
									});

									return { FunctionDeclaration: spy };
								},
							},
						},
					},
				},
				rules: { "test/checker": "error" },
			};

			flatLinter.verify(code, config);
			assert(spy && spy.calledOnce, "Spy was not called.");
		});

		it("should distinguish between object property access and global references", () => {
			const code = "String; String.length; Math; obj.Math;";
			let identifierSpy;

			const config = {
				plugins: {
					test: {
						rules: {
							checker: {
								create(context) {
									const sourceCode = context.sourceCode;

									identifierSpy = sinon.spy(node => {
										if (node.name === "String") {
											assert.isTrue(
												sourceCode.isGlobalReference(
													node,
												),
												"Expected 'String' to be identified as a global reference",
											);
										} else if (
											node.name === "length" &&
											node.parent.type ===
												"MemberExpression"
										) {
											assert.isFalse(
												sourceCode.isGlobalReference(
													node,
												),
												"Expected property 'length' to not be identified as a global reference",
											);
										} else if (
											node.name === "Math" &&
											node.parent.type !==
												"MemberExpression"
										) {
											assert.isTrue(
												sourceCode.isGlobalReference(
													node,
												),
												"Expected 'Math' to be identified as a global reference",
											);
										} else if (
											node.name === "Math" &&
											node.parent.object.name === "obj"
										) {
											assert.isFalse(
												sourceCode.isGlobalReference(
													node,
												),
												"Expected 'obj.Math' property to not be identified as a global reference",
											);
										}
									});

									return { Identifier: identifierSpy };
								},
							},
						},
					},
				},
				rules: { "test/checker": "error" },
			};

			flatLinter.verify(code, config);
			assert(identifierSpy.called, "Identifier spy was not called.");
		});

		it("should handle destructuring assignments properly", () => {
			const code =
				"const { Math } = obj; Math; const [Array] = list; Array;";
			let spy;

			const config = {
				plugins: {
					test: {
						rules: {
							checker: {
								create(context) {
									const sourceCode = context.sourceCode;

									spy = sinon.spy(() => {
										// Get the second Math identifier (outside destructuring)
										const mathRef =
											sourceCode.ast.body[1].expression;
										// Get the second Array identifier (outside destructuring)
										const arrayRef =
											sourceCode.ast.body[3].expression;

										assert.strictEqual(
											mathRef.name,
											"Math",
										);
										assert.strictEqual(
											arrayRef.name,
											"Array",
										);

										assert.isFalse(
											sourceCode.isGlobalReference(
												mathRef,
											),
											"Destructured 'Math' should not be identified as a global reference",
										);
										assert.isFalse(
											sourceCode.isGlobalReference(
												arrayRef,
											),
											"Destructured 'Array' should not be identified as a global reference",
										);
									});

									return { "Program:exit": spy };
								},
							},
						},
					},
				},
				rules: { "test/checker": "error" },
				languageOptions: { ecmaVersion: 2015 },
			};

			flatLinter.verify(code, config);
			assert(spy && spy.calledOnce, "Spy was not called.");
		});

		it("should handle imported names that shadow globals", () => {
			const code =
				"import { Object, String } from './module'; Object; String;";
			let spy;

			const config = {
				plugins: {
					test: {
						rules: {
							checker: {
								create(context) {
									const sourceCode = context.sourceCode;

									spy = sinon.spy(() => {
										const objectRef =
											sourceCode.ast.body[1].expression;
										const stringRef =
											sourceCode.ast.body[2].expression;

										assert.strictEqual(
											objectRef.name,
											"Object",
										);
										assert.strictEqual(
											stringRef.name,
											"String",
										);

										assert.isFalse(
											sourceCode.isGlobalReference(
												objectRef,
											),
											"Imported 'Object' should not be identified as a global reference",
										);
										assert.isFalse(
											sourceCode.isGlobalReference(
												stringRef,
											),
											"Imported 'String' should not be identified as a global reference",
										);
									});

									return { "Program:exit": spy };
								},
							},
						},
					},
				},
				rules: { "test/checker": "error" },
			};

			flatLinter.verify(code, config);
			assert(spy && spy.calledOnce, "Spy was not called.");
		});

		it("should handle temporal dead zone (TDZ) for let variables", () => {
			const code = "{ console.log(x); let x = 5; }";
			let spy;

			const config = {
				plugins: {
					test: {
						rules: {
							checker: {
								create(context) {
									const sourceCode = context.sourceCode;

									spy = sinon.spy(node => {
										if (
											node.name === "x" &&
											node.parent.type !==
												"VariableDeclarator"
										) {
											assert.isFalse(
												sourceCode.isGlobalReference(
													node,
												),
												"Reference in TDZ should not be identified as a global reference",
											);
										}
									});

									return { Identifier: spy };
								},
							},
						},
					},
				},
				rules: { "test/checker": "error" },
				languageOptions: { ecmaVersion: 2015 },
			};

			flatLinter.verify(code, config);
			assert(spy && spy.called, "Spy was not called.");
		});

		it("should handle variables shadowed in catch blocks", () => {
			const code = "try {} catch (Error) { Error; }";
			let spy;

			const config = {
				plugins: {
					test: {
						rules: {
							checker: {
								create(context) {
									const sourceCode = context.sourceCode;

									spy = sinon.spy(node => {
										if (
											node.parent.type === "CatchClause"
										) {
											// Skip the catch parameter declaration
											return;
										}

										if (node.name === "Error") {
											assert.isFalse(
												sourceCode.isGlobalReference(
													node,
												),
												"Error in catch block should not be identified as a global reference",
											);
										}
									});

									return { Identifier: spy };
								},
							},
						},
					},
				},
				rules: { "test/checker": "error" },
			};

			flatLinter.verify(code, config);
			assert(spy && spy.called, "Spy was not called.");
		});

		it("should handle class declarations and methods", () => {
			const code =
				"class MyClass { method() { Math.random(); this.Math = 5; } }";
			let spy;

			const config = {
				plugins: {
					test: {
						rules: {
							checker: {
								create(context) {
									const sourceCode = context.sourceCode;

									spy = sinon.spy(node => {
										if (
											node.name === "Math" &&
											node.parent.type ===
												"MemberExpression" &&
											node.parent.object.type !==
												"ThisExpression"
										) {
											assert.isTrue(
												sourceCode.isGlobalReference(
													node,
												),
												"Math in method should be identified as a global reference",
											);
										} else if (
											node.name === "Math" &&
											node.parent.object &&
											node.parent.object.type ===
												"ThisExpression"
										) {
											assert.isFalse(
												sourceCode.isGlobalReference(
													node,
												),
												"this.Math should not be identified as a global reference",
											);
										}
									});

									return { Identifier: spy };
								},
							},
						},
					},
				},
				rules: { "test/checker": "error" },
				languageOptions: { ecmaVersion: 2015 },
			};

			flatLinter.verify(code, config);
			assert(spy && spy.called, "Spy was not called.");
		});

		it("should respect /*globals*/ directive comments", () => {
			const code =
				"/*globals customGlobal:writable, String:off */ customGlobal; String;";
			let spy;

			const config = {
				plugins: {
					test: {
						rules: {
							checker: {
								create(context) {
									const sourceCode = context.sourceCode;

									spy = sinon.spy(node => {
										if (node.name === "customGlobal") {
											assert.isTrue(
												sourceCode.isGlobalReference(
													node,
												),
												"Variable declared in globals directive should be identified as a global reference",
											);
										} else if (node.name === "String") {
											assert.isFalse(
												sourceCode.isGlobalReference(
													node,
												),
												"Global turned off in directive should not be identified as a global reference",
											);
										}
									});

									return { Identifier: spy };
								},
							},
						},
					},
				},
				rules: { "test/checker": "error" },
			};

			flatLinter.verify(code, config);
			assert(spy && spy.called, "Spy was not called.");
		});
	});

	it("should cache the result of isGlobalReference for the same node", () => {
		const code = "Math; Math;";
		let firstNode, secondNode, sourceCodeInstance;

		const config = {
			plugins: {
				test: {
					rules: {
						checker: {
							create(context) {
								const sourceCode = context.sourceCode;
								sourceCodeInstance = sourceCode;
								return {
									Identifier(node) {
										if (!firstNode) {
											firstNode = node;
										} else if (!secondNode) {
											secondNode = node;
										}
									},
								};
							},
						},
					},
				},
			},
			rules: { "test/checker": "error" },
		};

		flatLinter.verify(code, config);

		// Spy on the internal cache
		const cache =
			sourceCodeInstance[
				Object.getOwnPropertySymbols(sourceCodeInstance).find(
					sym =>
						sourceCodeInstance[sym] instanceof Map &&
						sourceCodeInstance[sym].has("isGlobalReference"),
				)
			].get("isGlobalReference");

		// Clear cache for firstNode and count calls
		cache.delete(firstNode);
		let computeCount = 0;
		const original =
			sourceCodeInstance.scopeManager.scopes[0].set.get("Math").references
				.some;
		sourceCodeInstance.scopeManager.scopes[0].set.get(
			"Math",
		).references.some = function (...args) {
			computeCount++;
			return original.apply(this, args);
		};

		// Call twice, should only compute once
		sourceCodeInstance.isGlobalReference(firstNode);
		sourceCodeInstance.isGlobalReference(firstNode);

		assert.strictEqual(
			computeCount,
			1,
			"isGlobalReference should compute only once per node",
		);

		// Second node should compute
		sourceCodeInstance.isGlobalReference(secondNode);
		sourceCodeInstance.isGlobalReference(secondNode);
		assert.strictEqual(
			computeCount,
			2,
			"isGlobalReference should compute only once per node",
		);

		// Restore
		sourceCodeInstance.scopeManager.scopes[0].set.get(
			"Math",
		).references.some = original;
	});
=======
	describe("finalize()", () => {
		it("should remove ECMAScript globals from global scope's `implicit`", () => {
			const code = "Array = 1; Foo = 1; Promise = 1; Array; Foo; Promise";
			const ast = espree.parse(code, DEFAULT_CONFIG);
			const scopeManager = eslintScope.analyze(ast, {
				ignoreEval: true,
				ecmaVersion: 6,
			});
			const sourceCode = new SourceCode({
				text: code,
				ast,
				scopeManager,
			});

			sourceCode.applyLanguageOptions({
				ecmaVersion: 2015,
			});

			sourceCode.finalize();

			const globalScope = sourceCode.scopeManager.scopes[0];
			const { implicit } = globalScope;

			assert.deepStrictEqual(
				[...implicit.set].map(([name]) => name),
				["Foo"],
			);
			assert.deepStrictEqual(
				implicit.variables.map(({ name }) => name),
				["Foo"],
			);
			assert.deepStrictEqual(
				implicit.left.map(reference => reference.identifier.name),
				["Foo", "Foo"],
			);
		});

		it("should remove custom globals from global scope's `implicit`", () => {
			const code = "Bar = 1; Foo = 1; Baz = 1; Bar; Foo; Baz";
			const ast = espree.parse(code, DEFAULT_CONFIG);
			const scopeManager = eslintScope.analyze(ast, {
				ignoreEval: true,
				ecmaVersion: 6,
			});
			const sourceCode = new SourceCode({
				text: code,
				ast,
				scopeManager,
			});

			sourceCode.applyLanguageOptions({
				ecmaVersion: 2015,
				globals: {
					Bar: "writable",
					Baz: "readonly",
				},
			});

			sourceCode.finalize();

			const globalScope = sourceCode.scopeManager.scopes[0];
			const { implicit } = globalScope;

			assert.deepStrictEqual(
				[...implicit.set].map(([name]) => name),
				["Foo"],
			);
			assert.deepStrictEqual(
				implicit.variables.map(({ name }) => name),
				["Foo"],
			);
			assert.deepStrictEqual(
				implicit.left.map(reference => reference.identifier.name),
				["Foo", "Foo"],
			);
		});

		it("should remove commonjs globals from global scope's `implicit`", () => {
			const code =
				"exports = {}; Foo = 1; require = () => {}; exports; Foo; require";
			const ast = espree.parse(code, DEFAULT_CONFIG);
			const scopeManager = eslintScope.analyze(ast, {
				ignoreEval: true,
				nodejsScope: true,
				ecmaVersion: 6,
			});
			const sourceCode = new SourceCode({
				text: code,
				ast,
				scopeManager,
			});

			sourceCode.applyLanguageOptions({
				ecmaVersion: 2015,
				sourceType: "commonjs",
			});

			sourceCode.finalize();

			const globalScope = sourceCode.scopeManager.scopes[0];
			const { implicit } = globalScope;

			assert.deepStrictEqual(
				[...implicit.set].map(([name]) => name),
				["Foo"],
			);
			assert.deepStrictEqual(
				implicit.variables.map(({ name }) => name),
				["Foo"],
			);
			assert.deepStrictEqual(
				implicit.left.map(reference => reference.identifier.name),
				["Foo", "Foo"],
			);
		});

		it("should remove inline globals from global scope's `implicit`", () => {
			const code =
				"/* globals Bar: writable, Baz: readonly */ Bar = 1; Foo = 1; Baz = 1; Bar; Foo; Baz";
			const ast = espree.parse(code, DEFAULT_CONFIG);
			const scopeManager = eslintScope.analyze(ast, {
				ignoreEval: true,
				ecmaVersion: 6,
			});
			const sourceCode = new SourceCode({
				text: code,
				ast,
				scopeManager,
			});

			sourceCode.applyInlineConfig();
			sourceCode.finalize();

			const globalScope = sourceCode.scopeManager.scopes[0];
			const { implicit } = globalScope;

			assert.deepStrictEqual(
				[...implicit.set].map(([name]) => name),
				["Foo"],
			);
			assert.deepStrictEqual(
				implicit.variables.map(({ name }) => name),
				["Foo"],
			);
			assert.deepStrictEqual(
				implicit.left.map(reference => reference.identifier.name),
				["Foo", "Foo"],
			);
		});

		it("should not crash if global scope doesn't have `implicit` property", () => {
			const code = "Array = 1; Foo = 1; Promise = 1; Array; Foo; Promise";
			const ast = espree.parse(code, DEFAULT_CONFIG);
			const scopeManager = eslintScope.analyze(ast, {
				ignoreEval: true,
				ecmaVersion: 6,
			});

			const globalScope = scopeManager.scopes[0];
			delete globalScope.implicit;

			const sourceCode = new SourceCode({
				text: code,
				ast,
				scopeManager,
			});

			sourceCode.applyLanguageOptions({
				ecmaVersion: 2015,
			});

			// should not throw
			sourceCode.finalize();
		});

		it("should not crash if global scope doesn't have `implicit.left` property", () => {
			const code = "Array = 1; Foo = 1; Promise = 1; Array; Foo; Promise";
			const ast = espree.parse(code, DEFAULT_CONFIG);
			const scopeManager = eslintScope.analyze(ast, {
				ignoreEval: true,
				ecmaVersion: 6,
			});

			const globalScope = scopeManager.scopes[0];
			delete globalScope.implicit.left;

			const sourceCode = new SourceCode({
				text: code,
				ast,
				scopeManager,
			});

			sourceCode.applyLanguageOptions({
				ecmaVersion: 2015,
			});

			// should not throw
			sourceCode.finalize();

			const { implicit } = globalScope;

			assert.deepStrictEqual(
				[...implicit.set].map(([name]) => name),
				["Foo"],
			);
			assert.deepStrictEqual(
				implicit.variables.map(({ name }) => name),
				["Foo"],
			);
		});
	});
>>>>>>> f341f21e
});<|MERGE_RESOLUTION|>--- conflicted
+++ resolved
@@ -3607,7 +3607,218 @@
 		});
 	});
 
-<<<<<<< HEAD
+	describe("finalize()", () => {
+		it("should remove ECMAScript globals from global scope's `implicit`", () => {
+			const code = "Array = 1; Foo = 1; Promise = 1; Array; Foo; Promise";
+			const ast = espree.parse(code, DEFAULT_CONFIG);
+			const scopeManager = eslintScope.analyze(ast, {
+				ignoreEval: true,
+				ecmaVersion: 6,
+			});
+			const sourceCode = new SourceCode({
+				text: code,
+				ast,
+				scopeManager,
+			});
+
+			sourceCode.applyLanguageOptions({
+				ecmaVersion: 2015,
+			});
+
+			sourceCode.finalize();
+
+			const globalScope = sourceCode.scopeManager.scopes[0];
+			const { implicit } = globalScope;
+
+			assert.deepStrictEqual(
+				[...implicit.set].map(([name]) => name),
+				["Foo"],
+			);
+			assert.deepStrictEqual(
+				implicit.variables.map(({ name }) => name),
+				["Foo"],
+			);
+			assert.deepStrictEqual(
+				implicit.left.map(reference => reference.identifier.name),
+				["Foo", "Foo"],
+			);
+		});
+
+		it("should remove custom globals from global scope's `implicit`", () => {
+			const code = "Bar = 1; Foo = 1; Baz = 1; Bar; Foo; Baz";
+			const ast = espree.parse(code, DEFAULT_CONFIG);
+			const scopeManager = eslintScope.analyze(ast, {
+				ignoreEval: true,
+				ecmaVersion: 6,
+			});
+			const sourceCode = new SourceCode({
+				text: code,
+				ast,
+				scopeManager,
+			});
+
+			sourceCode.applyLanguageOptions({
+				ecmaVersion: 2015,
+				globals: {
+					Bar: "writable",
+					Baz: "readonly",
+				},
+			});
+
+			sourceCode.finalize();
+
+			const globalScope = sourceCode.scopeManager.scopes[0];
+			const { implicit } = globalScope;
+
+			assert.deepStrictEqual(
+				[...implicit.set].map(([name]) => name),
+				["Foo"],
+			);
+			assert.deepStrictEqual(
+				implicit.variables.map(({ name }) => name),
+				["Foo"],
+			);
+			assert.deepStrictEqual(
+				implicit.left.map(reference => reference.identifier.name),
+				["Foo", "Foo"],
+			);
+		});
+
+		it("should remove commonjs globals from global scope's `implicit`", () => {
+			const code =
+				"exports = {}; Foo = 1; require = () => {}; exports; Foo; require";
+			const ast = espree.parse(code, DEFAULT_CONFIG);
+			const scopeManager = eslintScope.analyze(ast, {
+				ignoreEval: true,
+				nodejsScope: true,
+				ecmaVersion: 6,
+			});
+			const sourceCode = new SourceCode({
+				text: code,
+				ast,
+				scopeManager,
+			});
+
+			sourceCode.applyLanguageOptions({
+				ecmaVersion: 2015,
+				sourceType: "commonjs",
+			});
+
+			sourceCode.finalize();
+
+			const globalScope = sourceCode.scopeManager.scopes[0];
+			const { implicit } = globalScope;
+
+			assert.deepStrictEqual(
+				[...implicit.set].map(([name]) => name),
+				["Foo"],
+			);
+			assert.deepStrictEqual(
+				implicit.variables.map(({ name }) => name),
+				["Foo"],
+			);
+			assert.deepStrictEqual(
+				implicit.left.map(reference => reference.identifier.name),
+				["Foo", "Foo"],
+			);
+		});
+
+		it("should remove inline globals from global scope's `implicit`", () => {
+			const code =
+				"/* globals Bar: writable, Baz: readonly */ Bar = 1; Foo = 1; Baz = 1; Bar; Foo; Baz";
+			const ast = espree.parse(code, DEFAULT_CONFIG);
+			const scopeManager = eslintScope.analyze(ast, {
+				ignoreEval: true,
+				ecmaVersion: 6,
+			});
+			const sourceCode = new SourceCode({
+				text: code,
+				ast,
+				scopeManager,
+			});
+
+			sourceCode.applyInlineConfig();
+			sourceCode.finalize();
+
+			const globalScope = sourceCode.scopeManager.scopes[0];
+			const { implicit } = globalScope;
+
+			assert.deepStrictEqual(
+				[...implicit.set].map(([name]) => name),
+				["Foo"],
+			);
+			assert.deepStrictEqual(
+				implicit.variables.map(({ name }) => name),
+				["Foo"],
+			);
+			assert.deepStrictEqual(
+				implicit.left.map(reference => reference.identifier.name),
+				["Foo", "Foo"],
+			);
+		});
+
+		it("should not crash if global scope doesn't have `implicit` property", () => {
+			const code = "Array = 1; Foo = 1; Promise = 1; Array; Foo; Promise";
+			const ast = espree.parse(code, DEFAULT_CONFIG);
+			const scopeManager = eslintScope.analyze(ast, {
+				ignoreEval: true,
+				ecmaVersion: 6,
+			});
+
+			const globalScope = scopeManager.scopes[0];
+			delete globalScope.implicit;
+
+			const sourceCode = new SourceCode({
+				text: code,
+				ast,
+				scopeManager,
+			});
+
+			sourceCode.applyLanguageOptions({
+				ecmaVersion: 2015,
+			});
+
+			// should not throw
+			sourceCode.finalize();
+		});
+
+		it("should not crash if global scope doesn't have `implicit.left` property", () => {
+			const code = "Array = 1; Foo = 1; Promise = 1; Array; Foo; Promise";
+			const ast = espree.parse(code, DEFAULT_CONFIG);
+			const scopeManager = eslintScope.analyze(ast, {
+				ignoreEval: true,
+				ecmaVersion: 6,
+			});
+
+			const globalScope = scopeManager.scopes[0];
+			delete globalScope.implicit.left;
+
+			const sourceCode = new SourceCode({
+				text: code,
+				ast,
+				scopeManager,
+			});
+
+			sourceCode.applyLanguageOptions({
+				ecmaVersion: 2015,
+			});
+
+			// should not throw
+			sourceCode.finalize();
+
+			const { implicit } = globalScope;
+
+			assert.deepStrictEqual(
+				[...implicit.set].map(([name]) => name),
+				["Foo"],
+			);
+			assert.deepStrictEqual(
+				implicit.variables.map(({ name }) => name),
+				["Foo"],
+			);
+		});
+	});
+
 	describe("isGlobalReference(node)", () => {
 		it("should throw an error when argument is missing", () => {
 			linter.defineRule("is-global-reference", {
@@ -4199,297 +4410,84 @@
 			flatLinter.verify(code, config);
 			assert(spy && spy.called, "Spy was not called.");
 		});
-	});
-
-	it("should cache the result of isGlobalReference for the same node", () => {
-		const code = "Math; Math;";
-		let firstNode, secondNode, sourceCodeInstance;
-
-		const config = {
-			plugins: {
-				test: {
-					rules: {
-						checker: {
-							create(context) {
-								const sourceCode = context.sourceCode;
-								sourceCodeInstance = sourceCode;
-								return {
-									Identifier(node) {
-										if (!firstNode) {
-											firstNode = node;
-										} else if (!secondNode) {
-											secondNode = node;
-										}
-									},
-								};
+
+		it("should cache the result of isGlobalReference for the same node", () => {
+			const code = "Math; Math;";
+			let firstNode, secondNode, sourceCodeInstance;
+	
+			const config = {
+				plugins: {
+					test: {
+						rules: {
+							checker: {
+								create(context) {
+									const sourceCode = context.sourceCode;
+									sourceCodeInstance = sourceCode;
+									return {
+										Identifier(node) {
+											if (!firstNode) {
+												firstNode = node;
+											} else if (!secondNode) {
+												secondNode = node;
+											}
+										},
+									};
+								},
 							},
 						},
 					},
 				},
-			},
-			rules: { "test/checker": "error" },
-		};
-
-		flatLinter.verify(code, config);
-
-		// Spy on the internal cache
-		const cache =
-			sourceCodeInstance[
-				Object.getOwnPropertySymbols(sourceCodeInstance).find(
-					sym =>
-						sourceCodeInstance[sym] instanceof Map &&
-						sourceCodeInstance[sym].has("isGlobalReference"),
-				)
-			].get("isGlobalReference");
-
-		// Clear cache for firstNode and count calls
-		cache.delete(firstNode);
-		let computeCount = 0;
-		const original =
-			sourceCodeInstance.scopeManager.scopes[0].set.get("Math").references
-				.some;
-		sourceCodeInstance.scopeManager.scopes[0].set.get(
-			"Math",
-		).references.some = function (...args) {
-			computeCount++;
-			return original.apply(this, args);
-		};
-
-		// Call twice, should only compute once
-		sourceCodeInstance.isGlobalReference(firstNode);
-		sourceCodeInstance.isGlobalReference(firstNode);
-
-		assert.strictEqual(
-			computeCount,
-			1,
-			"isGlobalReference should compute only once per node",
-		);
-
-		// Second node should compute
-		sourceCodeInstance.isGlobalReference(secondNode);
-		sourceCodeInstance.isGlobalReference(secondNode);
-		assert.strictEqual(
-			computeCount,
-			2,
-			"isGlobalReference should compute only once per node",
-		);
-
-		// Restore
-		sourceCodeInstance.scopeManager.scopes[0].set.get(
-			"Math",
-		).references.some = original;
+				rules: { "test/checker": "error" },
+			};
+	
+			flatLinter.verify(code, config);
+	
+			// Spy on the internal cache
+			const cache =
+				sourceCodeInstance[
+					Object.getOwnPropertySymbols(sourceCodeInstance).find(
+						sym =>
+							sourceCodeInstance[sym] instanceof Map &&
+							sourceCodeInstance[sym].has("isGlobalReference"),
+					)
+				].get("isGlobalReference");
+	
+			// Clear cache for firstNode and count calls
+			cache.delete(firstNode);
+			let computeCount = 0;
+			const original =
+				sourceCodeInstance.scopeManager.scopes[0].set.get("Math").references
+					.some;
+			sourceCodeInstance.scopeManager.scopes[0].set.get(
+				"Math",
+			).references.some = function (...args) {
+				computeCount++;
+				return original.apply(this, args);
+			};
+	
+			// Call twice, should only compute once
+			sourceCodeInstance.isGlobalReference(firstNode);
+			sourceCodeInstance.isGlobalReference(firstNode);
+	
+			assert.strictEqual(
+				computeCount,
+				1,
+				"isGlobalReference should compute only once per node",
+			);
+	
+			// Second node should compute
+			sourceCodeInstance.isGlobalReference(secondNode);
+			sourceCodeInstance.isGlobalReference(secondNode);
+			assert.strictEqual(
+				computeCount,
+				2,
+				"isGlobalReference should compute only once per node",
+			);
+	
+			// Restore
+			sourceCodeInstance.scopeManager.scopes[0].set.get(
+				"Math",
+			).references.some = original;
+		});
 	});
-=======
-	describe("finalize()", () => {
-		it("should remove ECMAScript globals from global scope's `implicit`", () => {
-			const code = "Array = 1; Foo = 1; Promise = 1; Array; Foo; Promise";
-			const ast = espree.parse(code, DEFAULT_CONFIG);
-			const scopeManager = eslintScope.analyze(ast, {
-				ignoreEval: true,
-				ecmaVersion: 6,
-			});
-			const sourceCode = new SourceCode({
-				text: code,
-				ast,
-				scopeManager,
-			});
-
-			sourceCode.applyLanguageOptions({
-				ecmaVersion: 2015,
-			});
-
-			sourceCode.finalize();
-
-			const globalScope = sourceCode.scopeManager.scopes[0];
-			const { implicit } = globalScope;
-
-			assert.deepStrictEqual(
-				[...implicit.set].map(([name]) => name),
-				["Foo"],
-			);
-			assert.deepStrictEqual(
-				implicit.variables.map(({ name }) => name),
-				["Foo"],
-			);
-			assert.deepStrictEqual(
-				implicit.left.map(reference => reference.identifier.name),
-				["Foo", "Foo"],
-			);
-		});
-
-		it("should remove custom globals from global scope's `implicit`", () => {
-			const code = "Bar = 1; Foo = 1; Baz = 1; Bar; Foo; Baz";
-			const ast = espree.parse(code, DEFAULT_CONFIG);
-			const scopeManager = eslintScope.analyze(ast, {
-				ignoreEval: true,
-				ecmaVersion: 6,
-			});
-			const sourceCode = new SourceCode({
-				text: code,
-				ast,
-				scopeManager,
-			});
-
-			sourceCode.applyLanguageOptions({
-				ecmaVersion: 2015,
-				globals: {
-					Bar: "writable",
-					Baz: "readonly",
-				},
-			});
-
-			sourceCode.finalize();
-
-			const globalScope = sourceCode.scopeManager.scopes[0];
-			const { implicit } = globalScope;
-
-			assert.deepStrictEqual(
-				[...implicit.set].map(([name]) => name),
-				["Foo"],
-			);
-			assert.deepStrictEqual(
-				implicit.variables.map(({ name }) => name),
-				["Foo"],
-			);
-			assert.deepStrictEqual(
-				implicit.left.map(reference => reference.identifier.name),
-				["Foo", "Foo"],
-			);
-		});
-
-		it("should remove commonjs globals from global scope's `implicit`", () => {
-			const code =
-				"exports = {}; Foo = 1; require = () => {}; exports; Foo; require";
-			const ast = espree.parse(code, DEFAULT_CONFIG);
-			const scopeManager = eslintScope.analyze(ast, {
-				ignoreEval: true,
-				nodejsScope: true,
-				ecmaVersion: 6,
-			});
-			const sourceCode = new SourceCode({
-				text: code,
-				ast,
-				scopeManager,
-			});
-
-			sourceCode.applyLanguageOptions({
-				ecmaVersion: 2015,
-				sourceType: "commonjs",
-			});
-
-			sourceCode.finalize();
-
-			const globalScope = sourceCode.scopeManager.scopes[0];
-			const { implicit } = globalScope;
-
-			assert.deepStrictEqual(
-				[...implicit.set].map(([name]) => name),
-				["Foo"],
-			);
-			assert.deepStrictEqual(
-				implicit.variables.map(({ name }) => name),
-				["Foo"],
-			);
-			assert.deepStrictEqual(
-				implicit.left.map(reference => reference.identifier.name),
-				["Foo", "Foo"],
-			);
-		});
-
-		it("should remove inline globals from global scope's `implicit`", () => {
-			const code =
-				"/* globals Bar: writable, Baz: readonly */ Bar = 1; Foo = 1; Baz = 1; Bar; Foo; Baz";
-			const ast = espree.parse(code, DEFAULT_CONFIG);
-			const scopeManager = eslintScope.analyze(ast, {
-				ignoreEval: true,
-				ecmaVersion: 6,
-			});
-			const sourceCode = new SourceCode({
-				text: code,
-				ast,
-				scopeManager,
-			});
-
-			sourceCode.applyInlineConfig();
-			sourceCode.finalize();
-
-			const globalScope = sourceCode.scopeManager.scopes[0];
-			const { implicit } = globalScope;
-
-			assert.deepStrictEqual(
-				[...implicit.set].map(([name]) => name),
-				["Foo"],
-			);
-			assert.deepStrictEqual(
-				implicit.variables.map(({ name }) => name),
-				["Foo"],
-			);
-			assert.deepStrictEqual(
-				implicit.left.map(reference => reference.identifier.name),
-				["Foo", "Foo"],
-			);
-		});
-
-		it("should not crash if global scope doesn't have `implicit` property", () => {
-			const code = "Array = 1; Foo = 1; Promise = 1; Array; Foo; Promise";
-			const ast = espree.parse(code, DEFAULT_CONFIG);
-			const scopeManager = eslintScope.analyze(ast, {
-				ignoreEval: true,
-				ecmaVersion: 6,
-			});
-
-			const globalScope = scopeManager.scopes[0];
-			delete globalScope.implicit;
-
-			const sourceCode = new SourceCode({
-				text: code,
-				ast,
-				scopeManager,
-			});
-
-			sourceCode.applyLanguageOptions({
-				ecmaVersion: 2015,
-			});
-
-			// should not throw
-			sourceCode.finalize();
-		});
-
-		it("should not crash if global scope doesn't have `implicit.left` property", () => {
-			const code = "Array = 1; Foo = 1; Promise = 1; Array; Foo; Promise";
-			const ast = espree.parse(code, DEFAULT_CONFIG);
-			const scopeManager = eslintScope.analyze(ast, {
-				ignoreEval: true,
-				ecmaVersion: 6,
-			});
-
-			const globalScope = scopeManager.scopes[0];
-			delete globalScope.implicit.left;
-
-			const sourceCode = new SourceCode({
-				text: code,
-				ast,
-				scopeManager,
-			});
-
-			sourceCode.applyLanguageOptions({
-				ecmaVersion: 2015,
-			});
-
-			// should not throw
-			sourceCode.finalize();
-
-			const { implicit } = globalScope;
-
-			assert.deepStrictEqual(
-				[...implicit.set].map(([name]) => name),
-				["Foo"],
-			);
-			assert.deepStrictEqual(
-				implicit.variables.map(({ name }) => name),
-				["Foo"],
-			);
-		});
-	});
->>>>>>> f341f21e
 });