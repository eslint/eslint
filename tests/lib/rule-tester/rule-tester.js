--- conflicted
+++ resolved
@@ -6199,6 +6199,25 @@
 		}
 
 		/**
+		 * Filters and asserts stack trace lines related to RuleTester.run
+		 * @param {string} stack The stack trace string.
+		 * @param {...string} expectedLines The expected stack trace lines.
+		 * @returns {void}
+		 */
+		function assertStackLines(stack, ...expectedLines) {
+			// To manually test this, log the normalizedStack and check the line numbers
+			const stackLines = stack
+				.split("\n")
+				.filter(line => line.includes("at RuleTester.run"));
+
+			for (let i = 0; i < expectedLines.length; i++) {
+				assert.strictEqual(stackLines[i], expectedLines[i]);
+			}
+
+			assert.strictEqual(stackLines.length, expectedLines.length+1); // +1 for the calls within RuleTester.run itself
+		}
+
+		/**
 		 * Gets the invocation location from the stack trace for later use.
 		 * @returns {number} The invocation line number.
 		 */
@@ -6229,23 +6248,10 @@
 				assert.fail("Expected an error to be thrown");
 			} catch (error) {
 				const normalizedStack = normalizeStack(error);
-<<<<<<< HEAD
-				// To manually test this, log the normalizedStack and check the line numbers
-				assert.include(
-					normalizedStack,
-					`roughly at RuleTester.run.valid[1] (tests/lib/rule-tester/rule-tester.js:${lineNumber + 8})`,
-				);
-=======
-				assert.include(normalizedStack, "at RuleTester.run.valid[0]");
-				assert.include(normalizedStack, "at RuleTester.run.valid\n");
->>>>>>> 2332262d
-				assert.include(
-					normalizedStack,
-					`roughly at RuleTester.run.valid (tests/lib/rule-tester/rule-tester.js:${lineNumber + 6})`,
-				);
-				assert.include(
-					normalizedStack,
-					`at RuleTester.run (tests/lib/rule-tester/rule-tester.js:${lineNumber + 2}:16)`,
+				assertStackLines(normalizedStack,
+					`    roughly at RuleTester.run.valid[1] (tests/lib/rule-tester/rule-tester.js:${lineNumber + 8})`,
+					`    roughly at RuleTester.run.valid (tests/lib/rule-tester/rule-tester.js:${lineNumber + 6})`,
+					`    at RuleTester.run (tests/lib/rule-tester/rule-tester.js:${lineNumber + 2}:16)`
 				);
 			}
 		});
@@ -6276,31 +6282,17 @@
 				assert.fail("Expected an error to be thrown");
 			} catch (error) {
 				const normalizedStack = normalizeStack(error);
-				// To manually test this, log the normalizedStack and check the line numbers
-				assert.include(
-					normalizedStack,
-					`roughly at RuleTester.run.invalid[0].error[1] (tests/lib/rule-tester/rule-tester.js:${lineNumber + 14})`,
-				);
-				assert.include(
-					normalizedStack,
-					`roughly at RuleTester.run.invalid[0] (tests/lib/rule-tester/rule-tester.js:${lineNumber + 10})`,
-				);
-				assert.include(
-					normalizedStack,
-					`roughly at RuleTester.run.invalid (tests/lib/rule-tester/rule-tester.js:${lineNumber + 7})`,
-				);
-<<<<<<< HEAD
-=======
-				assert.include(normalizedStack, "at RuleTester.run.invalid[0]");
-				assert.include(normalizedStack, "at RuleTester.run.invalid\n");
-				assert.include(
-					normalizedStack,
-					"at RuleTester.run (tests/lib/rule-tester/rule-tester.js:<lines>)",
+				assertStackLines(normalizedStack,
+					`    roughly at RuleTester.run.invalid[0].error[1] (tests/lib/rule-tester/rule-tester.js:${lineNumber + 14})`,
+					`    roughly at RuleTester.run.invalid[0] (tests/lib/rule-tester/rule-tester.js:${lineNumber + 10})`,
+					`    roughly at RuleTester.run.invalid (tests/lib/rule-tester/rule-tester.js:${lineNumber + 7})`,
+					`    at RuleTester.run (tests/lib/rule-tester/rule-tester.js:${lineNumber + 2}:16)`,
 				);
 			}
 		});
 
 		it("should report the correct location for errors in invalid test cases when a suggestion assertion fails", () => {
+			const lineNumber = getInvocationLineNumber();
 			try {
 				ruleTester.run(
 					"suggestions-basic",
@@ -6310,7 +6302,7 @@
 						valid: ["var boo;"],
 						invalid: [
 							{
-								code: "var foo;",
+								code: "var foo; var foo;",
 								errors: [
 									{
 										message:
@@ -6318,7 +6310,17 @@
 										suggestions: [
 											{
 												desc: "Rename identifier 'foo' to 'bar'",
-												output: "var baz;", // wrong output
+												output: "var bar; var foo;",
+											},
+										],
+									},
+									{
+										message:
+											"Avoid using identifiers named 'foo'.",
+										suggestions: [
+											{
+												desc: "Rename identifier 'foo' to 'bar'",
+												output: "var foo; var baz;", // wrong output
 											},
 										],
 									},
@@ -6337,16 +6339,12 @@
 					"Expected the applied suggestion fix to match the test suggestion output for suggestion at index: 0",
 				);
 
-				assert.include(
+				assertStackLines(
 					normalizedStack,
-					"at RuleTester.run.invalid[0].error[0]",
-				);
-				assert.include(normalizedStack, "at RuleTester.run.invalid[0]");
-				assert.include(normalizedStack, "at RuleTester.run.invalid\n");
->>>>>>> 2332262d
-				assert.include(
-					normalizedStack,
-					`at RuleTester.run (tests/lib/rule-tester/rule-tester.js:${lineNumber + 2}:16)`,
+					`    roughly at RuleTester.run.invalid[0].error[1] (tests/lib/rule-tester/rule-tester.js:${lineNumber + 22})`,
+					`    roughly at RuleTester.run.invalid[0] (tests/lib/rule-tester/rule-tester.js:${lineNumber + 11})`,
+					`    roughly at RuleTester.run.invalid (tests/lib/rule-tester/rule-tester.js:${lineNumber + 8})`,
+					`    at RuleTester.run (tests/lib/rule-tester/rule-tester.js:${lineNumber + 2}:16)`,
 				);
 			}
 		});
