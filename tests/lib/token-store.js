--- conflicted
+++ resolved
@@ -1273,7 +1273,6 @@
         });
     });
 
-<<<<<<< HEAD
     describe("when calling commentsExistBetween", () => {
 
         it("should retrieve false if comments don't exist", () => {
@@ -1286,7 +1285,6 @@
 
     });
 
-=======
     describe("getCommentsBefore", () => {
         it("should retrieve comments before a node", () => {
             assert.equal(
@@ -1398,5 +1396,4 @@
             );
         });
     });
->>>>>>> 025e97a5
 });