--- conflicted
+++ resolved
@@ -12,13 +12,8 @@
     EventEmitter = require("events").EventEmitter,
     sinon = require("sinon"),
     espree = require("espree"),
-<<<<<<< HEAD
     Traverser = require("../../../lib/util/traverser"),
-    EventGeneratorTester = require("../../../lib/testers/event-generator-tester"),
-=======
-    estraverse = require("estraverse"),
     EventGeneratorTester = require("../../../tools/internal-testers/event-generator-tester"),
->>>>>>> 8f6546cd
     NodeEventGenerator = require("../../../lib/util/node-event-generator");
 
 //------------------------------------------------------------------------------
