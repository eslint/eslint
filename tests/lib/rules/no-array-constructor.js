/**
 * @fileoverview Tests for the no-array-constructor rule
 * @author Matt DuVall <http://www.mattduvall.com/>
 */

"use strict";

//------------------------------------------------------------------------------
// Requirements
//------------------------------------------------------------------------------

const rule = require("../../../lib/rules/no-array-constructor"),
	RuleTester = require("../../../lib/rule-tester/rule-tester");

//------------------------------------------------------------------------------
// Tests
//------------------------------------------------------------------------------

const ruleTester = new RuleTester({
	languageOptions: {
		sourceType: "script",
	},
});

ruleTester.run("no-array-constructor", rule, {
	valid: [
		"new Array(x)",
		"Array(x)",
		"new Array(9)",
		"Array(9)",
		"new foo.Array()",
		"foo.Array()",
		"new Array.foo",
		"Array.foo()",
		"new globalThis.Array",
		"const createArray = Array => new Array()",
		"var Array; new Array;",
		{
			code: "new Array()",
			languageOptions: {
				globals: {
					Array: "off",
				},
			},
		},
	],
	invalid: [
		{
			code: "new Array()",
			errors: [
				{
					messageId: "preferLiteral",
					type: "NewExpression",
					suggestions: [
						{
							messageId: "useLiteral",
							output: "[]",
						},
					],
				},
			],
		},
		{
			code: "new Array",
			errors: [
				{
					messageId: "preferLiteral",
					type: "NewExpression",
					suggestions: [
						{
							messageId: "useLiteral",
							output: "[]",
						},
					],
				},
			],
		},
		{
			code: "new Array(x, y)",
			errors: [
				{
					messageId: "preferLiteral",
					type: "NewExpression",
					suggestions: [
						{
							messageId: "useLiteral",
							output: "[x, y]",
						},
					],
				},
			],
		},
		{
			code: "new Array(0, 1, 2)",
			errors: [
				{
					messageId: "preferLiteral",
					type: "NewExpression",
					suggestions: [
						{
							messageId: "useLiteral",
							output: "[0, 1, 2]",
						},
					],
				},
			],
		},
		{
			code: "const array = Array?.();",
			errors: [
				{
					messageId: "preferLiteral",
					type: "CallExpression",
					suggestions: [
						{
							messageId: "useLiteral",
							output: "const array = [];",
						},
					],
				},
			],
		},
		{
			code: `
                    const array = (Array)(
                        /* foo */ a,
                        b = c() // bar
                    );
                    `,
			errors: [
				{
					messageId: "preferLiteral",
					type: "CallExpression",
					suggestions: [
						{
							messageId: "useLiteral",
							output: `
                    const array = [
                        /* foo */ a,
                        b = c() // bar
                    ];
                    `,
						},
					],
				},
			],
		},
		{
			code: "const array = Array(...args);",
			errors: [
				{
					messageId: "preferLiteral",
					type: "CallExpression",
					suggestions: [
						{
							messageId: "useLiteral",
							output: "const array = [...args];",
						},
					],
				},
			],
		},
		{
			code: "a = new (Array);",
			errors: [
				{
					messageId: "preferLiteral",
					type: "NewExpression",
					suggestions: [
						{
							messageId: "useLiteral",
							output: "a = [];",
						},
					],
				},
			],
		},
		{
			code: "a = new (Array) && (foo);",
			errors: [
				{
					messageId: "preferLiteral",
					type: "NewExpression",
					suggestions: [
						{
							messageId: "useLiteral",
							output: "a = [] && (foo);",
						},
					],
				},
			],
		},

		...[
			// Semicolon required before array literal to compensate for ASI
			{
				code: `
                foo
                Array()
                `,
			},
			{
				code: `
                foo()
                Array(bar, baz)
                `,
			},
			{
				code: `
                new foo
                Array()
                `,
			},
			{
				code: `
                (a++)
                Array()
                `,
			},
			{
				code: `
                ++a
                Array()
                `,
			},
			{
				code: `
                const foo = function() {}
                Array()
                `,
			},
			{
				code: `
                const foo = class {}
                Array("a", "b", "c")
                `,
			},
			{
				code: `
                foo = this.return
                Array()
                `,
			},
			{
				code: `
                var yield = bar.yield
                Array()
                `,
			},
			{
				code: `
                var foo = { bar: baz }
                Array()
                `,
			},
			{
				code: `
                <foo />
                Array()
                `,
				languageOptions: {
					parserOptions: { ecmaFeatures: { jsx: true } },
				},
			},
			{
				code: `
                <foo></foo>
                Array()
                `,
				languageOptions: {
					parserOptions: { ecmaFeatures: { jsx: true } },
				},
			},
		].map(props => ({
			...props,
			errors: [
				{
					messageId: "preferLiteral",
					suggestions: [
						{
							messageId: "useLiteralAfterSemicolon",
							output: props.code.replace(
								/(new )?Array\((?<args>.*?)\)/su,
								";[$<args>]",
							),
						},
					],
				},
			],
		})),

		...[
			// No semicolon required before array literal because ASI does not occur
			{ code: "Array()" },
			{
				code: `
                {}
                Array()
                `,
			},
			{
				code: `
                function foo() {}
                Array()
                `,
			},
			{
				code: `
                class Foo {}
                Array()
                `,
			},
			{ code: "foo: Array();" },
			{ code: "foo();Array();" },
			{ code: "{ Array(); }" },
			{ code: "if (a) Array();" },
			{ code: "if (a); else Array();" },
			{ code: "while (a) Array();" },
			{
				code: `
                do Array();
                while (a);
                `,
			},
			{ code: "for (let i = 0; i < 10; i++) Array();" },
			{ code: "for (const prop in obj) Array();" },
			{ code: "for (const element of iterable) Array();" },
			{
				code: "with (obj) Array();",
				languageOptions: { sourceType: "script" },
			},

			// No semicolon required before array literal because ASI still occurs
			{
				code: `
                const foo = () => {}
                Array()
                `,
			},
			{
				code: `
                a++
                Array()
                `,
			},
			{
				code: `
                a--
                Array()
                `,
			},
			{
				code: `
                function foo() {
                    return
                    Array();
                }
                `,
			},
			{
				code: `
                function * foo() {
                    yield
                    Array();
                }
                `,
			},
			{
				code: `
                do {}
                while (a)
                Array()
                `,
			},
			{
				code: `
                debugger
                Array()
                `,
			},
			{
				code: `
                for (;;) {
                    break
                    Array()
                }
                `,
			},
			{
				code: `
                for (;;) {
                    continue
                    Array()
                }
                `,
			},
			{
				code: `
                foo: break foo
                Array()
                `,
			},
			{
				code: `
                foo: while (true) continue foo
                Array()
                `,
			},
			{
				code: `
                const foo = bar
                export { foo }
                Array()
                `,
				languageOptions: { sourceType: "module" },
			},
			{
				code: `
                export { foo } from 'bar'
                Array()
                `,
				languageOptions: { sourceType: "module" },
			},
			{
				code: `
                export { foo } from 'bar' with { type: "json" }
                Array()
                `,
				languageOptions: { sourceType: "module" },
			},
			{
				code: `
                export * as foo from 'bar'
                Array()
                `,
				languageOptions: { sourceType: "module" },
			},
			{
				code: `
                export * as foo from 'bar' with { type: "json" }
                Array()
                `,
				languageOptions: { sourceType: "module" },
			},
			{
				code: `
                import foo from 'bar'
                Array()
                `,
				languageOptions: { sourceType: "module" },
			},
			{
				code: `
                import foo from 'bar' with { type: "json" }
                Array()
                `,
				languageOptions: { sourceType: "module" },
			},
			{
				code: `
                var yield = 5;

                yield: while (foo) {
                    if (bar)
                        break yield
                    new Array();
                }
<<<<<<< HEAD
                `
            }
        ].map(props => ({
            ...props,
            errors: [{
                messageId: "preferLiteral",
                suggestions: [{
                    messageId: "useLiteral",
                    output: props.code.replace(/(new )?Array\((?<args>.*?)\)/su, "[$<args>]")
                }]
            }]
        }))
    ]
});

const ruleTesterTypeScript = new RuleTester({
    languageOptions: {
        parser: require("@typescript-eslint/parser")
    }
});

ruleTesterTypeScript.run("no-array-constructor", rule, {
    valid: [
        "new Array(x);",
        "Array(x);",
        "new Array(9);",
        "Array(9);",
        "new foo.Array();",
        "foo.Array();",
        "new Array.foo();",
        "Array.foo();",

        // TypeScript
        "new Array<Foo>(1, 2, 3);",
        "new Array<Foo>();",
        "Array<Foo>(1, 2, 3);",
        "Array<Foo>();",

        
        //optional chain
        'Array?.(x);',
        'Array?.(9);',
        'foo?.Array();',
        'Array?.foo();',
        'foo.Array?.();',
        'Array.foo?.();',
        'Array?.<Foo>(1, 2, 3);',
        'Array?.<Foo>();',
    ],

    invalid: [
        {
            code: "new Array();",
            errors: [{
                messageId: "preferLiteral",
                suggestions: [{
                    messageId: "useLiteral",
                    output: "[];"
                }]
            }]
        },
        {
            code: "Array();",
            errors: [{
                messageId: "preferLiteral",
                suggestions: [{
                    messageId: "useLiteral",
                    output: "[];"
                }]
            }]
        },
        {
            code: "new Array(x, y);",
            errors: [{
                messageId: "preferLiteral",
                suggestions: [{
                    messageId: "useLiteral",
                    output: "[x, y];"
                }]
            }]
        },
        {
            code: "Array(x, y);",
            errors: [{
                messageId: "preferLiteral",
                suggestions: [{
                    messageId: "useLiteral",
                    output: "[x, y];"
                }]
            }]
        },
        {
            code: "new Array(0, 1, 2);",
            errors: [{
                messageId: "preferLiteral",
                suggestions: [{
                    messageId: "useLiteral",
                    output: "[0, 1, 2];"
                }]
            }]
        },
        {
            code: "Array(0, 1, 2);",
            errors: [{
                messageId: "preferLiteral",
                suggestions: [{
                    messageId: "useLiteral",
                    output: "[0, 1, 2];"
                }]
            }]
        },
        {
            code: "Array?.(0, 1, 2);",
            errors: [{
                messageId: "preferLiteral",
                suggestions: [{
                    messageId: "useLiteral",
                    output: "[0, 1, 2];"
                }]
            }]
        },
        {
            code: "Array?.(x, y);",
            errors: [{
                messageId: "preferLiteral",
                suggestions: [{
                    messageId: "useLiteral",
                    output: "[x, y];"
                }]
            }]
        }
    ]
=======
                `,
			},
		].map(props => ({
			...props,
			errors: [
				{
					messageId: "preferLiteral",
					suggestions: [
						{
							messageId: "useLiteral",
							output: props.code.replace(
								/(new )?Array\((?<args>.*?)\)/su,
								"[$<args>]",
							),
						},
					],
				},
			],
		})),
	],
>>>>>>> a4f87604
});<|MERGE_RESOLUTION|>--- conflicted
+++ resolved
@@ -465,20 +465,26 @@
                         break yield
                     new Array();
                 }
-<<<<<<< HEAD
-                `
-            }
-        ].map(props => ({
-            ...props,
-            errors: [{
-                messageId: "preferLiteral",
-                suggestions: [{
-                    messageId: "useLiteral",
-                    output: props.code.replace(/(new )?Array\((?<args>.*?)\)/su, "[$<args>]")
-                }]
-            }]
-        }))
-    ]
+                `,
+			},
+		].map(props => ({
+			...props,
+			errors: [
+				{
+					messageId: "preferLiteral",
+					suggestions: [
+						{
+							messageId: "useLiteral",
+							output: props.code.replace(
+								/(new )?Array\((?<args>.*?)\)/su,
+								"[$<args>]",
+							),
+						},
+					],
+				},
+			],
+		})),
+	],
 });
 
 const ruleTesterTypeScript = new RuleTester({
@@ -598,26 +604,4 @@
             }]
         }
     ]
-=======
-                `,
-			},
-		].map(props => ({
-			...props,
-			errors: [
-				{
-					messageId: "preferLiteral",
-					suggestions: [
-						{
-							messageId: "useLiteral",
-							output: props.code.replace(
-								/(new )?Array\((?<args>.*?)\)/su,
-								"[$<args>]",
-							),
-						},
-					],
-				},
-			],
-		})),
-	],
->>>>>>> a4f87604
 });