--- conflicted
+++ resolved
@@ -40,11 +40,7 @@
         { code: "const o = { _onClick() { } }", options: [{ allow: ["_onClick"], enforceInMethodNames: true }], parserOptions: { ecmaVersion: 6 } },
         { code: "const o = { _foo: 'bar' }", parserOptions: { ecmaVersion: 6 } },
         { code: "const o = { foo_: 'bar' }", parserOptions: { ecmaVersion: 6 } },
-<<<<<<< HEAD
-        { code: "const o = { _foo: 'bar' }", options: [{ allow: ["_foo"], enforceInMethodNames: true }], parserOptions: { ecmaVersion: 6 } }
-=======
         { code: "this.constructor._bar", options: [{ allowAfterThisConstructor: true }] }
->>>>>>> 0dfc3ff9
     ],
     invalid: [
         { code: "var _foo = 1", errors: [{ messageId: "unexpectedUnderscore", data: { identifier: "_foo" }, type: "VariableDeclarator" }] },
