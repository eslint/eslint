--- conflicted
+++ resolved
@@ -1226,7 +1226,6 @@
             code: "(foo?.indexOf)(Number.NaN)",
             options: [{ enforceForIndexOf: true }],
             languageOptions: { ecmaVersion: 2020 },
-<<<<<<< HEAD
             errors: [{
                 messageId: "indexOfNaN",
                 data: { methodName: "indexOf" },
@@ -1236,8 +1235,6 @@
                     output: "(foo?.findIndex)(Number.isNaN)"
                 }]
             }]
-=======
-            errors: [{ messageId: "indexOfNaN", data: { methodName: "indexOf" } }]
         },
         {
             code: "foo.indexOf((1, NaN))",
@@ -1262,7 +1259,6 @@
             options: [{ enforceForIndexOf: true }],
             languageOptions: { ecmaVersion: 2020 },
             errors: [{ messageId: "indexOfNaN", data: { methodName: "lastIndexOf" } }]
->>>>>>> 15c143f9
         }
     ]
 });