--- conflicted
+++ resolved
@@ -285,7 +285,7 @@
                     NewExpression: false
                 }
             }],
-            errors: [{ message: BAD_LN_BRK_MSG }]
+            errors: [{ messageId: "unexpectedLineBeforeAndAfterComma" }]
         },
         {
             code: "var foo = 1\n,bar = 2;",
@@ -583,7 +583,7 @@
                     NewExpression: false
                 }
             }],
-            errors: [{ message: FIRST_MSG }]
+            errors: [{ messageId: "expectedCommaFirst" }]
         },
         {
             code: "var foo = [\n(bar\n)\n,\nbaz\n];",
@@ -596,10 +596,7 @@
         {
             code: "[(foo),\n,\nbar]",
             output: "[(foo),,\nbar]",
-<<<<<<< HEAD
             errors: [{ messageId: "unexpectedLineBeforeAndAfterComma" }]
-=======
-            errors: [{ message: BAD_LN_BRK_MSG }]
         },
         {
             code: "new Foo(a\n,b);",
@@ -609,8 +606,7 @@
                     NewExpression: false
                 }
             }],
-            errors: [{ message: LAST_MSG }]
->>>>>>> 33ca1ea6
+            errors: [{ messageId: "expectedCommaLast" }]
         }
     ]
 });