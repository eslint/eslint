--- conflicted
+++ resolved
@@ -103,9 +103,20 @@
         },
         {
             code: "var r = /[\\uD83D\\uDC4D-\\uffff]/",
+            languageOptions: { ecmaVersion: 3, sourceType: "script" },
             errors: [{
                 column: 11,
                 endColumn: 23,
+                messageId: "surrogatePairWithoutUFlag",
+                suggestions: null // pattern would be invalid with the 'u' flag
+            }]
+        },
+        {
+            code: "var r = /[👍]/",
+            languageOptions: { ecmaVersion: 3, sourceType: "script" },
+            errors: [{
+                column: 11,
+                endColumn: 13,
                 messageId: "surrogatePairWithoutUFlag",
                 suggestions: null // pattern would be invalid with the 'u' flag
             }]
@@ -544,24 +555,6 @@
             }]
         },
         {
-            code: String.raw`var r = new RegExp("[\\uD83D\\uDC4D]", "")`,
-            errors: [{
-                column: 20,
-                endColumn: 38,
-                messageId: "surrogatePairWithoutUFlag",
-                suggestions: [{ messageId: "suggestUnicodeFlag", output: String.raw`var r = new RegExp("[\\uD83D\\uDC4D]", "u")` }]
-            }]
-        },
-        {
-            code: String.raw`var r = new RegExp("\\uDC4D[\\uD83D\\uDC4D]", "")`,
-            errors: [{
-                column: 20,
-                endColumn: 45,
-                messageId: "surrogatePairWithoutUFlag",
-                suggestions: [{ messageId: "suggestUnicodeFlag", output: String.raw`var r = new RegExp("\\uDC4D[\\uD83D\\uDC4D]", "u")` }]
-            }]
-        },
-        {
             code: String.raw`var r = new RegExp("\u1234[\\uD83D\\uDC4D]")`,
             errors: [{
                 column: 20,
@@ -906,7 +899,6 @@
         {
             code: String.raw`var r = new RegExp("[🇯🇵]",)`,
             languageOptions: { ecmaVersion: 2017 },
-<<<<<<< HEAD
             errors: [
                 {
                     column: 22,
@@ -921,12 +913,6 @@
                     suggestions: [{ messageId: "suggestUnicodeFlag", output: String.raw`var r = new RegExp("[🇯🇵]", "u",)` }]
                 }
             ]
-=======
-            errors: [{
-                messageId: "surrogatePairWithoutUFlag",
-                suggestions: [{ messageId: "suggestUnicodeFlag", output: String.raw`var r = new RegExp("[🇯🇵]", "u",)` }]
-            }]
->>>>>>> ba6af85c
         },
         {
             code: String.raw`var r = new RegExp(("[🇯🇵]"))`,
@@ -965,7 +951,6 @@
         {
             code: String.raw`var r = new RegExp(("[🇯🇵]"),)`,
             languageOptions: { ecmaVersion: 2017 },
-<<<<<<< HEAD
             errors: [
                 {
                     column: 23,
@@ -980,12 +965,6 @@
                     suggestions: [{ messageId: "suggestUnicodeFlag", output: String.raw`var r = new RegExp(("[🇯🇵]"), "u",)` }]
                 }
             ]
-=======
-            errors: [{
-                messageId: "surrogatePairWithoutUFlag",
-                suggestions: [{ messageId: "suggestUnicodeFlag", output: String.raw`var r = new RegExp(("[🇯🇵]"), "u",)` }]
-            }]
->>>>>>> ba6af85c
         },
         {
             code: String.raw`var r = new RegExp("[🇯🇵]", "u")`,
@@ -1099,7 +1078,6 @@
         {
             code: String.raw`var r = new globalThis.RegExp("[🇯🇵]", "")`,
             languageOptions: { ecmaVersion: 2020 },
-<<<<<<< HEAD
             errors: [
                 {
                     column: 33,
@@ -1114,17 +1092,10 @@
                     suggestions: [{ messageId: "suggestUnicodeFlag", output: String.raw`var r = new globalThis.RegExp("[🇯🇵]", "u")` }]
                 }
             ]
-=======
-            errors: [{
-                messageId: "surrogatePairWithoutUFlag",
-                suggestions: [{ messageId: "suggestUnicodeFlag", output: String.raw`var r = new globalThis.RegExp("[🇯🇵]", "u")` }]
-            }]
->>>>>>> ba6af85c
         },
         {
             code: String.raw`var r = new globalThis.RegExp("[\\u{1F468}\\u{200D}\\u{1F469}\\u{200D}\\u{1F466}]", "u")`,
             languageOptions: { ecmaVersion: 2020 },
-<<<<<<< HEAD
             errors: [
                 {
                     column: 31,
@@ -1133,12 +1104,6 @@
                     suggestions: null
                 }
             ]
-=======
-            errors: [{
-                messageId: "zwj",
-                suggestions: null
-            }]
->>>>>>> ba6af85c
         },
         {
             code: String.raw`/[\ud83d\u{dc4d}]/u`,
