/**
 * @fileoverview This option sets a specific tab width for your code
 * @author Dmitriy Shekhovtsov
 * @author Gyandeep Singh
 */
"use strict";

//------------------------------------------------------------------------------
// Requirements
//------------------------------------------------------------------------------

const rule = require("../../../lib/rules/indent"),
    RuleTester = require("../../../lib/testers/rule-tester");
const fs = require("fs");
const path = require("path");

//------------------------------------------------------------------------------
// Tests
//------------------------------------------------------------------------------

const fixture = fs.readFileSync(path.join(__dirname, "../../fixtures/rules/indent/indent-invalid-fixture-1.js"), "utf8");
const fixedFixture = fs.readFileSync(path.join(__dirname, "../../fixtures/rules/indent/indent-valid-fixture-1.js"), "utf8");

/**
 * Create error message object for failure cases with a single 'found' indentation type
 * @param {string} indentType indent type of string or tab
 * @param {array} errors error info
 * @returns {Object} returns the error messages collection
 * @private
 */
function expectedErrors(indentType, errors) {
    if (Array.isArray(indentType)) {
        errors = indentType;
        indentType = "space";
    }

    if (!errors[0].length) {
        errors = [errors];
    }

    return errors.map(function(err) {
        let message;

        if (typeof err[1] === "string" && typeof err[2] === "string") {
            message = `Expected indentation of ${err[1]} but found ${err[2]}.`;
        } else {
            const chars = indentType + (err[1] === 1 ? "" : "s");

            message = `Expected indentation of ${err[1]} ${chars} but found ${err[2]}.`;
        }
        return {message, type: err[3], line: err[0]};
    });
}

const ruleTester = new RuleTester();

ruleTester.run("indent", rule, {
    valid: [
        {
            code:
            "bridge.callHandler(\n" +
            "  'getAppVersion', 'test23', function(responseData) {\n" +
            "    window.ah.mobileAppVersion = responseData;\n" +
            "  }\n" +
            ");\n",
            options: [2]
        },
        {
            code:
            "bridge.callHandler(\n" +
            "  'getAppVersion', 'test23', function(responseData) {\n" +
            "    window.ah.mobileAppVersion = responseData;\n" +
            "  });\n",
            options: [2]
        },
        {
            code:
            "bridge.callHandler(\n" +
            "  'getAppVersion',\n" +
            "  null,\n" +
            "  function responseCallback(responseData) {\n" +
            "    window.ah.mobileAppVersion = responseData;\n" +
            "  }\n" +
            ");\n",
            options: [2]
        },
        {
            code:
            "bridge.callHandler(\n" +
            "  'getAppVersion',\n" +
            "  null,\n" +
            "  function responseCallback(responseData) {\n" +
            "    window.ah.mobileAppVersion = responseData;\n" +
            "  });\n",
            options: [2]
        },
        {
            code:
            "function doStuff(keys) {\n" +
            "    _.forEach(\n" +
            "        keys,\n" +
            "        key => {\n" +
            "            doSomething(key);\n" +
            "        }\n" +
            "   );\n" +
            "}\n",
            options: [4],
            parserOptions: { ecmaVersion: 6 }
        },
        {
            code:
            "example(\n" +
            "    function () {\n" +
            "        console.log('example');\n" +
            "    }\n" +
            ");\n",
            options: [4]
        },
        {
            code:
            "let foo = somethingList\n" +
            "    .filter(x => {\n" +
            "        return x;\n" +
            "    })\n" +
            "    .map(x => {\n" +
            "        return 100 * x;\n" +
            "    });\n",
            options: [4],
            parserOptions: { ecmaVersion: 6 }
        },
        {
            code:
            "var x = 0 &&\n" +
            "    {\n" +
            "        a: 1,\n" +
            "        b: 2\n" +
            "    };",
            options: [4]
        },
        {
            code:
            "var x = 0 &&\n" +
            "\t{\n" +
            "\t\ta: 1,\n" +
            "\t\tb: 2\n" +
            "\t};",
            options: ["tab"]
        },
        {
            code:
            "var x = 0 &&\n" +
            "    {\n" +
            "        a: 1,\n" +
            "        b: 2\n" +
            "    }||\n" +
            "    {\n" +
            "        c: 3,\n" +
            "        d: 4\n" +
            "    };",
            options: [4]
        },
        {
            code:
            "var x = [\n" +
            "    'a',\n" +
            "    'b',\n" +
            "    'c'\n" +
            "];",
            options: [4]
        },
        {
            code:
            "var x = ['a',\n" +
            "    'b',\n" +
            "    'c',\n" +
            "];",
            options: [4]
        },
        {
            code:
            "var x = 0 && 1;",
            options: [4]
        },
        {
            code:
            "var x = 0 && { a: 1, b: 2 };",
            options: [4]
        },
        {
            code:
            "var x = 0 &&\n" +
            "    (\n" +
            "        1\n" +
            "    );",
            options: [4]
        },
        {
            code:
            "var x = 0 && { a: 1, b: 2 };",
            options: [4]
        },
        {
            code:
            "require('http').request({hostname: 'localhost',\n" +
            "  port: 80}, function(res) {\n" +
            "  res.end();\n" +
            "});\n",
            options: [2]
        },
        {
            code:
            "function test() {\n" +
            "  return client.signUp(email, PASSWORD, { preVerified: true })\n" +
            "    .then(function (result) {\n" +
            "      // hi\n" +
            "    })\n" +
            "    .then(function () {\n" +
            "      return FunctionalHelpers.clearBrowserState(self, {\n" +
            "        contentServer: true,\n" +
            "        contentServer1: true\n" +
            "      });\n" +
            "    });\n" +
            "}",
            options: [2]
        },
        {
            code:
            "it('should... some lengthy test description that is forced to be' +\n" +
            "  'wrapped into two lines since the line length limit is set', () => {\n" +
            "  expect(true).toBe(true);\n" +
            "});\n",
            options: [2],
            parserOptions: { ecmaVersion: 6 }
        },
        {
            code:
            "function test() {\n" +
            "    return client.signUp(email, PASSWORD, { preVerified: true })\n" +
            "        .then(function (result) {\n" +
            "            var x = 1;\n" +
            "            var y = 1;\n" +
            "        }, function(err){\n" +
            "            var o = 1 - 2;\n" +
            "            var y = 1 - 2;\n" +
            "            return true;\n" +
            "        })\n" +
            "}",
            options: [4]
        },
        {
            code:
            "function test() {\n" +
            "    return client.signUp(email, PASSWORD, { preVerified: true })\n" +
            "    .then(function (result) {\n" +
            "        var x = 1;\n" +
            "        var y = 1;\n" +
            "    }, function(err){\n" +
            "        var o = 1 - 2;\n" +
            "        var y = 1 - 2;\n" +
            "        return true;\n" +
            "    });\n" +
            "}",
            options: [4, {MemberExpression: 0}]
        },

        {
            code:
            "// hi",
            options: [2, {VariableDeclarator: 1, SwitchCase: 1}]
        },
        {
            code:
            "var Command = function() {\n" +
            "  var fileList = [],\n" +
            "      files = []\n" +
            "\n" +
            "  files.concat(fileList)\n" +
            "};\n",
            options: [2, {VariableDeclarator: { var: 2, let: 2, const: 3}}]
        },
        {
            code:
                "  ",
            options: [2, {VariableDeclarator: 1, SwitchCase: 1}]
        },
        {
            code:
            "if(data) {\n" +
            "  console.log('hi');\n" +
            "  b = true;};",
            options: [2, {VariableDeclarator: 1, SwitchCase: 1}]
        },
        {
            code:
            "foo = () => {\n" +
            "  console.log('hi');\n" +
            "  return true;};",
            options: [2, {VariableDeclarator: 1, SwitchCase: 1}],
            parserOptions: { ecmaVersion: 6 }
        },
        {
            code:
            "function test(data) {\n" +
            "  console.log('hi');\n" +
            "  return true;};",
            options: [2, {VariableDeclarator: 1, SwitchCase: 1}]
        },
        {
            code:
            "var test = function(data) {\n" +
            "  console.log('hi');\n" +
            "};",
            options: [2, {VariableDeclarator: 1, SwitchCase: 1}]
        },
        {
            code:
            "arr.forEach(function(data) {\n" +
            "  otherdata.forEach(function(zero) {\n" +
            "    console.log('hi');\n" +
            "  }) });",
            options: [2, {VariableDeclarator: 1, SwitchCase: 1}]
        },
        {
            code:
            "a = [\n" +
            "    ,3\n" +
            "]",
            options: [4, {VariableDeclarator: 1, SwitchCase: 1}]
        },
        {
            code:
            "[\n" +
            "  ['gzip', 'gunzip'],\n" +
            "  ['gzip', 'unzip'],\n" +
            "  ['deflate', 'inflate'],\n" +
            "  ['deflateRaw', 'inflateRaw'],\n" +
            "].forEach(function(method) {\n" +
            "  console.log(method);\n" +
            "});\n",
            options: [2, {SwitchCase: 1, VariableDeclarator: 2}]
        },
        {
            code:
            "test(123, {\n" +
            "    bye: {\n" +
            "        hi: [1,\n" +
            "            {\n" +
            "                b: 2\n" +
            "            }\n" +
            "        ]\n" +
            "    }\n" +
            "});",
            options: [4, {VariableDeclarator: 1, SwitchCase: 1}]
        },
        {
            code:
            "var xyz = 2,\n" +
            "    lmn = [\n" +
            "        {\n" +
            "            a: 1\n" +
            "        }\n" +
            "    ];",
            options: [4, {VariableDeclarator: 1, SwitchCase: 1}]
        },
        {
            code:
            "lmn = [{\n" +
            "    a: 1\n" +
            "},\n" +
            "{\n" +
            "    b: 2\n" +
            "}," +
            "{\n" +
            "    x: 2\n" +
            "}];",
            options: [4, {VariableDeclarator: 1, SwitchCase: 1}]
        },
        {
            code:
            "abc({\n" +
            "    test: [\n" +
            "        [\n" +
            "            c,\n" +
            "            xyz,\n" +
            "            2\n" +
            "        ].join(',')\n" +
            "    ]\n" +
            "});",
            options: [4, {VariableDeclarator: 1, SwitchCase: 1}]
        },
        {
            code:
            "abc = {\n" +
            "  test: [\n" +
            "    [\n" +
            "      c,\n" +
            "      xyz,\n" +
            "      2\n" +
            "    ]\n" +
            "  ]\n" +
            "};",
            options: [2, {VariableDeclarator: 1, SwitchCase: 1}]
        },
        {
            code:
            "abc(\n" +
            "  {\n" +
            "    a: 1,\n" +
            "    b: 2\n" +
            "  }\n" +
            ");",
            options: [2, {VariableDeclarator: 1, SwitchCase: 1}]
        },
        {
            code:
            "abc({\n" +
            "    a: 1,\n" +
            "    b: 2\n" +
            "});",
            options: [4, {VariableDeclarator: 1, SwitchCase: 1}]
        },
        {
            code:
            "var abc = \n" +
            "  [\n" +
            "    c,\n" +
            "    xyz,\n" +
            "    {\n" +
            "      a: 1,\n" +
            "      b: 2\n" +
            "    }\n" +
            "  ];",
            options: [2, {VariableDeclarator: 1, SwitchCase: 1}]
        },
        {
            code:
            "var abc = [\n" +
            "  c,\n" +
            "  xyz,\n" +
            "  {\n" +
            "    a: 1,\n" +
            "    b: 2\n" +
            "  }\n" +
            "];",
            options: [2, {VariableDeclarator: 1, SwitchCase: 1}]
        },
        {
            code:
            "var abc = 5,\n" +
            "    c = 2,\n" +
            "    xyz = \n" +
            "    {\n" +
            "      a: 1,\n" +
            "      b: 2\n" +
            "    };",
            options: [2, {VariableDeclarator: 2, SwitchCase: 1}]
        },
        {
            code:
            "var abc = \n" +
            "    {\n" +
            "      a: 1,\n" +
            "      b: 2\n" +
            "    };",
            options: [2, {VariableDeclarator: 2, SwitchCase: 1}]
        },
        {
            code:
            "var a = new abc({\n" +
            "        a: 1,\n" +
            "        b: 2\n" +
            "    }),\n" +
            "    b = 2;",
            options: [4, {VariableDeclarator: 1, SwitchCase: 1}]
        },
        {
            code:
            "var a = 2,\n" +
            "  c = {\n" +
            "    a: 1,\n" +
            "    b: 2\n" +
            "  },\n" +
            "  b = 2;",
            options: [2, {VariableDeclarator: 1, SwitchCase: 1}]
        },
        {
            code:
            "var x = 2,\n" +
            "    y = {\n" +
            "      a: 1,\n" +
            "      b: 2\n" +
            "    },\n" +
            "    b = 2;",
            options: [2, {VariableDeclarator: 2, SwitchCase: 1}]
        },
        {
            code:
            "var e = {\n" +
            "      a: 1,\n" +
            "      b: 2\n" +
            "    },\n" +
            "    b = 2;",
            options: [2, {VariableDeclarator: 2, SwitchCase: 1}]
        },
        {
            code:
            "var a = {\n" +
            "  a: 1,\n" +
            "  b: 2\n" +
            "};",
            options: [2, {VariableDeclarator: 2, SwitchCase: 1}]
        },
        {
            code:
            "function test() {\n" +
            "  if (true ||\n " +
            "            false){\n" +
            "    console.log(val);\n" +
            "  }\n" +
            "}",
            options: [2, {VariableDeclarator: 2, SwitchCase: 1}]
        },
        {
            code:
            "for (var val in obj)\n" +
            "  if (true)\n" +
            "    console.log(val);",
            options: [2, {VariableDeclarator: 2, SwitchCase: 1}]
        },
        {
            code:
            "if(true)\n" +
            "  if (true)\n" +
            "    if (true)\n" +
            "      console.log(val);",
            options: [2, {VariableDeclarator: 2, SwitchCase: 1}]
        },
        {
            code:
            "function hi(){     var a = 1;\n" +
            "  y++;                   x++;\n" +
            "}",
            options: [2, {VariableDeclarator: 2, SwitchCase: 1}]
        },
        {
            code:
            "for(;length > index; index++)if(NO_HOLES || index in self){\n" +
            "  x++;\n" +
            "}",
            options: [2, {VariableDeclarator: 2, SwitchCase: 1}]
        },
        {
            code:
            "function test(){\n" +
            "  switch(length){\n" +
            "    case 1: return function(a){\n" +
            "      return fn.call(that, a);\n" +
            "    };\n" +
            "  }\n" +
            "}",
            options: [2, {VariableDeclarator: 2, SwitchCase: 1}]
        },
        {
            code:
            "var geometry = 2,\n" +
            "rotate = 2;",
            options: [2, {VariableDeclarator: 0}]
        },
        {
            code:
            "var geometry,\n" +
            "    rotate;",
            options: [4, {VariableDeclarator: 1}]
        },
        {
            code:
            "var geometry,\n" +
            "\trotate;",
            options: ["tab", {VariableDeclarator: 1}]
        },
        {
            code:
            "var geometry,\n" +
            "  rotate;",
            options: [2, {VariableDeclarator: 1}]
        },
        {
            code:
            "var geometry,\n" +
            "    rotate;",
            options: [2, {VariableDeclarator: 2}]
        },
        {
            code:
            "let geometry,\n" +
            "    rotate;",
            options: [2, {VariableDeclarator: 2}],
            parserOptions: { ecmaVersion: 6 }
        },
        {
            code:
            "const geometry = 2,\n" +
            "    rotate = 3;",
            options: [2, {VariableDeclarator: 2}],
            parserOptions: { ecmaVersion: 6 }
        },
        {
            code:
            "var geometry, box, face1, face2, colorT, colorB, sprite, padding, maxWidth,\n" +
            "  height, rotate;",
            options: [2, {SwitchCase: 1}]
        },
        {
            code:
            "var geometry, box, face1, face2, colorT, colorB, sprite, padding, maxWidth;",
            options: [2, {SwitchCase: 1}]
        },
        {
            code:
            "if (1 < 2){\n" +
            "//hi sd \n" +
            "}",
            options: [2]
        },
        {
            code:
            "while (1 < 2){\n" +
            "  //hi sd \n" +
            "}",
            options: [2]
        },
        {
            code:
            "while (1 < 2) console.log('hi');",
            options: [2]
        },

        {
            code:
            "[a, b,\n" +
            "    c].forEach((index) => {\n" +
            "        index;\n" +
            "    });\n",
            options: [4],
            parserOptions: { ecmaVersion: 6 }
        },
        {
            code:
            "[a, b, c].forEach((index) => {\n" +
            "    index;\n" +
            "});\n",
            options: [4],
            parserOptions: { ecmaVersion: 6 }
        },
        {
            code:
            "[a, b, c].forEach(function(index){\n" +
            "    return index;\n" +
            "});\n",
            options: [4],
            parserOptions: { ecmaVersion: 6 }
        },
        {
            code:
            "switch (x) {\n" +
            "    case \"foo\":\n" +
            "        a();\n" +
            "        break;\n" +
            "    case \"bar\":\n" +
            "        switch (y) {\n" +
            "            case \"1\":\n" +
            "                break;\n" +
            "            case \"2\":\n" +
            "                a = 6;\n" +
            "                break;\n" +
            "        }\n" +
            "    case \"test\":\n" +
            "        break;\n" +
            "}",
            options: [4, {SwitchCase: 1}]
        },
        {
            code:
            "switch (x) {\n" +
            "        case \"foo\":\n" +
            "            a();\n" +
            "            break;\n" +
            "        case \"bar\":\n" +
            "            switch (y) {\n" +
            "                    case \"1\":\n" +
            "                        break;\n" +
            "                    case \"2\":\n" +
            "                        a = 6;\n" +
            "                        break;\n" +
            "            }\n" +
            "        case \"test\":\n" +
            "            break;\n" +
            "}",
            options: [4, {SwitchCase: 2}]
        },
        {
            code:
            "switch (a) {\n" +
            "case \"foo\":\n" +
            "    a();\n" +
            "    break;\n" +
            "case \"bar\":\n" +
            "    switch(x){\n" +
            "    case '1':\n" +
            "        break;\n" +
            "    case '2':\n" +
            "        a = 6;\n" +
            "        break;\n" +
            "    }\n" +
            "}"
        },
        {
            code:
            "switch (a) {\n" +
            "case \"foo\":\n" +
            "    a();\n" +
            "    break;\n" +
            "case \"bar\":\n" +
            "    if(x){\n" +
            "        a = 2;\n" +
            "    }\n" +
            "    else{\n" +
            "        a = 6;\n" +
            "    }\n" +
            "}"
        },
        {
            code:
            "switch (a) {\n" +
            "case \"foo\":\n" +
            "    a();\n" +
            "    break;\n" +
            "case \"bar\":\n" +
            "    if(x){\n" +
            "        a = 2;\n" +
            "    }\n" +
            "    else\n" +
            "        a = 6;\n" +
            "}"
        },
        {
            code:
            "switch (a) {\n" +
            "case \"foo\":\n" +
            "    a();\n" +
            "    break;\n" +
            "case \"bar\":\n" +
            "    a(); break;\n" +
            "case \"baz\":\n" +
            "    a(); break;\n" +
            "}"
        },
        {
            code: "switch (0) {\n}"
        },
        {
            code:
            "function foo() {\n" +
            "    var a = \"a\";\n" +
            "    switch(a) {\n" +
            "    case \"a\":\n" +
            "        return \"A\";\n" +
            "    case \"b\":\n" +
            "        return \"B\";\n" +
            "    }\n" +
            "}\n" +
            "foo();"
        },
        {
            code:
            "switch(value){\n" +
            "    case \"1\":\n" +
            "    case \"2\":\n" +
            "        a();\n" +
            "        break;\n" +
            "    default:\n" +
            "        a();\n" +
            "        break;\n" +
            "}\n" +
            "switch(value){\n" +
            "    case \"1\":\n" +
            "        a();\n" +
            "        break;\n" +
            "    case \"2\":\n" +
            "        break;\n" +
            "    default:\n" +
            "        break;\n" +
            "}",
            options: [4, {SwitchCase: 1}]
        },
        {
            code:
                "var obj = {foo: 1, bar: 2};\n" +
                "with (obj) {\n" +
                "    console.log(foo + bar);\n" +
                "}\n"
        },
        {
            code:
                "if (a) {\n" +
                "    (1 + 2 + 3);\n" + // no error on this line
                "}"
        },
        {
            code:
                "switch(value){ default: a(); break; }\n"
        },
        {
            code: "import {addons} from 'react/addons'\nimport React from 'react'",
            options: [2],
            parserOptions: { sourceType: "module" }
        },
        {
            code:
            "var a = 1,\n" +
            "    b = 2,\n" +
            "    c = 3;\n",
            options: [4]
        },
        {
            code:
            "var a = 1\n" +
            "   ,b = 2\n" +
            "   ,c = 3;\n",
            options: [4]
        },
        {
            code: "while (1 < 2) console.log('hi')\n",
            options: [2]
        },
        {
            code:
                "function salutation () {\n" +
                "  switch (1) {\n" +
                "    case 0: return console.log('hi')\n" +
                "    case 1: return console.log('hey')\n" +
                "  }\n" +
                "}\n",
            options: [2, { SwitchCase: 1 }]
        },
        {
            code:
                "var items = [\n" +
                "  {\n" +
                "    foo: 'bar'\n" +
                "  }\n" +
                "];\n",
            options: [2, {VariableDeclarator: 2}]
        },
        {
            code:
                "const a = 1,\n" +
                "      b = 2;\n" +
                "const items1 = [\n" +
                "  {\n" +
                "    foo: 'bar'\n" +
                "  }\n" +
                "];\n" +
                "const items2 = Items(\n" +
                "  {\n" +
                "    foo: 'bar'\n" +
                "  }\n" +
                ");\n",
            options: [2, {VariableDeclarator: 3}],
            parserOptions: { ecmaVersion: 6 }

        },
        {
            code:
                "const geometry = 2,\n" +
                "      rotate = 3;\n" +
                "var a = 1,\n" +
                "  b = 2;\n" +
                "let light = true,\n" +
                "    shadow = false;",
            options: [2, { VariableDeclarator: { const: 3, let: 2 } }],
            parserOptions: { ecmaVersion: 6 }
        },
        {
            code:
            "const abc = 5,\n" +
            "      c = 2,\n" +
            "      xyz = \n" +
            "      {\n" +
            "        a: 1,\n" +
            "        b: 2\n" +
            "      };\n" +
            "let abc = 5,\n" +
            "  c = 2,\n" +
            "  xyz = \n" +
            "  {\n" +
            "    a: 1,\n" +
            "    b: 2\n" +
            "  };\n" +
            "var abc = 5,\n" +
            "    c = 2,\n" +
            "    xyz = \n" +
            "    {\n" +
            "      a: 1,\n" +
            "      b: 2\n" +
            "    };\n",
            options: [2, { VariableDeclarator: { var: 2, const: 3 }, SwitchCase: 1}],
            parserOptions: { ecmaVersion: 6 }
        },
        {
            code:
                "module.exports =\n" +
                "{\n" +
                "  'Unit tests':\n" +
                "  {\n" +
                "    rootPath: './',\n" +
                "    environment: 'node',\n" +
                "    tests:\n" +
                "    [\n" +
                "      'test/test-*.js'\n" +
                "    ],\n" +
                "    sources:\n" +
                "    [\n" +
                "      '*.js',\n" +
                "      'test/**.js'\n" +
                "    ]\n" +
                "  }\n" +
                "};",
            options: [2]
        },
        {
            code:
                "var path     = require('path')\n" +
                "  , crypto    = require('crypto')\n" +
                "  ;\n",
            options: [2]
        },
        {
            code:
                "var a = 1\n" +
                "   ,b = 2\n" +
                "   ;"
        },
        {
            code:
                "export function create (some,\n" +
                "                        argument) {\n" +
                "  return Object.create({\n" +
                "    a: some,\n" +
                "    b: argument\n" +
                "  });\n" +
                "};",
            parserOptions: { sourceType: "module" },
            options: [2]
        },
        {
            code:
                "export function create (id, xfilter, rawType,\n" +
                "                        width=defaultWidth, height=defaultHeight,\n" +
                "                        footerHeight=defaultFooterHeight,\n" +
                "                        padding=defaultPadding) {\n" +
                "  // ... function body, indented two spaces\n" +
                "}\n",
            parserOptions: { sourceType: "module" },
            options: [2]
        },
        {
            code:
                "var obj = {\n" +
                "  foo: function () {\n" +
                "    return new p()\n" +
                "      .then(function (ok) {\n" +
                "        return ok;\n" +
                "      }, function () {\n" +
                "        // ignore things\n" +
                "      });\n" +
                "  }\n" +
                "};\n",
            options: [2]
        },
        {
            code:
                "a.b()\n" +
                "  .c(function(){\n" +
                "    var a;\n" +
                "  }).d.e;\n",
            options: [2]
        },
        {
            code:
                "const YO = 'bah',\n" +
                "      TE = 'mah'\n" +
                "\n" +
                "var res,\n" +
                "    a = 5,\n" +
                "    b = 4\n",
            parserOptions: { ecmaVersion: 6 },
            options: [2, {VariableDeclarator: { var: 2, let: 2, const: 3}}]
        },
        {
            code:
                "const YO = 'bah',\n" +
                "      TE = 'mah'\n" +
                "\n" +
                "var res,\n" +
                "    a = 5,\n" +
                "    b = 4\n" +
                "\n" +
                "if (YO) console.log(TE)",
            parserOptions: { ecmaVersion: 6 },
            options: [2, {VariableDeclarator: { var: 2, let: 2, const: 3}}]
        },
        {
            code:
                "var foo = 'foo',\n" +
                "  bar = 'bar',\n" +
                "  baz = function() {\n" +
                "      \n" +
                "  }\n" +
                "\n" +
                "function hello () {\n" +
                "    \n" +
                "}\n",
            options: [2]
        },
        {
            code:
                "var obj = {\n" +
                "  send: function () {\n" +
                "    return P.resolve({\n" +
                "      type: 'POST'\n" +
                "    })\n" +
                "      .then(function () {\n" +
                "        return true;\n" +
                "      }, function () {\n" +
                "        return false;\n" +
                "      });\n" +
                "  }\n" +
                "};\n",
            options: [2]
        },
        {
            code:
                "var obj = {\n" +
                "  send: function () {\n" +
                "    return P.resolve({\n" +
                "      type: 'POST'\n" +
                "    })\n" +
                "    .then(function () {\n" +
                "      return true;\n" +
                "    }, function () {\n" +
                "      return false;\n" +
                "    });\n" +
                "  }\n" +
                "};\n",
            options: [2, {MemberExpression: 0}]
        },
        {
            code:
                "const someOtherFunction = argument => {\n" +
                "        console.log(argument);\n" +
                "    },\n" +
                "    someOtherValue = 'someOtherValue';\n",
            parserOptions: { ecmaVersion: 6 }
        },
        {
            code:
            "[\n" +
            "  'a',\n" +
            "  'b'\n" +
            "].sort().should.deepEqual([\n" +
            "  'x',\n" +
            "  'y'\n" +
            "]);\n",
            options: [2]
        },
        {
            code:
            "var a = 1,\n" +
            "    B = class {\n" +
            "      constructor(){}\n" +
            "      a(){}\n" +
            "      get b(){}\n" +
            "    };",
            options: [2, {VariableDeclarator: 2, SwitchCase: 1}],
            parserOptions: { ecmaVersion: 6 }
        },
        {
            code:
            "var a = 1,\n" +
            "    B = \n" +
            "    class {\n" +
            "      constructor(){}\n" +
            "      a(){}\n" +
            "      get b(){}\n" +
            "    },\n" +
            "    c = 3;",
            options: [2, {VariableDeclarator: 2, SwitchCase: 1}],
            parserOptions: { ecmaVersion: 6 }
        },
        {
            code:
            "class A{\n" +
            "    constructor(){}\n" +
            "    a(){}\n" +
            "    get b(){}\n" +
            "}",
            options: [4, {VariableDeclarator: 1, SwitchCase: 1}],
            parserOptions: { ecmaVersion: 6 }
        },
        {
            code:
            "var A = class {\n" +
            "    constructor(){}\n" +
            "    a(){}\n" +
            "    get b(){}\n" +
            "}",
            options: [4, {VariableDeclarator: 1, SwitchCase: 1}],
            parserOptions: { ecmaVersion: 6 }
        },
        {
            code:
            "var a = {\n" +
            "  some: 1\n" +
            ", name: 2\n" +
            "};\n",
            options: [2]
        },
        {
            code:
            "a.c = {\n" +
            "    aa: function() {\n" +
            "        'test1';\n" +
            "        return 'aa';\n" +
            "    }\n" +
            "    , bb: function() {\n" +
            "        return this.bb();\n" +
            "    }\n" +
            "};\n",
            options: [4]
        },
        {
            code:
            "var a =\n" +
            "{\n" +
            "    actions:\n" +
            "    [\n" +
            "        {\n" +
            "            name: 'compile'\n" +
            "        }\n" +
            "    ]\n" +
            "};\n",
            options: [4, {VariableDeclarator: 0, SwitchCase: 1}]
        },
        {
            code:
            "var a =\n" +
            "[\n" +
            "    {\n" +
            "        name: 'compile'\n" +
            "    }\n" +
            "];\n",
            options: [4, {VariableDeclarator: 0, SwitchCase: 1}]
        },
        {
            code:
            "const func = function (opts) {\n" +
            "    return Promise.resolve()\n" +
            "    .then(() => {\n" +
            "        [\n" +
            "            'ONE', 'TWO'\n" +
            "        ].forEach(command => { doSomething(); });\n" +
            "    });\n" +
            "};",
            parserOptions: { ecmaVersion: 6 },
            options: [4, {MemberExpression: 0}]
        },
        {
            code:
            "const func = function (opts) {\n" +
            "    return Promise.resolve()\n" +
            "        .then(() => {\n" +
            "            [\n" +
            "                'ONE', 'TWO'\n" +
            "            ].forEach(command => { doSomething(); });\n" +
            "        });\n" +
            "};",
            parserOptions: { ecmaVersion: 6 },
            options: [4]
        },
        {
            code:
            "var haveFun = function () {\n" +
            "    SillyFunction(\n" +
            "        {\n" +
            "            value: true,\n" +
            "        },\n" +
            "        {\n" +
            "            _id: true,\n" +
            "        }\n" +
            "    );\n" +
            "};",
            options: [4]
        },
        {
            code:
            "var haveFun = function () {\n" +
            "    new SillyFunction(\n" +
            "        {\n" +
            "            value: true,\n" +
            "        },\n" +
            "        {\n" +
            "            _id: true,\n" +
            "        }\n" +
            "    );\n" +
            "};",
            options: [4]
        },
        {
            code:
            "let object1 = {\n" +
            "  doThing() {\n" +
            "    return _.chain([])\n" +
            "      .map(v => (\n" +
            "        {\n" +
            "          value: true,\n" +
            "        }\n" +
            "      ))\n" +
            "      .value();\n" +
            "  }\n" +
            "};",
            parserOptions: { ecmaVersion: 6 },
            options: [2]
        },
        {
            code:
            "class Foo\n" +
            "  extends Bar {\n" +
            "  baz() {}\n" +
            "}",
            parserOptions: { ecmaVersion: 6 },
            options: [2]
        },
        {
            code:
            "class Foo extends\n" +
            "  Bar {\n" +
            "  baz() {}\n" +
            "}",
            parserOptions: { ecmaVersion: 6 },
            options: [2]
        },
        {
            code:
            "fs.readdirSync(path.join(__dirname, '../rules')).forEach(name => {\n" +
            "  files[name] = foo;\n" +
            "});",
            options: [2, { outerIIFEBody: 0 }],
            parserOptions: { ecmaVersion: 6 }
        },
        {
            code:
            "(function(){\n" +
            "function foo(x) {\n" +
            "  return x + 1;\n" +
            "}\n" +
            "})();",
            options: [2, { outerIIFEBody: 0 }]
        },
        {
            code:
            "(function(){\n" +
            "        function foo(x) {\n" +
            "            return x + 1;\n" +
            "        }\n" +
            "})();",
            options: [4, { outerIIFEBody: 2 }]
        },
        {
            code:
            "(function(x, y){\n" +
            "function foo(x) {\n" +
            "  return x + 1;\n" +
            "}\n" +
            "})(1, 2);",
            options: [2, { outerIIFEBody: 0 }]
        },
        {
            code:
            "(function(){\n" +
            "function foo(x) {\n" +
            "  return x + 1;\n" +
            "}\n" +
            "}());",
            options: [2, { outerIIFEBody: 0 }]
        },
        {
            code:
            "!function(){\n" +
            "function foo(x) {\n" +
            "  return x + 1;\n" +
            "}\n" +
            "}();",
            options: [2, { outerIIFEBody: 0 }]
        },
        {
            code:
            "!function(){\n" +
            "\t\t\tfunction foo(x) {\n" +
            "\t\t\t\treturn x + 1;\n" +
            "\t\t\t}\n" +
            "}();",
            options: ["tab", { outerIIFEBody: 3 }]
        },
        {
            code:
            "var out = function(){\n" +
            "  function fooVar(x) {\n" +
            "    return x + 1;\n" +
            "  }\n" +
            "};",
            options: [2, { outerIIFEBody: 0 }]
        },
        {
            code:
            "var ns = function(){\n" +
            "function fooVar(x) {\n" +
            "  return x + 1;\n" +
            "}\n" +
            "}();",
            options: [2, { outerIIFEBody: 0 }]
        },
        {
            code:
            "ns = function(){\n" +
            "function fooVar(x) {\n" +
            "  return x + 1;\n" +
            "}\n" +
            "}();",
            options: [2, { outerIIFEBody: 0 }]
        },
        {
            code:
            "var ns = (function(){\n" +
            "function fooVar(x) {\n" +
            "  return x + 1;\n" +
            "}\n" +
            "}(x));",
            options: [2, { outerIIFEBody: 0 }]
        },
        {
            code:
            "var ns = (function(){\n" +
            "        function fooVar(x) {\n" +
            "            return x + 1;\n" +
            "        }\n" +
            "}(x));",
            options: [4, { outerIIFEBody: 2 }]
        },
        {
            code:
            "var obj = {\n" +
            "  foo: function() {\n" +
            "    return true;\n" +
            "  }\n" +
            "};",
            options: [2, { outerIIFEBody: 0 }]
        },
        {
            code:
            "while (\n" +
            "  function() {\n" +
            "    return true;\n" +
            "  }()) {\n" +
            "\n" +
            "  x = x + 1;\n" +
            "};",
            options: [2, { outerIIFEBody: 20 }]
        },
        {
            code:
            "(() => {\n" +
            "function foo(x) {\n" +
            "  return x + 1;\n" +
            "}\n" +
            "})();",
            parserOptions: { ecmaVersion: 6 },
            options: [2, { outerIIFEBody: 0 }]
        },
        {
            code:
            "function foo() {\n" +
            "}",
            options: ["tab", { outerIIFEBody: 0 }]
        },
        {
            code:
            ";(() => {\n" +
            "function foo(x) {\n" +
            "  return x + 1;\n" +
            "}\n" +
            "})();",
            parserOptions: { ecmaVersion: 6 },
            options: [2, { outerIIFEBody: 0 }]
        },
        {
            code:
            "if(data) {\n" +
            "  console.log('hi');\n" +
            "}",
            options: [2, { outerIIFEBody: 0 }]
        },
        {
            code:
            "Buffer.length",
            options: [4, { MemberExpression: 1 }]
        },
        {
            code:
            "Buffer\n" +
            "    .indexOf('a')\n" +
            "    .toString()",
            options: [4, { MemberExpression: 1 }]
        },
        {
            code:
            "Buffer.\n" +
            "    length",
            options: [4, { MemberExpression: 1 }]
        },
        {
            code:
            "Buffer\n" +
            "    .foo\n" +
            "    .bar",
            options: [4, { MemberExpression: 1 }]
        },
        {
            code:
            "Buffer\n" +
            "\t.foo\n" +
            "\t.bar",
            options: ["tab", { MemberExpression: 1 }]
        },
        {
            code:
            "Buffer\n" +
            "    .foo\n" +
            "    .bar",
            options: [2, {MemberExpression: 2}]
        },
        {
            code:
            "MemberExpression\n" +
            ".is" +
            "  .off" +
            "    .by" +
            " .default();",
            options: [4]
        },
        {
            code:
            "foo = bar.baz()\n" +
            "        .bip();",
            options: [4, {MemberExpression: 1}]
        },
        {
            code:
            "if (foo) {\n" +
            "  bar();\n" +
            "} else if (baz) {\n" +
            "  foobar();\n" +
            "} else if (qux) {\n" +
            "  qux();\n" +
            "}",
            options: [2]
        },
        {
            code:
            "function foo(aaa,\n" +
            "  bbb, ccc, ddd) {\n" +
            "    bar();\n" +
            "}",
            options: [2, {FunctionDeclaration: {parameters: 1, body: 2}}]
        },
        {
            code:
            "function foo(aaa, bbb,\n" +
            "      ccc, ddd) {\n" +
            "  bar();\n" +
            "}",
            options: [2, {FunctionDeclaration: {parameters: 3, body: 1}}]
        },
        {
            code:
            "function foo(aaa,\n" +
            "    bbb,\n" +
            "    ccc) {\n" +
            "            bar();\n" +
            "}",
            options: [4, {FunctionDeclaration: {parameters: 1, body: 3}}]
        },
        {
            code:
            "function foo(aaa,\n" +
            "             bbb, ccc,\n" +
            "             ddd, eee, fff) {\n" +
            "  bar();\n" +
            "}",
            options: [2, {FunctionDeclaration: {parameters: "first", body: 1}}]
        },
        {
            code:
            "function foo(aaa, bbb)\n" +
            "{\n" +
            "      bar();\n" +
            "}",
            options: [2, {FunctionDeclaration: {body: 3}}] // FIXME: what is the default for `parameters`?
        },
        {
            code:
            "function foo(\n" +
            "  aaa,\n" +
            "  bbb) {\n" +
            "    bar();\n" +
            "}",
            options: [2, {FunctionDeclaration: {parameters: "first", body: 2}}] // FIXME: make sure this is correct
        },
        {
            code:
            "var foo = function(aaa,\n" +
            "    bbb,\n" +
            "    ccc,\n" +
            "    ddd) {\n" +
            "bar();\n" +
            "}",
            options: [2, {FunctionExpression: {parameters: 2, body: 0}}]
        },
        {
            code:
            "var foo = function(aaa,\n" +
            "  bbb,\n" +
            "  ccc) {\n" +
            "                    bar();\n" +
            "}",
            options: [2, {FunctionExpression: {parameters: 1, body: 10}}]
        },
        {
            code:
            "var foo = function(aaa,\n" +
            "                   bbb, ccc, ddd,\n" +
            "                   eee, fff) {\n" +
            "    bar();\n" +
            "}",
            options: [4, {FunctionExpression: {parameters: "first", body: 1}}]
        },
        {
            code:
            "var foo = function(\n" +
            "  aaa, bbb, ccc,\n" +
            "  ddd, eee) {\n" +
            "      bar();\n" +
            "}",
            options: [2, {FunctionExpression: {parameters: "first", body: 3}}] // FIXME: make sure this is correct
        },
        {
            code:
            "function foo() {\n" +
            "  bar();\n" +
            "  \tbaz();\n" +
            "\t   \t\t\t  \t\t\t  \t   \tqux();\n" +
            "}",
            options: [2]
        },
        {
            code:
            "function foo() {\n" +
            "  function bar() {\n" +
            "    baz();\n" +
            "  }\n" +
            "}",
            options: [2, {FunctionDeclaration: {body: 1}}]
        },
        {
            code:
            "function foo() {\n" +
            "  bar();\n" +
            "   \t\t}",
            options: [2]
        },
        {
            code:
            "function foo() {\n" +
            "  function bar(baz,\n" +
            "      qux) {\n" +
            "    foobar();\n" +
            "  }\n" +
            "}",
            options: [2, {FunctionDeclaration: {body: 1, parameters: 2}}]
        },
        {
            code:
            "function foo() {\n" +
            "  var bar = function(baz,\n" +
            "        qux) {\n" +
            "    foobar();\n" +
            "  };\n" +
            "}",
            options: [2, {FunctionExpression: {parameters: 3}}]
        },
        {
            code:
            "function foo() {\n" +
            "  return (bar === 1 || bar === 2 &&\n" +
            "    (/Function/.test(grandparent.type))) &&\n" +
            "    directives(parent).indexOf(node) >= 0;\n" +
            "}",
            options: [2]
        },
        {
            code:
            "function foo() {\n" +
            "  return (bar === 1 || bar === 2) &&\n" +
            "    (z === 3 || z === 4);\n" +
            "}",
            options: [2]
        },
        {
            code:
            "function foo() {\n" +
            "  return ((bar === 1 || bar === 2) &&\n" +
            "    (z === 3 || z === 4)\n" +
            "  );\n" +
            "}",
            options: [2]
        },
        {
            code:
            "function foo() {\n" +
            "  return ((bar === 1 || bar === 2) &&\n" +
            "    (z === 3 || z === 4));\n" +
            "}",
            options: [2]
        }
    ],
    invalid: [
        {
            code:
                "var a = b;\n" +
                "if (a) {\n" +
                "b();\n" +
                "}\n",
            options: [2],
            errors: expectedErrors([[3, 2, 0, "ExpressionStatement"]]),
            output:
                "var a = b;\n" +
                "if (a) {\n" +
                "  b();\n" +
                "}\n"
        },
        {
            code:
            "require('http').request({hostname: 'localhost',\n" +
            "                  port: 80}, function(res) {\n" +
            "  res.end();\n" +
            "});\n",
            output:
            "require('http').request({hostname: 'localhost',\n" +
            "  port: 80}, function(res) {\n" +
            "  res.end();\n" +
            "});\n",
            options: [2],
            errors: expectedErrors([[2, 2, 18, "Property"]])
        },
        {
            code:
                "if (array.some(function(){\n" +
                "  return true;\n" +
                "})) {\n" +
                "a++; // ->\n" +
                "  b++;\n" +
                "    c++; // <-\n" +
                "}\n",
            output:
                "if (array.some(function(){\n" +
                "  return true;\n" +
                "})) {\n" +
                "  a++; // ->\n" +
                "  b++;\n" +
                "  c++; // <-\n" +
                "}\n",
            options: [2],
            errors: expectedErrors([[4, 2, 0, "ExpressionStatement"], [6, 2, 4, "ExpressionStatement"]])
        },
        {
            code: "if (a){\n\tb=c;\n\t\tc=d;\ne=f;\n}",
            output: "if (a){\n\tb=c;\n\tc=d;\n\te=f;\n}",
            options: ["tab"],
            errors: expectedErrors("tab", [[3, 1, 2, "ExpressionStatement"], [4, 1, 0, "ExpressionStatement"]])
        },
        {
            code: "if (a){\n    b=c;\n      c=d;\n e=f;\n}",
            output: "if (a){\n    b=c;\n    c=d;\n    e=f;\n}",
            options: [4],
            errors: expectedErrors([[3, 4, 6, "ExpressionStatement"], [4, 4, 1, "ExpressionStatement"]])
        },
        {
            code: fixture,
            output: fixedFixture,
            options: [2, {SwitchCase: 1, MemberExpression: 1}],
            errors: expectedErrors([
                [5, 2, 4, "VariableDeclaration"],
                [10, 4, 6, "BlockStatement"],
                [11, 2, 4, "BlockStatement"],
                [15, 4, 2, "ExpressionStatement"],
                [16, 2, 4, "BlockStatement"],
                [23, 2, 4, "BlockStatement"],
                [29, 2, 4, "ForStatement"],
                [31, 4, 2, "BlockStatement"],
                [36, 4, 6, "ExpressionStatement"],
                [38, 2, 4, "BlockStatement"],
                [39, 4, 2, "ExpressionStatement"],
                [40, 2, 0, "BlockStatement"],
                [46, 0, 1, "VariableDeclaration"],
                [54, 2, 4, "BlockStatement"],
                [114, 4, 2, "VariableDeclaration"],
                [120, 4, 6, "VariableDeclaration"],
                [124, 4, 2, "BreakStatement"],
                [134, 4, 6, "BreakStatement"],
                [138, 2, 3, "Punctuator"],
                [139, 2, 3, "Punctuator"],
                [143, 4, 0, "ExpressionStatement"],
                [151, 4, 6, "ExpressionStatement"],
                [159, 4, 2, "ExpressionStatement"],
                [161, 4, 6, "ExpressionStatement"],
                [175, 2, 0, "ExpressionStatement"],
                [177, 2, 4, "ExpressionStatement"],
                [189, 2, 0, "VariableDeclaration"],
                [193, 6, 4, "ExpressionStatement"],
                [195, 6, 8, "ExpressionStatement"],
                [304, 4, 6, "ExpressionStatement"],
                [306, 4, 8, "ExpressionStatement"],
                [307, 2, 4, "BlockStatement"],
                [308, 2, 4, "VariableDeclarator"],
                [311, 4, 6, "Identifier"],
                [312, 4, 6, "Identifier"],
                [313, 4, 6, "Identifier"],
                [314, 2, 4, "ArrayExpression"],
                [315, 2, 4, "VariableDeclarator"],
                [318, 4, 6, "Property"],
                [319, 4, 6, "Property"],
                [320, 4, 6, "Property"],
                [321, 2, 4, "ObjectExpression"],
                [322, 2, 4, "VariableDeclarator"],
                [326, 2, 1, "Literal"],
                [327, 2, 1, "Literal"],
                [328, 2, 1, "Literal"],
                [329, 2, 1, "Literal"],
                [330, 2, 1, "Literal"],
                [331, 2, 1, "Literal"],
                [332, 2, 1, "Literal"],
                [333, 2, 1, "Literal"],
                [334, 2, 1, "Literal"],
                [335, 2, 1, "Literal"],
                [340, 2, 4, "ExpressionStatement"],
                [341, 2, 0, "ExpressionStatement"],
                [344, 2, 4, "ExpressionStatement"],
                [345, 2, 0, "ExpressionStatement"],
                [348, 2, 4, "ExpressionStatement"],
                [349, 2, 0, "ExpressionStatement"],
                [355, 2, 0, "ExpressionStatement"],
                [357, 2, 4, "ExpressionStatement"],
                [361, 4, 6, "ExpressionStatement"],
                [362, 2, 4, "BlockStatement"],
                [363, 2, 4, "VariableDeclarator"],
                [368, 2, 0, "SwitchCase"],
                [370, 2, 4, "SwitchCase"],
                [374, 4, 6, "VariableDeclaration"],
                [376, 4, 2, "VariableDeclaration"],
                [383, 2, 0, "ExpressionStatement"],
                [385, 2, 4, "ExpressionStatement"],
                [390, 2, 0, "ExpressionStatement"],
                [392, 2, 4, "ExpressionStatement"],
                [409, 2, 0, "ExpressionStatement"],
                [410, 2, 4, "ExpressionStatement"],
                [416, 2, 0, "ExpressionStatement"],
                [417, 2, 4, "ExpressionStatement"],
                [422, 2, 4, "ExpressionStatement"],
                [423, 2, 0, "ExpressionStatement"],
                [427, 2, 6, "ExpressionStatement"],
                [428, 2, 8, "ExpressionStatement"],
                [429, 2, 4, "ExpressionStatement"],
                [430, 0, 4, "BlockStatement"],
                [433, 2, 4, "ExpressionStatement"],
                [434, 0, 4, "BlockStatement"],
                [437, 2, 0, "ExpressionStatement"],
                [438, 0, 4, "BlockStatement"],
                [451, 2, 0, "ExpressionStatement"],
                [453, 2, 4, "ExpressionStatement"],
                [499, 6, 8, "BlockStatement"],
                [500, 10, 8, "ExpressionStatement"],
                [501, 8, 6, "BlockStatement"],
                [506, 6, 8, "BlockStatement"]
            ])
        },
        {
            code:
                "switch(value){\n" +
                "    case \"1\":\n" +
                "        a();\n" +
                "    break;\n" +
                "    case \"2\":\n" +
                "        a();\n" +
                "    break;\n" +
                "    default:\n" +
                "        a();\n" +
                "        break;\n" +
                "}",
            output:
                "switch(value){\n" +
                "    case \"1\":\n" +
                "        a();\n" +
                "        break;\n" +
                "    case \"2\":\n" +
                "        a();\n" +
                "        break;\n" +
                "    default:\n" +
                "        a();\n" +
                "        break;\n" +
                "}",
            options: [4, {SwitchCase: 1}],
            errors: expectedErrors([[4, 8, 4, "BreakStatement"], [7, 8, 4, "BreakStatement"]])
        },
        {
            code:
            "var x = 0 &&\n" +
            "    {\n" +
            "       a: 1,\n" +
            "          b: 2\n" +
            "    };",
            output:
            "var x = 0 &&\n" +
            "    {\n" +
            "        a: 1,\n" +
            "        b: 2\n" +
            "    };",
            options: [4],
            errors: expectedErrors([[3, 8, 7, "Property"], [4, 8, 10, "Property"]])
        },
        {
            code:
                "switch(value){\n" +
                "    case \"1\":\n" +
                "        a();\n" +
                "        break;\n" +
                "    case \"2\":\n" +
                "        a();\n" +
                "        break;\n" +
                "    default:\n" +
                "    break;\n" +
                "}",
            output:
                "switch(value){\n" +
                "    case \"1\":\n" +
                "        a();\n" +
                "        break;\n" +
                "    case \"2\":\n" +
                "        a();\n" +
                "        break;\n" +
                "    default:\n" +
                "        break;\n" +
                "}",
            options: [4, {SwitchCase: 1}],
            errors: expectedErrors([9, 8, 4, "BreakStatement"])
        },
        {
            code:
                "switch(value){\n" +
                "    case \"1\":\n" +
                "    case \"2\":\n" +
                "        a();\n" +
                "        break;\n" +
                "    default:\n" +
                "        break;\n" +
                "}\n" +
                "switch(value){\n" +
                "    case \"1\":\n" +
                "    break;\n" +
                "    case \"2\":\n" +
                "        a();\n" +
                "    break;\n" +
                "    default:\n" +
                "        a();\n" +
                "    break;\n" +
                "}",
            output:
                "switch(value){\n" +
                "    case \"1\":\n" +
                "    case \"2\":\n" +
                "        a();\n" +
                "        break;\n" +
                "    default:\n" +
                "        break;\n" +
                "}\n" +
                "switch(value){\n" +
                "    case \"1\":\n" +
                "        break;\n" +
                "    case \"2\":\n" +
                "        a();\n" +
                "        break;\n" +
                "    default:\n" +
                "        a();\n" +
                "        break;\n" +
                "}",
            options: [4, {SwitchCase: 1}],
            errors: expectedErrors([[11, 8, 4, "BreakStatement"], [14, 8, 4, "BreakStatement"], [17, 8, 4, "BreakStatement"]])
        },
        {
            code:
                "switch(value){\n" +
                "case \"1\":\n" +
                "        a();\n" +
                "        break;\n" +
                "    case \"2\":\n" +
                "        break;\n" +
                "    default:\n" +
                "        break;\n" +
                "}",
            output:
                "switch(value){\n" +
                "case \"1\":\n" +
                "    a();\n" +
                "    break;\n" +
                "case \"2\":\n" +
                "    break;\n" +
                "default:\n" +
                "    break;\n" +
                "}",
            options: [4],
            errors: expectedErrors([
                [3, 4, 8, "ExpressionStatement"],
                [4, 4, 8, "BreakStatement"],
                [5, 0, 4, "SwitchCase"],
                [6, 4, 8, "BreakStatement"],
                [7, 0, 4, "SwitchCase"],
                [8, 4, 8, "BreakStatement"]
            ])
        },
        {
            code:
                "var obj = {foo: 1, bar: 2};\n" +
                "with (obj) {\n" +
                "console.log(foo + bar);\n" +
                "}\n",
            output:
                "var obj = {foo: 1, bar: 2};\n" +
                "with (obj) {\n" +
                "    console.log(foo + bar);\n" +
                "}\n",
            errors: expectedErrors([3, 4, 0, "ExpressionStatement"])
        },
        {
            code:
                "switch (a) {\n" +
                "case '1':\n" +
                "b();\n" +
                "break;\n" +
                "default:\n" +
                "c();\n" +
                "break;\n" +
                "}\n",
            output:
                "switch (a) {\n" +
                "    case '1':\n" +
                "        b();\n" +
                "        break;\n" +
                "    default:\n" +
                "        c();\n" +
                "        break;\n" +
                "}\n",
            options: [4, {SwitchCase: 1}],
            errors: expectedErrors([
                [2, 4, 0, "SwitchCase"],
                [3, 8, 0, "ExpressionStatement"],
                [4, 8, 0, "BreakStatement"],
                [5, 4, 0, "SwitchCase"],
                [6, 8, 0, "ExpressionStatement"],
                [7, 8, 0, "BreakStatement"]
            ])
        },
        {
            code:
            "var foo = function(){\n" +
            "    foo\n" +
            "          .bar\n" +
            "}",
            options: [4, {MemberExpression: 1}],
            errors: expectedErrors(
                [3, 8, 10, "Punctuator"]
            )
        },
        {
            code:
            "var foo = function(){\n" +
            "    foo\n" +
            "             .bar\n" +
            "}",
            options: [4, {MemberExpression: 2}],
            errors: expectedErrors(
                [3, 12, 13, "Punctuator"]
            )
        },
        {
            code:
            "var foo = () => {\n" +
            "    foo\n" +
            "             .bar\n" +
            "}",
            options: [4, {MemberExpression: 2}],
            parserOptions: { ecmaVersion: 6 },
            errors: expectedErrors(
                [3, 12, 13, "Punctuator"]
            )
        },
        {
            code:
            "JSON\n" +
            "    .stringify(\n" +
            "        {\n" +
            "            foo: bar\n" +
            "        }\n" +
            "    )\n",
            options: [4],
            errors: expectedErrors(
                [
                    [3, 4, 8, "ObjectExpression"],
                    [4, 8, 12, "Property"],
                    [5, 4, 8, "ObjectExpression"]
                ]
            )
        },
        {
            code:
            "TestClass.prototype.method = function () {\n" +
            "  return Promise.resolve(3)\n" +
            "      .then(function (x) {\n" +
            "        return x;\n" +
            "      });\n" +
            "};",
            options: [2, {MemberExpression: 1}],
            parserOptions: { ecmaVersion: 6 },
            errors: expectedErrors(
                [
                    [3, 4, 6, "Punctuator"]
                ]
            )
        },
        {
            code:
                "while (a) \n" +
                "b();",
            output:
                "while (a) \n" +
                "    b();",
            options: [4],
            errors: expectedErrors([
                [2, 4, 0, "ExpressionStatement"]
            ])
        },
        {
            code:
            "for (;;) \n" +
            "b();",
            output:
            "for (;;) \n" +
            "    b();",
            options: [4],
            errors: expectedErrors([
                [2, 4, 0, "ExpressionStatement"]
            ])
        },
        {
            code:
            "for (a in x) \n" +
            "b();",
            output:
            "for (a in x) \n" +
            "    b();",
            options: [4],
            errors: expectedErrors([
                [2, 4, 0, "ExpressionStatement"]
            ])
        },
        {
            code:
            "do \n" +
            "b();\n" +
            "while(true)",
            output:
            "do \n" +
            "    b();\n" +
            "while(true)",
            options: [4],
            errors: expectedErrors([
                [2, 4, 0, "ExpressionStatement"]
            ])
        },
        {
            code:
            "if(true) \n" +
            "b();",
            output:
            "if(true) \n" +
            "    b();",
            options: [4],
            errors: expectedErrors([
                [2, 4, 0, "ExpressionStatement"]
            ])
        },
        {
            code:
            "var test = {\n" +
            "      a: 1,\n" +
            "    b: 2\n" +
            "    };\n",
            output:
            "var test = {\n" +
            "  a: 1,\n" +
            "  b: 2\n" +
            "};\n",
            options: [2],
            errors: expectedErrors([
                [2, 2, 6, "Property"],
                [3, 2, 4, "Property"],
                [4, 0, 4, "ObjectExpression"]
            ])
        },
        {
            code:
            "var a = function() {\n" +
            "      a++;\n" +
            "    b++;\n" +
            "          c++;\n" +
            "    },\n" +
            "    b;\n",
            output:
            "var a = function() {\n" +
            "        a++;\n" +
            "        b++;\n" +
            "        c++;\n" +
            "    },\n" +
            "    b;\n",
            options: [4],
            errors: expectedErrors([
                [2, 8, 6, "ExpressionStatement"],
                [3, 8, 4, "ExpressionStatement"],
                [4, 8, 10, "ExpressionStatement"]
            ])
        },
        {
            code:
            "var a = 1,\n" +
            "b = 2,\n" +
            "c = 3;\n",
            output:
            "var a = 1,\n" +
            "    b = 2,\n" +
            "    c = 3;\n",
            options: [4],
            errors: expectedErrors([
                [2, 4, 0, "VariableDeclarator"],
                [3, 4, 0, "VariableDeclarator"]
            ])
        },
        {
            code:
            "[a, b, \nc].forEach((index) => {\n" +
            "  index;\n" +
            "});\n",
            output:
            "[a, b, \n" +
            "    c].forEach((index) => {\n" +
            "    index;\n" +
            "});\n",
            options: [4],
            parserOptions: { ecmaVersion: 6 },
            errors: expectedErrors([
                [2, 4, 0, "Identifier"],
                [3, 4, 2, "ExpressionStatement"]
            ])
        },
        {
            code:
            "[a, b, \nc].forEach(function(index){\n" +
            "  return index;\n" +
            "});\n",
            output:
            "[a, b, \n" +
            "    c].forEach(function(index){\n" +
            "    return index;\n" +
            "});\n",
            options: [4],
            parserOptions: { ecmaVersion: 6 },
            errors: expectedErrors([
                [2, 4, 0, "Identifier"],
                [3, 4, 2, "ReturnStatement"]
            ])
        },
        {
            code:
            "[a, b, \nc].forEach(function(index){\n" +
            "    return index;\n" +
            "});\n",
            output:
            "[a, b, \n" +
            "    c].forEach(function(index){\n" +
            "    return index;\n" +
            "});\n",
            options: [4],
            parserOptions: { ecmaVersion: 6 },
            errors: expectedErrors([[2, 4, 0, "Identifier"]])
        },
        {
            code:
            "[a, b, c].forEach((index) => {\n" +
            "  index;\n" +
            "});\n",
            output:
            "[a, b, c].forEach((index) => {\n" +
            "    index;\n" +
            "});\n",
            options: [4],
            parserOptions: { ecmaVersion: 6 },
            errors: expectedErrors([
                [2, 4, 2, "ExpressionStatement"]
            ])
        },
        {
            code:
            "[a, b, c].forEach(function(index){\n" +
            "  return index;\n" +
            "});\n",
            output:
            "[a, b, c].forEach(function(index){\n" +
            "    return index;\n" +
            "});\n",
            options: [4],
            parserOptions: { ecmaVersion: 6 },
            errors: expectedErrors([
                [2, 4, 2, "ReturnStatement"]
            ])
        },
        {
            code:
            "var x = ['a',\n" +
            "         'b',\n" +
            "         'c'\n" +
            "];",
            output:
            "var x = ['a',\n" +
            "    'b',\n" +
            "    'c'\n" +
            "];",
            options: [4],
            errors: expectedErrors([
                [2, 4, 9, "Literal"],
                [3, 4, 9, "Literal"]
            ])
        },
        {
            code:
            "var x = [\n" +
            "         'a',\n" +
            "         'b',\n" +
            "         'c'\n" +
            "];",
            output:
            "var x = [\n" +
            "    'a',\n" +
            "    'b',\n" +
            "    'c'\n" +
            "];",
            options: [4],
            errors: expectedErrors([
                [2, 4, 9, "Literal"],
                [3, 4, 9, "Literal"],
                [4, 4, 9, "Literal"]
            ])
        },
        {
            code:
            "var x = [\n" +
            "         'a',\n" +
            "         'b',\n" +
            "         'c',\n" +
            "'d'];",
            output:
            "var x = [\n" +
            "    'a',\n" +
            "    'b',\n" +
            "    'c',\n" +
            "    'd'];",
            options: [4],
            errors: expectedErrors([
                [2, 4, 9, "Literal"],
                [3, 4, 9, "Literal"],
                [4, 4, 9, "Literal"],
                [5, 4, 0, "Literal"]
            ])
        },
        {
            code:
            "var x = [\n" +
            "         'a',\n" +
            "         'b',\n" +
            "         'c'\n" +
            "  ];",
            output:
            "var x = [\n" +
            "    'a',\n" +
            "    'b',\n" +
            "    'c'\n" +
            "];",
            options: [4],
            parserOptions: { ecmaVersion: 6 },
            errors: expectedErrors([
                [2, 4, 9, "Literal"],
                [3, 4, 9, "Literal"],
                [4, 4, 9, "Literal"],
                [5, 0, 2, "ArrayExpression"]
            ])
        },
        {
            code: "while (1 < 2)\nconsole.log('foo')\n  console.log('bar')",
            output: "while (1 < 2)\n  console.log('foo')\nconsole.log('bar')",
            options: [2],
            errors: expectedErrors([
                [2, 2, 0, "ExpressionStatement"],
                [3, 0, 2, "ExpressionStatement"]
            ])
        },
        {
            code:
            "function salutation () {\n" +
            "  switch (1) {\n" +
            "  case 0: return console.log('hi')\n" +
            "    case 1: return console.log('hey')\n" +
            "  }\n" +
            "}\n",
            output:
            "function salutation () {\n" +
            "  switch (1) {\n" +
            "    case 0: return console.log('hi')\n" +
            "    case 1: return console.log('hey')\n" +
            "  }\n" +
            "}\n",
            options: [2, { SwitchCase: 1 }],
            errors: expectedErrors([
                [3, 4, 2, "SwitchCase"]
            ])
        },
        {
            code:
            "var geometry, box, face1, face2, colorT, colorB, sprite, padding, maxWidth,\n" +
            "height, rotate;",
            output:
            "var geometry, box, face1, face2, colorT, colorB, sprite, padding, maxWidth,\n" +
            "  height, rotate;",
            options: [2, {SwitchCase: 1}],
            errors: expectedErrors([
                [2, 2, 0, "VariableDeclarator"]
            ])
        },
        {
            code:
            "switch (a) {\n" +
            "case '1':\n" +
            "b();\n" +
            "break;\n" +
            "default:\n" +
            "c();\n" +
            "break;\n" +
            "}\n",
            output:
            "switch (a) {\n" +
            "        case '1':\n" +
            "            b();\n" +
            "            break;\n" +
            "        default:\n" +
            "            c();\n" +
            "            break;\n" +
            "}\n",
            options: [4, {SwitchCase: 2}],
            errors: expectedErrors([
                [2, 8, 0, "SwitchCase"],
                [3, 12, 0, "ExpressionStatement"],
                [4, 12, 0, "BreakStatement"],
                [5, 8, 0, "SwitchCase"],
                [6, 12, 0, "ExpressionStatement"],
                [7, 12, 0, "BreakStatement"]
            ])
        },
        {
            code:
            "var geometry,\n" +
            "rotate;",
            output:
            "var geometry,\n" +
            "  rotate;",
            options: [2, {VariableDeclarator: 1}],
            errors: expectedErrors([
                [2, 2, 0, "VariableDeclarator"]
            ])
        },
        {
            code:
            "var geometry,\n" +
            "  rotate;",
            output:
            "var geometry,\n" +
            "    rotate;",
            options: [2, {VariableDeclarator: 2}],
            errors: expectedErrors([
                [2, 4, 2, "VariableDeclarator"]
            ])
        },
        {
            code:
            "var geometry,\n" +
            "\trotate;",
            output:
            "var geometry,\n" +
            "\t\trotate;",
            options: ["tab", {VariableDeclarator: 2}],
            errors: expectedErrors("tab", [
                [2, 2, 1, "VariableDeclarator"]
            ])
        },
        {
            code:
            "let geometry,\n" +
            "  rotate;",
            output:
            "let geometry,\n" +
            "    rotate;",
            options: [2, {VariableDeclarator: 2}],
            parserOptions: { ecmaVersion: 6 },
            errors: expectedErrors([
                [2, 4, 2, "VariableDeclarator"]
            ])
        },
        {
            code:
            "if(true)\n" +
            "  if (true)\n" +
            "    if (true)\n" +
            "    console.log(val);",
            output:
            "if(true)\n" +
            "  if (true)\n" +
            "    if (true)\n" +
            "      console.log(val);",
            options: [2, {VariableDeclarator: 2, SwitchCase: 1}],
            errors: expectedErrors([
                [4, 6, 4, "ExpressionStatement"]
            ])
        },
        {
            code:
            "var a = {\n" +
            "    a: 1,\n" +
            "    b: 2\n" +
            "}",
            output:
            "var a = {\n" +
            "  a: 1,\n" +
            "  b: 2\n" +
            "}",
            options: [2, {VariableDeclarator: 2, SwitchCase: 1}],
            errors: expectedErrors([
                [2, 2, 4, "Property"],
                [3, 2, 4, "Property"]
            ])
        },
        {
            code:
            "var a = [\n" +
            "    a,\n" +
            "    b\n" +
            "]",
            output:
            "var a = [\n" +
            "  a,\n" +
            "  b\n" +
            "]",
            options: [2, {VariableDeclarator: 2, SwitchCase: 1}],
            errors: expectedErrors([
                [2, 2, 4, "Identifier"],
                [3, 2, 4, "Identifier"]
            ])
        },
        {
            code:
            "let a = [\n" +
            "    a,\n" +
            "    b\n" +
            "]",
            output:
            "let a = [\n" +
            "  a,\n" +
            "  b\n" +
            "]",
            options: [2, {VariableDeclarator: { let: 2 }, SwitchCase: 1}],
            parserOptions: { ecmaVersion: 6 },
            errors: expectedErrors([
                [2, 2, 4, "Identifier"],
                [3, 2, 4, "Identifier"]
            ])
        },
        {
            code:
            "var a = new Test({\n" +
            "      a: 1\n" +
            "  }),\n" +
            "    b = 4;\n",
            output:
            "var a = new Test({\n" +
            "        a: 1\n" +
            "    }),\n" +
            "    b = 4;\n",
            options: [4],
            errors: expectedErrors([
                [2, 8, 6, "Property"],
                [3, 4, 2, "ObjectExpression"]
            ])
        },
        {
            code:
            "var a = new Test({\n" +
            "      a: 1\n" +
            "    }),\n" +
            "    b = 4;\n" +
            "const a = new Test({\n" +
            "      a: 1\n" +
            "    }),\n" +
            "    b = 4;\n",
            output:
            "var a = new Test({\n" +
            "      a: 1\n" +
            "    }),\n" +
            "    b = 4;\n" +
            "const a = new Test({\n" +
            "    a: 1\n" +
            "  }),\n" +
            "  b = 4;\n",
            options: [2, { VariableDeclarator: { var: 2 }}],
            parserOptions: { ecmaVersion: 6 },
            errors: expectedErrors([
                [6, 4, 6, "Property"],
                [7, 2, 4, "ObjectExpression"],
                [8, 2, 4, "VariableDeclarator"]
            ])
        },
        {
            code:
            "var abc = 5,\n" +
            "    c = 2,\n" +
            "    xyz = \n" +
            "     {\n" +
            "       a: 1,\n" +
            "        b: 2\n" +
            "     };",
            output:
            "var abc = 5,\n" +
            "    c = 2,\n" +
            "    xyz = \n" +
            "    {\n" +
            "      a: 1,\n" +
            "      b: 2\n" +
            "    };",
            options: [2, {VariableDeclarator: 2, SwitchCase: 1}],
            errors: expectedErrors([
                [4, 4, 5, "ObjectExpression"],
                [5, 6, 7, "Property"],
                [6, 6, 8, "Property"],
                [7, 4, 5, "ObjectExpression"]
            ])
        },
        {
            code:
            "var abc = \n" +
            "     {\n" +
            "       a: 1,\n" +
            "        b: 2\n" +
            "     };",
            output:
            "var abc = \n" +
            "    {\n" +
            "      a: 1,\n" +
            "      b: 2\n" +
            "    };",
            options: [2, {VariableDeclarator: 2, SwitchCase: 1}],
            errors: expectedErrors([
                [2, 4, 5, "ObjectExpression"],
                [3, 6, 7, "Property"],
                [4, 6, 8, "Property"],
                [5, 4, 5, "ObjectExpression"]
            ])
        },
        {
            code:
                "var path     = require('path')\n" +
                " , crypto    = require('crypto')\n" +
                ";\n",
            output:
                "var path     = require('path')\n" +
                " , crypto    = require('crypto')\n" +
                " ;\n",
            options: [2],
            errors: expectedErrors([
                [3, 1, 0, "VariableDeclaration"]
            ])
        },
        {
            code:
                "var a = 1\n" +
                "   ,b = 2\n" +
                ";",
            output:
                "var a = 1\n" +
                "   ,b = 2\n" +
                "   ;",
            errors: expectedErrors([
                [3, 3, 0, "VariableDeclaration"]
            ])
        },
        {
            code:
            "class A{\n" +
            "  constructor(){}\n" +
            "    a(){}\n" +
            "    get b(){}\n" +
            "}",
            output:
            "class A{\n" +
            "    constructor(){}\n" +
            "    a(){}\n" +
            "    get b(){}\n" +
            "}",
            options: [4, {VariableDeclarator: 1, SwitchCase: 1}],
            parserOptions: { ecmaVersion: 6 },
            errors: expectedErrors([[2, 4, 2, "MethodDefinition"]])
        },
        {
            code:
            "var A = class {\n" +
            "  constructor(){}\n" +
            "    a(){}\n" +
            "  get b(){}\n" +
            "};",
            output:
            "var A = class {\n" +
            "    constructor(){}\n" +
            "    a(){}\n" +
            "    get b(){}\n" +
            "};",
            options: [4, {VariableDeclarator: 1, SwitchCase: 1}],
            parserOptions: { ecmaVersion: 6 },
            errors: expectedErrors([[2, 4, 2, "MethodDefinition"], [4, 4, 2, "MethodDefinition"]])
        },
        {
            code:
            "var a = 1,\n" +
            "    B = class {\n" +
            "    constructor(){}\n" +
            "      a(){}\n" +
            "      get b(){}\n" +
            "    };",
            output:
            "var a = 1,\n" +
            "    B = class {\n" +
            "      constructor(){}\n" +
            "      a(){}\n" +
            "      get b(){}\n" +
            "    };",
            options: [2, {VariableDeclarator: 2, SwitchCase: 1}],
            parserOptions: { ecmaVersion: 6 },
            errors: expectedErrors([[3, 6, 4, "MethodDefinition"]])
        },
        {
            code:
            "{\n" +
            "    if(a){\n" +
            "        foo();\n" +
            "    }\n" +
            "  else{\n" +
            "        bar();\n" +
            "    }\n" +
            "}\n",
            output:
            "{\n" +
            "    if(a){\n" +
            "        foo();\n" +
            "    }\n" +
            "    else{\n" +
            "        bar();\n" +
            "    }\n" +
            "}\n",
            options: [4],
            errors: expectedErrors([[5, 4, 2, "Keyword"]])
        },
        {
            code:
            "{\n" +
            "    if(a){\n" +
            "        foo();\n" +
            "    }\n" +
            "  else\n" +
            "        bar();\n" +
            "    \n" +
            "}\n",
            output:
            "{\n" +
            "    if(a){\n" +
            "        foo();\n" +
            "    }\n" +
            "    else\n" +
            "        bar();\n" +
            "    \n" +
            "}\n",
            options: [4],
            errors: expectedErrors([[5, 4, 2, "Keyword"]])
        },
        {
            code:
            "{\n" +
            "    if(a)\n" +
            "        foo();\n" +
            "  else\n" +
            "        bar();\n" +
            "}\n",
            output:
            "{\n" +
            "    if(a)\n" +
            "        foo();\n" +
            "    else\n" +
            "        bar();\n" +
            "}\n",
            options: [4],
            errors: expectedErrors([[4, 4, 2, "Keyword"]])
        },
        {
            code:
            "(function(){\n" +
            "  function foo(x) {\n" +
            "    return x + 1;\n" +
            "  }\n" +
            "})();",
            options: [2, { outerIIFEBody: 0 }],
            errors: expectedErrors([[2, 0, 2, "FunctionDeclaration"]])
        },
        {
            code:
            "(function(){\n" +
            "    function foo(x) {\n" +
            "        return x + 1;\n" +
            "    }\n" +
            "})();",
            options: [4, { outerIIFEBody: 2 }],
            errors: expectedErrors([[2, 8, 4, "FunctionDeclaration"]])
        },
        {
            code:
            "if(data) {\n" +
            "console.log('hi');\n" +
            "}",
            options: [2, { outerIIFEBody: 0 }],
            errors: expectedErrors([[2, 2, 0, "ExpressionStatement"]])
        },
        {
            code:
            "var ns = function(){\n" +
            "    function fooVar(x) {\n" +
            "        return x + 1;\n" +
            "    }\n" +
            "}(x);",
            options: [4, { outerIIFEBody: 2 }],
            errors: expectedErrors([[2, 8, 4, "FunctionDeclaration"]])
        },
        {
            code:
            "var obj = {\n" +
            "  foo: function() {\n" +
            "  return true;\n" +
            "  }()\n" +
            "};\n",
            options: [2, { outerIIFEBody: 0 }],
            errors: expectedErrors([[3, 4, 2, "ReturnStatement"]])
        },
        {
            code:
            "typeof function() {\n" +
            "    function fooVar(x) {\n" +
            "      return x + 1;\n" +
            "    }\n" +
            "}();",
            options: [2, { outerIIFEBody: 2 }],
            errors: expectedErrors([[2, 2, 4, "FunctionDeclaration"]])
        },
        {
            code:
            "{\n" +
            "\t!function(x) {\n" +
            "\t\t\t\treturn x + 1;\n" +
            "\t}()\n" +
            "};",
            output:
            "{\n" +
            "\t!function(x) {\n" +
            "\t\treturn x + 1;\n" +
            "\t}()\n" +
            "};",
            options: ["tab", { outerIIFEBody: 3 }],
            errors: expectedErrors("tab", [[3, 2, 4, "ReturnStatement"]])
        },
        {
            code:
            "Buffer\n" +
            ".toString()",
            output:
            "Buffer\n" +
            "    .toString()",
            options: [4, { MemberExpression: 1 }],
            errors: expectedErrors([[2, 4, 0, "Punctuator"]])
        },
        {
            code:
            "Buffer\n" +
            "    .indexOf('a')\n" +
            ".toString()",
            output:
            "Buffer\n" +
            "    .indexOf('a')\n" +
            "    .toString()",
            options: [4, { MemberExpression: 1 }],
            errors: expectedErrors([[3, 4, 0, "Punctuator"]])
        },
        {
            code:
            "Buffer.\n" +
            "length",
            output:
            "Buffer.\n" +
            "    length",
            options: [4, { MemberExpression: 1 }],
            errors: expectedErrors([[2, 4, 0, "Identifier"]])
        },
        {
            code:
            "Buffer.\n" +
            "\t\tlength",
            output:
            "Buffer.\n" +
            "\tlength",
            options: ["tab", { MemberExpression: 1 }],
            errors: expectedErrors("tab", [[2, 1, 2, "Identifier"]])
        },
        {
            code:
            "Buffer\n" +
            "  .foo\n" +
            "  .bar",
            output:
            "Buffer\n" +
            "    .foo\n" +
            "    .bar",
            options: [2, { MemberExpression: 2 }],
            errors: expectedErrors([[2, 4, 2, "Punctuator"], [3, 4, 2, "Punctuator"]])
        },
        {

            // Indentation with multiple else statements: https://github.com/eslint/eslint/issues/6956

            code:
            "if (foo) bar();\n" +
            "else if (baz) foobar();\n" +
            "  else if (qux) qux();",
            output:
            "if (foo) bar();\n" +
            "else if (baz) foobar();\n" +
            "else if (qux) qux();",
            options: [2],
            errors: expectedErrors([3, 0, 2, "Keyword"])
        },
        {
            code:
            "if (foo) bar();\n" +
            "else if (baz) foobar();\n" +
            "  else qux();",
            output:
            "if (foo) bar();\n" +
            "else if (baz) foobar();\n" +
            "else qux();",
            options: [2],
            errors: expectedErrors([3, 0, 2, "Keyword"])
        },
        {
            code:
            "foo();\n" +
            "  if (baz) foobar();\n" +
            "  else qux();",
            output:
            "foo();\n" +
            "if (baz) foobar();\n" +
            "else qux();",
            options: [2],
            errors: expectedErrors([[2, 0, 2, "IfStatement"], [3, 0, 2, "Keyword"]])
        },
        {
            code:
            "if (foo) bar();\n" +
            "else if (baz) foobar();\n" +
            "     else if (bip) {\n" +
            "       qux();\n" +
            "     }",
            output:
            "if (foo) bar();\n" +
            "else if (baz) foobar();\n" +
            "else if (bip) {\n" +
            "       qux();\n" + // (fixed on the next pass)
            "     }",
            options: [2],
            errors: expectedErrors([3, 0, 5, "Keyword"])
        },
        {
            code:
            "if (foo) bar();\n" +
            "else if (baz) {\n" +
            "    foobar();\n" +
            "     } else if (boop) {\n" +
            "       qux();\n" +
            "     }",
            output:
            "if (foo) bar();\n" +
            "else if (baz) {\n" +
            "  foobar();\n" +
            "} else if (boop) {\n" +
            "       qux();\n" + // (fixed on the next pass)
            "     }",
            options: [2],
            errors: expectedErrors([[3, 2, 4, "ExpressionStatement"], [4, 0, 5, "BlockStatement"]])
        },
        {
            code:
            "function foo(aaa,\n" +
            "    bbb, ccc, ddd) {\n" +
            "      bar();\n" +
            "}",
            output:
            "function foo(aaa,\n" +
            "  bbb, ccc, ddd) {\n" +
            "    bar();\n" +
            "}",
            options: [2, {FunctionDeclaration: {parameters: 1, body: 2}}],
            errors: expectedErrors([[2, 2, 4, "Identifier"], [3, 4, 6, "ExpressionStatement"]])
        },
        {
            code:
            "function foo(aaa, bbb,\n" +
            "  ccc, ddd) {\n" +
            "bar();\n" +
            "}",
            output:
            "function foo(aaa, bbb,\n" +
            "      ccc, ddd) {\n" +
            "  bar();\n" +
            "}",
            options: [2, {FunctionDeclaration: {parameters: 3, body: 1}}],
            errors: expectedErrors([[2, 6, 2, "Identifier"], [3, 2, 0, "ExpressionStatement"]])
        },
        {
            code:
            "function foo(aaa,\n" +
            "        bbb,\n" +
            "  ccc) {\n" +
            "      bar();\n" +
            "}",
            output:
            "function foo(aaa,\n" +
            "    bbb,\n" +
            "    ccc) {\n" +
            "            bar();\n" +
            "}",
            options: [4, {FunctionDeclaration: {parameters: 1, body: 3}}],
            errors: expectedErrors([[2, 4, 8, "Identifier"], [3, 4, 2, "Identifier"], [4, 12, 6, "ExpressionStatement"]])
        },
        {
            code:
            "function foo(aaa,\n" +
            "  bbb, ccc,\n" +
            "                   ddd, eee, fff) {\n" +
            "   bar();\n" +
            "}",
            output:
            "function foo(aaa,\n" +
            "             bbb, ccc,\n" +
            "             ddd, eee, fff) {\n" +
            "  bar();\n" +
            "}",
            options: [2, {FunctionDeclaration: {parameters: "first", body: 1}}],
            errors: expectedErrors([[2, 13, 2, "Identifier"], [3, 13, 19, "Identifier"], [4, 2, 3, "ExpressionStatement"]])
        },
        {
            code:
            "function foo(aaa, bbb)\n" +
            "{\n" +
            "bar();\n" +
            "}",
            output:
            "function foo(aaa, bbb)\n" +
            "{\n" +
            "      bar();\n" +
            "}",
            options: [2, {FunctionDeclaration: {body: 3}}],
            errors: expectedErrors([3, 6, 0, "ExpressionStatement"])
        },
        {
            code:
            "function foo(\n" +
            "aaa,\n" +
            "    bbb) {\n" +
            "bar();\n" +
            "}",
            output:
            "function foo(\n" +
            "aaa,\n" +
            "bbb) {\n" +
            "    bar();\n" +
            "}",
            options: [2, {FunctionDeclaration: {parameters: "first", body: 2}}],
            errors: expectedErrors([[3, 0, 4, "Identifier"], [4, 4, 0, "ExpressionStatement"]])
        },
        {
            code:
            "var foo = function(aaa,\n" +
            "  bbb,\n" +
            "    ccc,\n" +
            "      ddd) {\n" +
            "  bar();\n" +
            "}",
            output:
            "var foo = function(aaa,\n" +
            "    bbb,\n" +
            "    ccc,\n" +
            "    ddd) {\n" +
            "bar();\n" +
            "}",
            options: [2, {FunctionExpression: {parameters: 2, body: 0}}],
            errors: expectedErrors([[2, 4, 2, "Identifier"], [4, 4, 6, "Identifier"], [5, 0, 2, "ExpressionStatement"]])
        },
        {
            code:
            "var foo = function(aaa,\n" +
            "   bbb,\n" +
            " ccc) {\n" +
            "  bar();\n" +
            "}",
            output:
            "var foo = function(aaa,\n" +
            "  bbb,\n" +
            "  ccc) {\n" +
            "                    bar();\n" +
            "}",
            options: [2, {FunctionExpression: {parameters: 1, body: 10}}],
            errors: expectedErrors([[2, 2, 3, "Identifier"], [3, 2, 1, "Identifier"], [4, 20, 2, "ExpressionStatement"]])
        },
        {
            code:
            "var foo = function(aaa,\n" +
            "  bbb, ccc, ddd,\n" +
            "                        eee, fff) {\n" +
            "        bar();\n" +
            "}",
            output:
            "var foo = function(aaa,\n" +
            "                   bbb, ccc, ddd,\n" +
            "                   eee, fff) {\n" +
            "    bar();\n" +
            "}",
            options: [4, {FunctionExpression: {parameters: "first", body: 1}}],
            errors: expectedErrors([[2, 19, 2, "Identifier"], [3, 19, 24, "Identifier"], [4, 4, 8, "ExpressionStatement"]])
        },
        {
            code:
            "var foo = function(\n" +
            "aaa, bbb, ccc,\n" +
            "    ddd, eee) {\n" +
            "  bar();\n" +
            "}",
            output:
            "var foo = function(\n" +
            "aaa, bbb, ccc,\n" +
            "ddd, eee) {\n" +
            "      bar();\n" +
            "}",
            options: [2, {FunctionExpression: {parameters: "first", body: 3}}],
            errors: expectedErrors([[3, 0, 4, "Identifier"], [4, 6, 2, "ExpressionStatement"]])
        },
        {
            code:
            "var foo = bar;\n" +
            "\t\t\tvar baz = qux;",
            output:
            "var foo = bar;\n" +
            "var baz = qux;",
            options: [2],
            errors: expectedErrors([2, "0 spaces", "3 tabs", "VariableDeclaration"])
        },
        {
            code:
            "function foo() {\n" +
            "\tbar();\n" +
            "  baz();\n" +
            "              qux();\n" +
            "}",
            output:
            "function foo() {\n" +
            "\tbar();\n" +
            "\tbaz();\n" +
            "\tqux();\n" +
            "}",
            options: ["tab"],
            errors: expectedErrors("tab", [[3, "1 tab", "2 spaces", "ExpressionStatement"], [4, "1 tab", "14 spaces", "ExpressionStatement"]])
        },
        {
            code:
            "function foo() {\n" +
            "  bar();\n" +
            "\t\t}",
            output:
            "function foo() {\n" +
            "  bar();\n" +
            "}",
            options: [2],
            errors: expectedErrors([[3, "0 spaces", "2 tabs", "BlockStatement"]])
        },
        {
            code:
            "function foo() {\n" +
            "  function bar() {\n" +
            "        baz();\n" +
            "  }\n" +
            "}",
            output:
            "function foo() {\n" +
            "  function bar() {\n" +
            "    baz();\n" +
            "  }\n" +
            "}",
            options: [2, {FunctionDeclaration: {body: 1}}],
            errors: expectedErrors([3, 4, 8, "ExpressionStatement"])
        },
        {
            code:
            "function foo() {\n" +
            "  function bar(baz,\n" +
            "    qux) {\n" +
            "    foobar();\n" +
            "  }\n" +
            "}",
            output:
            "function foo() {\n" +
            "  function bar(baz,\n" +
            "      qux) {\n" +
            "    foobar();\n" +
            "  }\n" +
            "}",
            options: [2, {FunctionDeclaration: {body: 1, parameters: 2}}],
            errors: expectedErrors([3, 6, 4, "Identifier"])
        },
        {
            code:
            "function foo() {\n" +
            "  var bar = function(baz,\n" +
            "          qux) {\n" +
            "    foobar();\n" +
            "  };\n" +
            "}",
            output:
            "function foo() {\n" +
            "  var bar = function(baz,\n" +
            "        qux) {\n" +
            "    foobar();\n" +
            "  };\n" +
            "}",
            options: [2, {FunctionExpression: {parameters: 3}}],
            errors: expectedErrors([3, 8, 10, "Identifier"])
        },
        {
            code:
<<<<<<< HEAD
            "{\n" +
            "    try {\n" +
            "    }\n" +
            "catch (err) {\n" +
            "    }\n" +
            "finally {\n" +
            "    }\n" +
            "}",
            output:
            "{\n" +
            "    try {\n" +
            "    }\n" +
            "    catch (err) {\n" +
            "    }\n" +
            "    finally {\n" +
            "    }\n" +
            "}",
            errors: expectedErrors([
                [4, 4, 0, "Keyword"],
                [6, 4, 0, "Keyword"]
            ])
        },
        {
            code:
            "{\n" +
            "    do {\n" +
            "    }\n" +
            "while (true)\n" +
            "}",
            output:
            "{\n" +
            "    do {\n" +
            "    }\n" +
            "    while (true)\n" +
            "}",
            errors: expectedErrors([4, 4, 0, "Keyword"])
        },
=======
            "function foo() {\n" +
            "  bar();\n" +
            "\t\t}",
            output:
            "function foo() {\n" +
            "  bar();\n" +
            "}",
            options: [2],
            errors: expectedErrors([[3, "0 spaces", "2 tabs", "BlockStatement"]])
        },
        {
            code:
            "function foo() {\n" +
            "  return (\n" +
            "    1\n" +
            "    )\n" +
            "}",
            output:
            "function foo() {\n" +
            "  return (\n" +
            "    1\n" +
            "  )\n" +
            "}",
            options: [2],
            errors: expectedErrors([[4, "2 spaces", "4", "ReturnStatement"]])
        },
        {
            code:
            "function foo() {\n" +
            "  return (\n" +
            "    1\n" +
            "    );\n" +
            "}",
            output:
            "function foo() {\n" +
            "  return (\n" +
            "    1\n" +
            "  );\n" +
            "}",
            options: [2],
            errors: expectedErrors([[4, "2 spaces", "4", "ReturnStatement"]])
        },
        {
            code:
            "function foo() {\n" +
            "  bar();\n" +
            "\t\t}",
            output:
            "function foo() {\n" +
            "  bar();\n" +
            "}",
            options: [2],
            errors: expectedErrors([[3, "0 spaces", "2 tabs", "BlockStatement"]])
        },
        {
            code:
            "function test(){\n" +
            "  switch(length){\n" +
            "    case 1: return function(a){\n" +
            "    return fn.call(that, a);\n" +
            "    };\n" +
            "  }\n" +
            "}",
            output:
            "function test(){\n" +
            "  switch(length){\n" +
            "    case 1: return function(a){\n" +
            "      return fn.call(that, a);\n" +
            "    };\n" +
            "  }\n" +
            "}",
            options: [2, {VariableDeclarator: 2, SwitchCase: 1}],
            errors: expectedErrors([[4, "6 spaces", "4", "ReturnStatement"]])
        },
        {
            code:
            "function foo() {\n" +
            "   return 1\n" +
            "}",
            output:
            "function foo() {\n" +
            "  return 1\n" +
            "}",
            options: [2],
            errors: expectedErrors([[2, "2 spaces", "3", "ReturnStatement"]])
        },
        {
            code:
            "function foo() {\n" +
            "   return 1;\n" +
            "}",
            output:
            "function foo() {\n" +
            "  return 1;\n" +
            "}",
            options: [2],
            errors: expectedErrors([[2, "2 spaces", "3", "ReturnStatement"]])
        }
>>>>>>> ee3bcea7
    ]
});<|MERGE_RESOLUTION|>--- conflicted
+++ resolved
@@ -3198,7 +3198,6 @@
         },
         {
             code:
-<<<<<<< HEAD
             "{\n" +
             "    try {\n" +
             "    }\n" +
@@ -3236,7 +3235,8 @@
             "}",
             errors: expectedErrors([4, 4, 0, "Keyword"])
         },
-=======
+        {
+            code:
             "function foo() {\n" +
             "  bar();\n" +
             "\t\t}",
@@ -3334,7 +3334,6 @@
             "}",
             options: [2],
             errors: expectedErrors([[2, "2 spaces", "3", "ReturnStatement"]])
-        }
->>>>>>> ee3bcea7
+        },
     ]
 });