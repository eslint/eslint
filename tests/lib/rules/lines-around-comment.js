/**
 * @fileoverview Test enforcement of lines around comments.
 * @author Jamund Ferguson
 */
"use strict";

//------------------------------------------------------------------------------
// Requirements
//------------------------------------------------------------------------------

const rule = require("../../../lib/rules/lines-around-comment"),
	RuleTester = require("../../../lib/rule-tester/rule-tester"),
	{ unIndent } = require("../../_utils");

//------------------------------------------------------------------------------
// Tests
//------------------------------------------------------------------------------

const ruleTester = new RuleTester();

ruleTester.run("lines-around-comment", rule, {
<<<<<<< HEAD
	valid: [
		// default rules
		"bar()\n\n/** block block block\n * block \n */\n\nvar a = 1;",
		"bar()\n\n/** block block block\n * block \n */\nvar a = 1;",
		"bar()\n// line line line \nvar a = 1;",
		"bar()\n\n// line line line\nvar a = 1;",
		"bar()\n// line line line\n\nvar a = 1;",

		// line comments
		{
			code: "bar()\n// line line line\n\nvar a = 1;",
			options: [{ afterLineComment: true }],
		},
		{
			code: "foo()\n\n// line line line\nvar a = 1;",
			options: [{ beforeLineComment: true }],
		},
		{
			code: "foo()\n\n// line line line\n\nvar a = 1;",
			options: [{ beforeLineComment: true, afterLineComment: true }],
		},
		{
			code: "foo()\n\n// line line line\n// line line\n\nvar a = 1;",
			options: [{ beforeLineComment: true, afterLineComment: true }],
		},
		{
			code: "// line line line\n// line line",
			options: [{ beforeLineComment: true, afterLineComment: true }],
		},

		// block comments
		{
			code: "bar()\n\n/** A Block comment with a an empty line after\n *\n */\nvar a = 1;",
			options: [{ afterBlockComment: false, beforeBlockComment: true }],
		},
		{
			code: "bar()\n\n/** block block block\n * block \n */\nvar a = 1;",
			options: [{ afterBlockComment: false }],
		},
		{
			code: "/** \nblock \nblock block\n */\n/* block \n block \n */",
			options: [{ afterBlockComment: true, beforeBlockComment: true }],
		},
		{
			code: "bar()\n\n/** block block block\n * block \n */\n\nvar a = 1;",
			options: [{ afterBlockComment: true, beforeBlockComment: true }],
		},

		// inline comments (should not ever warn)
		{
			code: "foo() // An inline comment with a an empty line after\nvar a = 1;",
			options: [{ afterLineComment: true, beforeLineComment: true }],
		},
		{
			code: "foo();\nbar() /* An inline block comment with a an empty line after\n *\n */\nvar a = 1;",
			options: [{ beforeBlockComment: true }],
		},

		// mixed comment (some block & some line)
		{
			code: "bar()\n\n/** block block block\n * block \n */\n//line line line\nvar a = 1;",
			options: [{ afterBlockComment: true }],
		},
		{
			code: "bar()\n\n/** block block block\n * block \n */\n//line line line\nvar a = 1;",
			options: [{ beforeLineComment: true }],
		},

		// check for block start comments
		{
			code: "var a,\n\n// line\nb;",
			options: [
				{
					beforeLineComment: true,
					allowBlockStart: true,
				},
			],
		},
		{
			code: "function foo(){   \n// line at block start\nvar g = 1;\n}",
			options: [
				{
					beforeLineComment: true,
					allowBlockStart: true,
				},
			],
		},
		{
			code: "function foo(){// line at block start\nvar g = 1;\n}",
			options: [
				{
					beforeLineComment: true,
					allowBlockStart: true,
				},
			],
		},
		{
			code: "var foo = function(){\n// line at block start\nvar g = 1;\n}",
			options: [
				{
					beforeLineComment: true,
					allowBlockStart: true,
				},
			],
		},
		{
			code: "var foo = function(){\n// line at block start\n}",
			options: [
				{
					beforeLineComment: true,
					allowBlockStart: true,
				},
			],
		},
		{
			code: "if(true){\n// line at block start\nvar g = 1;\n}",
			options: [
				{
					beforeLineComment: true,
					allowBlockStart: true,
				},
			],
		},
		{
			code: "if(true){\n\n// line at block start\nvar g = 1;\n}",
			options: [
				{
					beforeLineComment: true,
					allowBlockStart: true,
				},
			],
		},
		{
			code: "if(true){\n// line at block start\n}",
			options: [
				{
					beforeLineComment: true,
					allowBlockStart: true,
				},
			],
		},
		{
			code: "if(true){ bar(); } else {\n// line at block start\n}",
			options: [
				{
					beforeLineComment: true,
					allowBlockStart: true,
				},
			],
		},
		{
			code: "switch ('foo'){\ncase 'foo':\n// line at switch case start\nbreak;\n}",
			options: [
				{
					beforeLineComment: true,
					allowBlockStart: true,
				},
			],
		},
		{
			code: "switch ('foo'){\ncase 'foo':\n\n// line at switch case start\nbreak;\n}",
			options: [
				{
					beforeLineComment: true,
					allowBlockStart: true,
				},
			],
		},
		{
			code: "switch ('foo'){\ncase 'foo':\nbreak;\n\ndefault:\n// line at switch case start\nbreak;\n}",
			options: [
				{
					beforeLineComment: true,
					allowBlockStart: true,
				},
			],
		},
		{
			code: "switch ('foo'){\ncase 'foo':\nbreak;\n\ndefault:\n\n// line at switch case start\nbreak;\n}",
			options: [
				{
					beforeLineComment: true,
					allowBlockStart: true,
				},
			],
		},
		{
			code: "function foo(){   \n/* block comment at block start */\nvar g = 1;\n}",
			options: [
				{
					allowBlockStart: true,
				},
			],
		},
		{
			code: "function foo(){/* block comment at block start */\nvar g = 1;\n}",
			options: [
				{
					allowBlockStart: true,
				},
			],
		},
		{
			code: "var foo = function(){\n/* block comment at block start */\nvar g = 1;\n}",
			options: [
				{
					allowBlockStart: true,
				},
			],
		},
		{
			code: "if(true){\n/* block comment at block start */\nvar g = 1;\n}",
			options: [
				{
					allowBlockStart: true,
				},
			],
		},
		{
			code: "if(true){\n\n/* block comment at block start */\nvar g = 1;\n}",
			options: [
				{
					allowBlockStart: true,
				},
			],
		},
		{
			code: "while(true){\n\n/* \nblock comment at block start\n */\nvar g = 1;\n}",
			options: [
				{
					allowBlockStart: true,
				},
			],
		},
		{
			code: "class A {\n/**\n* hi\n */\nconstructor() {}\n}",
			options: [
				{
					allowBlockStart: true,
				},
			],
			languageOptions: { ecmaVersion: 6 },
		},
		{
			code: "class A {\n/**\n* hi\n */\nconstructor() {}\n}",
			options: [
				{
					allowClassStart: true,
				},
			],
			languageOptions: { ecmaVersion: 6 },
		},
		{
			code: "class A {\n/**\n* hi\n */\nconstructor() {}\n}",
			options: [
				{
					allowBlockStart: false,
					allowClassStart: true,
				},
			],
			languageOptions: { ecmaVersion: 6 },
		},
		{
			code: "switch ('foo'){\ncase 'foo':\n/* block comment at switch case start */\nbreak;\n}",
			options: [
				{
					allowBlockStart: true,
				},
			],
		},
		{
			code: "switch ('foo'){\ncase 'foo':\n\n/* block comment at switch case start */\nbreak;\n}",
			options: [
				{
					allowBlockStart: true,
				},
			],
		},
		{
			code: "switch ('foo'){\ncase 'foo':\nbreak;\n\ndefault:\n/* block comment at switch case start */\nbreak;\n}",
			options: [
				{
					allowBlockStart: true,
				},
			],
		},
		{
			code: "switch ('foo'){\ncase 'foo':\nbreak;\n\ndefault:\n\n/* block comment at switch case start */\nbreak;\n}",
			options: [
				{
					allowBlockStart: true,
				},
			],
		},
		{
			code: unIndent`
=======

    valid: [

        // default rules
        "bar()\n\n/** block block block\n * block \n */\n\nvar a = 1;",
        "bar()\n\n/** block block block\n * block \n */\nvar a = 1;",
        "bar()\n// line line line \nvar a = 1;",
        "bar()\n\n// line line line\nvar a = 1;",
        "bar()\n// line line line\n\nvar a = 1;",

        // line comments
        {
            code: "bar()\n// line line line\n\nvar a = 1;",
            options: [{ afterLineComment: true }]
        },
        {
            code: "foo()\n\n// line line line\nvar a = 1;",
            options: [{ beforeLineComment: true }]
        },
        {
            code: "foo()\n\n// line line line\n\nvar a = 1;",
            options: [{ beforeLineComment: true, afterLineComment: true }]
        },
        {
            code: "foo()\n\n// line line line\n// line line\n\nvar a = 1;",
            options: [{ beforeLineComment: true, afterLineComment: true }]
        },
        {
            code: "// line line line\n// line line",
            options: [{ beforeLineComment: true, afterLineComment: true }]
        },

        // block comments
        {
            code: "bar()\n\n/** A Block comment with an empty line after\n *\n */\nvar a = 1;",
            options: [{ afterBlockComment: false, beforeBlockComment: true }]
        },
        {
            code: "bar()\n\n/** block block block\n * block \n */\nvar a = 1;",
            options: [{ afterBlockComment: false }]
        },
        {
            code: "/** \nblock \nblock block\n */\n/* block \n block \n */",
            options: [{ afterBlockComment: true, beforeBlockComment: true }]
        },
        {
            code: "bar()\n\n/** block block block\n * block \n */\n\nvar a = 1;",
            options: [{ afterBlockComment: true, beforeBlockComment: true }]
        },

        // inline comments (should not ever warn)
        {
            code: "foo() // An inline comment with an empty line after\nvar a = 1;",
            options: [{ afterLineComment: true, beforeLineComment: true }]
        },
        {
            code: "foo();\nbar() /* An inline block comment with an empty line after\n *\n */\nvar a = 1;",
            options: [{ beforeBlockComment: true }]
        },

        // mixed comment (some block & some line)
        {
            code: "bar()\n\n/** block block block\n * block \n */\n//line line line\nvar a = 1;",
            options: [{ afterBlockComment: true }]
        },
        {
            code: "bar()\n\n/** block block block\n * block \n */\n//line line line\nvar a = 1;",
            options: [{ beforeLineComment: true }]
        },

        // check for block start comments
        {
            code: "var a,\n\n// line\nb;",
            options: [{
                beforeLineComment: true,
                allowBlockStart: true
            }]
        },
        {
            code: "function foo(){   \n// line at block start\nvar g = 1;\n}",
            options: [{
                beforeLineComment: true,
                allowBlockStart: true
            }]
        },
        {
            code: "function foo(){// line at block start\nvar g = 1;\n}",
            options: [{
                beforeLineComment: true,
                allowBlockStart: true
            }]
        },
        {
            code: "var foo = function(){\n// line at block start\nvar g = 1;\n}",
            options: [{
                beforeLineComment: true,
                allowBlockStart: true
            }]
        },
        {
            code: "var foo = function(){\n// line at block start\n}",
            options: [{
                beforeLineComment: true,
                allowBlockStart: true
            }]
        },
        {
            code: "if(true){\n// line at block start\nvar g = 1;\n}",
            options: [{
                beforeLineComment: true,
                allowBlockStart: true
            }]
        },
        {
            code: "if(true){\n\n// line at block start\nvar g = 1;\n}",
            options: [{
                beforeLineComment: true,
                allowBlockStart: true
            }]
        },
        {
            code: "if(true){\n// line at block start\n}",
            options: [{
                beforeLineComment: true,
                allowBlockStart: true
            }]
        },
        {
            code: "if(true){ bar(); } else {\n// line at block start\n}",
            options: [{
                beforeLineComment: true,
                allowBlockStart: true
            }]
        },
        {
            code: "switch ('foo'){\ncase 'foo':\n// line at switch case start\nbreak;\n}",
            options: [{
                beforeLineComment: true,
                allowBlockStart: true
            }]
        },
        {
            code: "switch ('foo'){\ncase 'foo':\n\n// line at switch case start\nbreak;\n}",
            options: [{
                beforeLineComment: true,
                allowBlockStart: true
            }]
        },
        {
            code: "switch ('foo'){\ncase 'foo':\nbreak;\n\ndefault:\n// line at switch case start\nbreak;\n}",
            options: [{
                beforeLineComment: true,
                allowBlockStart: true
            }]
        },
        {
            code: "switch ('foo'){\ncase 'foo':\nbreak;\n\ndefault:\n\n// line at switch case start\nbreak;\n}",
            options: [{
                beforeLineComment: true,
                allowBlockStart: true
            }]
        },
        {
            code: "function foo(){   \n/* block comment at block start */\nvar g = 1;\n}",
            options: [{
                allowBlockStart: true
            }]
        },
        {
            code: "function foo(){/* block comment at block start */\nvar g = 1;\n}",
            options: [{
                allowBlockStart: true
            }]
        },
        {
            code: "var foo = function(){\n/* block comment at block start */\nvar g = 1;\n}",
            options: [{
                allowBlockStart: true
            }]
        },
        {
            code: "if(true){\n/* block comment at block start */\nvar g = 1;\n}",
            options: [{
                allowBlockStart: true
            }]
        },
        {
            code: "if(true){\n\n/* block comment at block start */\nvar g = 1;\n}",
            options: [{
                allowBlockStart: true
            }]
        },
        {
            code: "while(true){\n\n/* \nblock comment at block start\n */\nvar g = 1;\n}",
            options: [{
                allowBlockStart: true
            }]
        },
        {
            code: "class A {\n/**\n* hi\n */\nconstructor() {}\n}",
            options: [{
                allowBlockStart: true
            }],
            languageOptions: { ecmaVersion: 6 }
        },
        {
            code: "class A {\n/**\n* hi\n */\nconstructor() {}\n}",
            options: [{
                allowClassStart: true
            }],
            languageOptions: { ecmaVersion: 6 }
        },
        {
            code: "class A {\n/**\n* hi\n */\nconstructor() {}\n}",
            options: [{
                allowBlockStart: false,
                allowClassStart: true
            }],
            languageOptions: { ecmaVersion: 6 }
        },
        {
            code: "switch ('foo'){\ncase 'foo':\n/* block comment at switch case start */\nbreak;\n}",
            options: [{
                allowBlockStart: true
            }]
        },
        {
            code: "switch ('foo'){\ncase 'foo':\n\n/* block comment at switch case start */\nbreak;\n}",
            options: [{
                allowBlockStart: true
            }]
        },
        {
            code: "switch ('foo'){\ncase 'foo':\nbreak;\n\ndefault:\n/* block comment at switch case start */\nbreak;\n}",
            options: [{
                allowBlockStart: true
            }]
        },
        {
            code: "switch ('foo'){\ncase 'foo':\nbreak;\n\ndefault:\n\n/* block comment at switch case start */\nbreak;\n}",
            options: [{
                allowBlockStart: true
            }]
        },
        {
            code: unIndent`
>>>>>>> 5d574963
                class C {
                    static {
                        // line comment
                    }

                    static {
                        // line comment
                        foo();
                    }
                }`,
			options: [
				{
					beforeLineComment: true,
					allowBlockStart: true,
				},
			],
			languageOptions: { ecmaVersion: 2022 },
		},
		{
			code: unIndent`
                class C {
                    static
                    {
                        // line comment
                    }

                    static
                    {
                        // line comment
                        foo();
                    }
                }`,
			options: [
				{
					beforeLineComment: true,
					allowBlockStart: true,
				},
			],
			languageOptions: { ecmaVersion: 2022 },
		},
		{
			code: unIndent`
                class C {
                    static {
                        /* block comment */
                    }

                    static {
                        /* block
                           comment */
                    }

                    static {
                        /* block comment */
                        foo();
                    }

                    static {
                        /* block
                           comment */
                        foo();
                    }
                }`,
			options: [
				{
					beforeBlockComment: true,
					allowBlockStart: true,
				},
			],
			languageOptions: { ecmaVersion: 2022 },
		},
		{
			code: unIndent`
                class C {
                    static
                    {
                        /* block comment */
                    }

                    static
                    {
                        /* block
                        comment */
                    }

                    static
                    {
                        /* block comment */
                        foo();
                    }

                    static
                    {
                        /* block
                        comment */
                        foo();
                    }
                }`,
			options: [
				{
					beforeBlockComment: true,
					allowBlockStart: true,
				},
			],
			languageOptions: { ecmaVersion: 2022 },
		},

		// https://github.com/eslint/eslint/issues/16131
		{
			code: `
            switch (foo) {
            // this comment is allowed by allowBlockStart: true

            case 1:
                bar();
                break;

            // this comment is allowed by allowBlockEnd: true
            }
            `,
			options: [
				{
					allowBlockStart: true,
					beforeLineComment: true,
					afterLineComment: true,
					allowBlockEnd: true,
				},
			],
		},
		{
			code: `
            switch (foo)
            {
            // this comment is allowed by allowBlockStart: true

            case 1:
                bar();
                break;
            }
            `,
			options: [
				{
					allowBlockStart: true,
					beforeLineComment: true,
					afterLineComment: true,
				},
			],
		},
		{
			code: `
            switch (
                function(){}()
            )
            {
                // this comment is allowed by allowBlockStart: true
                case foo:
                    break;
            }
            `,
			options: [
				{
					allowBlockStart: true,
					beforeLineComment: true,
				},
			],
		},

		// check for block end comments
		{
			code: "var a,\n// line\n\nb;",
			options: [
				{
					afterLineComment: true,
					allowBlockEnd: true,
				},
			],
		},
		{
			code: "function foo(){\nvar g = 91;\n// line at block end\n}",
			options: [
				{
					afterLineComment: true,
					allowBlockEnd: true,
				},
			],
		},
		{
			code: "function foo(){\nvar g = 61;\n\n\n// line at block end\n}",
			options: [
				{
					afterLineComment: true,
					allowBlockEnd: true,
				},
			],
		},
		{
			code: "var foo = function(){\nvar g = 1;\n\n\n// line at block end\n}",
			options: [
				{
					afterLineComment: true,
					allowBlockEnd: true,
				},
			],
		},
		{
			code: "if(true){\nvar g = 1;\n// line at block end\n}",
			options: [
				{
					afterLineComment: true,
					allowBlockEnd: true,
				},
			],
		},
		{
			code: "if(true){\nvar g = 1;\n\n// line at block end\n}",
			options: [
				{
					afterLineComment: true,
					allowBlockEnd: true,
				},
			],
		},
		{
			code: "switch ('foo'){\ncase 'foo':\nvar g = 1;\n\n// line at switch case end\n}",
			options: [
				{
					afterLineComment: true,
					allowBlockEnd: true,
				},
			],
		},
		{
			code: "switch ('foo'){\ncase 'foo':\nvar g = 1;\n\n// line at switch case end\n\n}",
			options: [
				{
					afterLineComment: true,
					allowBlockEnd: true,
				},
			],
		},
		{
			code: "switch ('foo'){\ncase 'foo':\nbreak;\n\ndefault:\nvar g = 1;\n\n// line at switch case end\n}",
			options: [
				{
					afterLineComment: true,
					allowBlockEnd: true,
				},
			],
		},
		{
			code: "switch ('foo'){\ncase 'foo':\nbreak;\n\ndefault:\nvar g = 1;\n\n// line at switch case end\n\n}",
			options: [
				{
					afterLineComment: true,
					allowBlockEnd: true,
				},
			],
		},
		{
			code: "while(true){\n// line at block start and end\n}",
			options: [
				{
					afterLineComment: true,
					allowBlockEnd: true,
				},
			],
		},
		{
			code: "while(true){\n// line at block start and end\n}",
			options: [
				{
					afterLineComment: true,
					allowBlockStart: true,
					allowBlockEnd: true,
				},
			],
		},
		{
			code: "while(true){\n// line at block start and end\n}",
			options: [
				{
					beforeLineComment: true,
					allowBlockStart: true,
					allowBlockEnd: true,
				},
			],
		},
		{
			code: "while(true){\n// line at block start and end\n}",
			options: [
				{
					afterLineComment: true,
					beforeLineComment: true,
					allowBlockStart: true,
					allowBlockEnd: true,
				},
			],
		},
		{
			code: "while(true){\n// line at block start and end\n}",
			options: [
				{
					beforeLineComment: true,
					allowBlockStart: true,
				},
			],
		},
		{
			code: "function foo(){   \nvar g = 1;\n/* block comment at block end */\n}",
			options: [
				{
					beforeBlockComment: false,
					afterBlockComment: true,
					allowBlockEnd: true,
				},
			],
		},
		{
			code: "function foo(){\nvar g = 1;\n/* block comment at block end */}",
			options: [
				{
					beforeBlockComment: false,
					afterBlockComment: true,
					allowBlockEnd: true,
				},
			],
		},
		{
			code: "var foo = function(){\nvar g = 1;\n/* block comment at block end */\n}",
			options: [
				{
					beforeBlockComment: false,
					afterBlockComment: true,
					allowBlockEnd: true,
				},
			],
		},
		{
			code: "if(true){\nvar g = 1;\n/* block comment at block end */\n}",
			options: [
				{
					beforeBlockComment: false,
					afterBlockComment: true,
					allowBlockEnd: true,
				},
			],
		},
		{
			code: "if(true){\nvar g = 1;\n\n/* block comment at block end */\n}",
			options: [
				{
					afterBlockComment: true,
					allowBlockEnd: true,
				},
			],
		},
		{
			code: "while(true){\n\nvar g = 1;\n\n/* \nblock comment at block end\n */}",
			options: [
				{
					afterBlockComment: true,
					allowBlockEnd: true,
				},
			],
		},
		{
			code: "class B {\nconstructor() {}\n\n/**\n* hi\n */\n}",
			options: [
				{
					afterBlockComment: true,
					allowBlockEnd: true,
				},
			],
			languageOptions: { ecmaVersion: 6 },
		},
		{
			code: "class B {\nconstructor() {}\n\n/**\n* hi\n */\n}",
			options: [
				{
					afterBlockComment: true,
					allowClassEnd: true,
				},
			],
			languageOptions: { ecmaVersion: 6 },
		},
		{
			code: "class B {\nconstructor() {}\n\n/**\n* hi\n */\n}",
			options: [
				{
					afterBlockComment: true,
					allowBlockEnd: false,
					allowClassEnd: true,
				},
			],
			languageOptions: { ecmaVersion: 6 },
		},
		{
			code: "switch ('foo'){\ncase 'foo':\nvar g = 1;\n\n/* block comment at switch case end */\n}",
			options: [
				{
					afterBlockComment: true,
					allowBlockEnd: true,
				},
			],
		},
		{
			code: "switch ('foo'){\ncase 'foo':\nvar g = 1;\n\n/* block comment at switch case end */\n\n}",
			options: [
				{
					afterBlockComment: true,
					allowBlockEnd: true,
				},
			],
		},
		{
			code: "switch ('foo'){\ncase 'foo':\nbreak;\n\ndefault:\nvar g = 1;\n\n/* block comment at switch case end */\n}",
			options: [
				{
					afterBlockComment: true,
					allowBlockEnd: true,
				},
			],
		},
		{
			code: "switch ('foo'){\ncase 'foo':\nbreak;\n\ndefault:\nvar g = 1;\n\n/* block comment at switch case end */\n\n}",
			options: [
				{
					afterBlockComment: true,
					allowBlockEnd: true,
				},
			],
		},
		{
			code: unIndent`
                class C {
                    static {
                        // line comment
                    }

                    static {
                        foo();
                        // line comment
                    }
                }`,
			options: [
				{
					afterLineComment: true,
					allowBlockEnd: true,
				},
			],
			languageOptions: { ecmaVersion: 2022 },
		},
		{
			code: unIndent`
                class C {
                    static {
                        /* block comment */
                    }

                    static {
                        /* block
                           comment */
                    }

                    static {
                        foo();
                        /* block comment */
                    }

                    static {
                        foo();
                        /* block
                           comment */
                    }
                }`,
			options: [
				{
					beforeBlockComment: false, // default is `true`
					afterBlockComment: true,
					allowBlockEnd: true,
				},
			],
			languageOptions: { ecmaVersion: 2022 },
		},

		// check for object start comments
		{
			code: "var a,\n\n" + "// line\n" + "b;",
			options: [
				{
					beforeLineComment: true,
					allowObjectStart: true,
				},
			],
		},
		{
			code:
				"var obj = {\n" +
				"  // line at object start\n" +
				"  g: 1\n" +
				"};",
			options: [
				{
					beforeLineComment: true,
					allowObjectStart: true,
				},
			],
		},
		{
			code:
				"function hi() {\n" +
				"  return {\n" +
				"    // hi\n" +
				"    test: function() {\n" +
				"    }\n" +
				"  }\n" +
				"}",
			options: [
				{
					beforeLineComment: true,
					allowObjectStart: true,
				},
			],
		},
		{
			code:
				"var obj = {\n" +
				"  /* block comment at object start*/\n" +
				"  g: 1\n" +
				"};",
			options: [
				{
					beforeBlockComment: true,
					allowObjectStart: true,
				},
			],
		},
		{
			code:
				"function hi() {\n" +
				"  return {\n" +
				"    /**\n" +
				"    * hi\n" +
				"    */\n" +
				"    test: function() {\n" +
				"    }\n" +
				"  }\n" +
				"}",
			options: [
				{
					beforeLineComment: true,
					allowObjectStart: true,
				},
			],
		},
		{
			code:
				"const {\n" +
				"  // line at object start\n" +
				"  g: a\n" +
				"} = {};",
			options: [
				{
					beforeLineComment: true,
					allowObjectStart: true,
				},
			],
			languageOptions: { ecmaVersion: 6 },
		},
		{
			code:
				"const {\n" +
				"  // line at object start\n" +
				"  g\n" +
				"} = {};",
			options: [
				{
					beforeLineComment: true,
					allowObjectStart: true,
				},
			],
			languageOptions: { ecmaVersion: 6 },
		},
		{
			code:
				"const {\n" +
				"  /* block comment at object-like start*/\n" +
				"  g: a\n" +
				"} = {};",
			options: [
				{
					beforeBlockComment: true,
					allowObjectStart: true,
				},
			],
			languageOptions: { ecmaVersion: 6 },
		},
		{
			code:
				"const {\n" +
				"  /* block comment at object-like start*/\n" +
				"  g\n" +
				"} = {};",
			options: [
				{
					beforeBlockComment: true,
					allowObjectStart: true,
				},
			],
			languageOptions: { ecmaVersion: 6 },
		},

		// check for object end comments
		{
			code: "var a,\n" + "// line\n\n" + "b;",
			options: [
				{
					afterLineComment: true,
					allowObjectEnd: true,
				},
			],
		},
		{
			code:
				"var obj = {\n" +
				"  g: 1\n" +
				"  // line at object end\n" +
				"};",
			options: [
				{
					afterLineComment: true,
					allowObjectEnd: true,
				},
			],
		},
		{
			code:
				"function hi() {\n" +
				"  return {\n" +
				"    test: function() {\n" +
				"    }\n" +
				"    // hi\n" +
				"  }\n" +
				"}",
			options: [
				{
					afterLineComment: true,
					allowObjectEnd: true,
				},
			],
		},
		{
			code:
				"var obj = {\n" +
				"  g: 1\n" +
				"  \n" +
				"  /* block comment at object end*/\n" +
				"};",
			options: [
				{
					afterBlockComment: true,
					allowObjectEnd: true,
				},
			],
		},
		{
			code:
				"function hi() {\n" +
				"  return {\n" +
				"    test: function() {\n" +
				"    }\n" +
				"    \n" +
				"    /**\n" +
				"    * hi\n" +
				"    */\n" +
				"  }\n" +
				"}",
			options: [
				{
					afterBlockComment: true,
					allowObjectEnd: true,
				},
			],
		},
		{
			code:
				"const {\n" +
				"  g: a\n" +
				"  // line at object end\n" +
				"} = {};",
			options: [
				{
					afterLineComment: true,
					allowObjectEnd: true,
				},
			],
			languageOptions: { ecmaVersion: 6 },
		},
		{
			code:
				"const {\n" + "  g\n" + "  // line at object end\n" + "} = {};",
			options: [
				{
					afterLineComment: true,
					allowObjectEnd: true,
				},
			],
			languageOptions: { ecmaVersion: 6 },
		},
		{
			code:
				"const {\n" +
				"  g: a\n" +
				"  \n" +
				"  /* block comment at object-like end*/\n" +
				"} = {};",
			options: [
				{
					afterBlockComment: true,
					allowObjectEnd: true,
				},
			],
			languageOptions: { ecmaVersion: 6 },
		},
		{
			code:
				"const {\n" +
				"  g\n" +
				"  \n" +
				"  /* block comment at object-like end*/\n" +
				"} = {};",
			options: [
				{
					afterBlockComment: true,
					allowObjectEnd: true,
				},
			],
			languageOptions: { ecmaVersion: 6 },
		},

		// check for array start comments
		{
			code: "var a,\n\n" + "// line\n" + "b;",
			options: [
				{
					beforeLineComment: true,
					allowArrayStart: true,
				},
			],
		},
		{
			code:
				"var arr = [\n" + "  // line at array start\n" + "  1\n" + "];",
			options: [
				{
					beforeLineComment: true,
					allowArrayStart: true,
				},
			],
		},
		{
			code:
				"var arr = [\n" +
				"  /* block comment at array start*/\n" +
				"  1\n" +
				"];",
			options: [
				{
					beforeBlockComment: true,
					allowArrayStart: true,
				},
			],
		},
		{
			code:
				"const [\n" +
				"  // line at array start\n" +
				"  a\n" +
				"] = [];",
			options: [
				{
					beforeLineComment: true,
					allowArrayStart: true,
				},
			],
			languageOptions: { ecmaVersion: 6 },
		},
		{
			code:
				"const [\n" +
				"  /* block comment at array start*/\n" +
				"  a\n" +
				"] = [];",
			options: [
				{
					beforeBlockComment: true,
					allowArrayStart: true,
				},
			],
			languageOptions: { ecmaVersion: 6 },
		},

		// check for array end comments
		{
			code: "var a,\n" + "// line\n\n" + "b;",
			options: [
				{
					afterLineComment: true,
					allowArrayEnd: true,
				},
			],
		},
		{
			code: "var arr = [\n" + "  1\n" + "  // line at array end\n" + "];",
			options: [
				{
					afterLineComment: true,
					allowArrayEnd: true,
				},
			],
		},
		{
			code:
				"var arr = [\n" +
				"  1\n" +
				"  \n" +
				"  /* block comment at array end*/\n" +
				"];",
			options: [
				{
					afterBlockComment: true,
					allowArrayEnd: true,
				},
			],
		},
		{
			code:
				"const [\n" + "  a\n" + "  // line at array end\n" + "] = [];",
			options: [
				{
					afterLineComment: true,
					allowArrayEnd: true,
				},
			],
			languageOptions: { ecmaVersion: 6 },
		},
		{
			code:
				"const [\n" +
				"  a\n" +
				"  \n" +
				"  /* block comment at array end*/\n" +
				"] = [];",
			options: [
				{
					afterBlockComment: true,
					allowArrayEnd: true,
				},
			],
			languageOptions: { ecmaVersion: 6 },
		},

		// ignorePattern
		{
			code:
				"foo;\n\n" +
				"/* eslint-disable no-underscore-dangle */\n\n" +
				"this._values = values;\n" +
				"this._values2 = true;\n" +
				"/* eslint-enable no-underscore-dangle */\n" +
				"bar",
			options: [
				{
					beforeBlockComment: true,
					afterBlockComment: true,
				},
			],
		},
		"foo;\n/* eslint */",
		"foo;\n/* jshint */",
		"foo;\n/* jslint */",
		"foo;\n/* istanbul */",
		"foo;\n/* global */",
		"foo;\n/* globals */",
		"foo;\n/* exported */",
		"foo;\n/* jscs */",
		{
			code: "foo\n/* this is pragmatic */",
			options: [{ ignorePattern: "pragma" }],
		},
		{
			code: "foo\n/* this is pragmatic */",
			options: [
				{ applyDefaultIgnorePatterns: false, ignorePattern: "pragma" },
			],
		},

		// Hashbang comment
		{
			code: "#!comment\n\nvar a = 1;",
			options: [{ afterHashbangComment: true }],
		},
		"#!comment\nvar a = 1;",
		{
			code: "#!comment\nvar a = 1;",
			options: [{}],
		},
		{
			code: "#!comment\nvar a = 1;",
			options: [{ afterHashbangComment: false }],
		},
		{
			code: "#!comment\nvar a = 1;",
			options: [{ afterLineComment: true, afterBlockComment: true }],
		},
	],

	invalid: [
		// default rules
		{
			code: "bar()\n/** block block block\n * block \n */\nvar a = 1;",
			output: "bar()\n\n/** block block block\n * block \n */\nvar a = 1;",
			errors: [{ messageId: "before", type: "Block" }],
		},

		// line comments
		{
			code: "baz()\n// A line comment with no empty line after\nvar a = 1;",
			output: "baz()\n// A line comment with no empty line after\n\nvar a = 1;",
			options: [{ afterLineComment: true }],
			errors: [{ messageId: "after", type: "Line" }],
		},
		{
			code: "baz()\n// A line comment with no empty line after\nvar a = 1;",
			output: "baz()\n\n// A line comment with no empty line after\nvar a = 1;",
			options: [{ beforeLineComment: true, afterLineComment: false }],
			errors: [{ messageId: "before", type: "Line" }],
		},
		{
			code: "// A line comment with no empty line after\nvar a = 1;",
			output: "// A line comment with no empty line after\n\nvar a = 1;",
			options: [{ beforeLineComment: true, afterLineComment: true }],
			errors: [{ messageId: "after", type: "Line", line: 1, column: 1 }],
		},
		{
			code: "baz()\n// A line comment with no empty line after\nvar a = 1;",
			output: "baz()\n\n// A line comment with no empty line after\n\nvar a = 1;",
			options: [{ beforeLineComment: true, afterLineComment: true }],
			errors: [
				{ messageId: "before", type: "Line", line: 2 },
				{ messageId: "after", type: "Line", line: 2 },
			],
		},

		// block comments
		{
			code: "bar()\n/**\n * block block block\n */\nvar a = 1;",
			output: "bar()\n\n/**\n * block block block\n */\n\nvar a = 1;",
			options: [{ afterBlockComment: true, beforeBlockComment: true }],
			errors: [
				{ messageId: "before", type: "Block", line: 2 },
				{ messageId: "after", type: "Block", line: 2 },
			],
		},
		{
			code: "bar()\n/* first block comment */ /* second block comment */\nvar a = 1;",
			output: "bar()\n\n/* first block comment */ /* second block comment */\n\nvar a = 1;",
			options: [{ afterBlockComment: true, beforeBlockComment: true }],
			errors: [
				{ messageId: "before", type: "Block", line: 2 },
				{ messageId: "after", type: "Block", line: 2 },
			],
		},
		{
			code: "bar()\n/* first block comment */ /* second block\n comment */\nvar a = 1;",
			output: "bar()\n\n/* first block comment */ /* second block\n comment */\n\nvar a = 1;",
			options: [{ afterBlockComment: true, beforeBlockComment: true }],
			errors: [
				{ messageId: "before", type: "Block", line: 2 },
				{ messageId: "after", type: "Block", line: 2 },
			],
		},
		{
			code: "bar()\n/**\n * block block block\n */\nvar a = 1;",
			output: "bar()\n/**\n * block block block\n */\n\nvar a = 1;",
			options: [{ afterBlockComment: true, beforeBlockComment: false }],
			errors: [{ messageId: "after", type: "Block", line: 2 }],
		},
		{
			code: "bar()\n/**\n * block block block\n */\nvar a = 1;",
			output: "bar()\n\n/**\n * block block block\n */\nvar a = 1;",
			options: [{ afterBlockComment: false, beforeBlockComment: true }],
			errors: [{ messageId: "before", type: "Block", line: 2 }],
		},
		{
			code: "var a,\n// line\nb;",
			output: "var a,\n\n// line\nb;",
			options: [
				{
					beforeLineComment: true,
					allowBlockStart: true,
				},
			],
			errors: [{ messageId: "before", type: "Line", line: 2 }],
		},
		{
			code: "function foo(){\nvar a = 1;\n// line at block start\nvar g = 1;\n}",
			output: "function foo(){\nvar a = 1;\n\n// line at block start\nvar g = 1;\n}",
			options: [
				{
					beforeLineComment: true,
					allowBlockStart: true,
				},
			],
			errors: [{ messageId: "before", type: "Line", line: 3 }],
		},
		{
			code: "var a,\n// line\nb;",
			output: "var a,\n// line\n\nb;",
			options: [
				{
					afterLineComment: true,
					allowBlockEnd: true,
				},
			],
			errors: [{ messageId: "after", type: "Line", line: 2 }],
		},
		{
			code: "function foo(){\nvar a = 1;\n\n// line at block start\nvar g = 1;\n}",
			output: "function foo(){\nvar a = 1;\n\n// line at block start\n\nvar g = 1;\n}",
			options: [
				{
					afterLineComment: true,
					allowBlockEnd: true,
				},
			],
			errors: [{ messageId: "after", type: "Line", line: 4 }],
		},
		{
			code: "switch ('foo'){\ncase 'foo':\n// line at switch case start\nbreak;\n}",
			output: "switch ('foo'){\ncase 'foo':\n\n// line at switch case start\nbreak;\n}",
			options: [
				{
					beforeLineComment: true,
				},
			],
			errors: [{ messageId: "before", type: "Line", line: 3 }],
		},
		{
			code: "switch ('foo'){\ncase 'foo':\nbreak;\n\ndefault:\n// line at switch case start\nbreak;\n}",
			output: "switch ('foo'){\ncase 'foo':\nbreak;\n\ndefault:\n\n// line at switch case start\nbreak;\n}",
			options: [
				{
					beforeLineComment: true,
				},
			],
			errors: [{ messageId: "before", type: "Line", line: 6 }],
		},
		{
			code: "while(true){\n// line at block start and end\n}",
			output: "while(true){\n// line at block start and end\n\n}",
			options: [
				{
					afterLineComment: true,
					allowBlockStart: true,
				},
			],
			errors: [{ messageId: "after", type: "Line", line: 2 }],
		},
		{
			code: "while(true){\n// line at block start and end\n}",
			output: "while(true){\n\n// line at block start and end\n}",
			options: [
				{
					beforeLineComment: true,
					allowBlockEnd: true,
				},
			],
			errors: [{ messageId: "before", type: "Line", line: 2 }],
		},
		{
			code: "class A {\n// line at class start\nconstructor() {}\n}",
			output: "class A {\n\n// line at class start\nconstructor() {}\n}",
			options: [
				{
					beforeLineComment: true,
				},
			],
			languageOptions: { ecmaVersion: 6 },
			errors: [{ messageId: "before", type: "Line", line: 2 }],
		},
		{
			code: "class A {\n// line at class start\nconstructor() {}\n}",
			output: "class A {\n\n// line at class start\nconstructor() {}\n}",
			options: [
				{
					allowBlockStart: true,
					allowClassStart: false,
					beforeLineComment: true,
				},
			],
			languageOptions: { ecmaVersion: 6 },
			errors: [{ messageId: "before", type: "Line", line: 2 }],
		},
		{
			code: "class B {\nconstructor() {}\n\n// line at class end\n}",
			output: "class B {\nconstructor() {}\n\n// line at class end\n\n}",
			options: [
				{
					afterLineComment: true,
				},
			],
			languageOptions: { ecmaVersion: 6 },
			errors: [{ messageId: "after", type: "Line", line: 4 }],
		},
		{
			code: "class B {\nconstructor() {}\n\n// line at class end\n}",
			output: "class B {\nconstructor() {}\n\n// line at class end\n\n}",
			options: [
				{
					afterLineComment: true,
					allowBlockEnd: true,
					allowClassEnd: false,
				},
			],
			languageOptions: { ecmaVersion: 6 },
			errors: [{ messageId: "after", type: "Line", line: 4 }],
		},
		{
			code: "switch ('foo'){\ncase 'foo':\nvar g = 1;\n\n// line at switch case end\n}",
			output: "switch ('foo'){\ncase 'foo':\nvar g = 1;\n\n// line at switch case end\n\n}",
			options: [
				{
					afterLineComment: true,
				},
			],
			errors: [{ messageId: "after", type: "Line", line: 5 }],
		},
		{
			code: "switch ('foo'){\ncase 'foo':\nbreak;\n\ndefault:\nvar g = 1;\n\n// line at switch case end\n}",
			output: "switch ('foo'){\ncase 'foo':\nbreak;\n\ndefault:\nvar g = 1;\n\n// line at switch case end\n\n}",
			options: [
				{
					afterLineComment: true,
				},
			],
			errors: [{ messageId: "after", type: "Line", line: 8 }],
		},
		{
			code: unIndent`
                class C {
                    // line comment
                    static{}
                }`,
			output: unIndent`
                class C {
                    // line comment

                    static{}
                }`,
			options: [
				{
					beforeLineComment: true,
					afterLineComment: true,
					allowBlockStart: true,
					allowBlockEnd: true,
					allowClassStart: true,
					allowClassEnd: true,
				},
			],
			languageOptions: { ecmaVersion: 2022 },
			errors: [{ messageId: "after", type: "Line", line: 2 }],
		},
		{
			code: unIndent`
                class C {
                    /* block
                       comment */
                    static{}
                }`,
			output: unIndent`
                class C {
                    /* block
                       comment */

                    static{}
                }`,
			options: [
				{
					beforeBlockComment: true,
					afterBlockComment: true,
					allowBlockStart: true,
					allowBlockEnd: true,
					allowClassStart: true,
					allowClassEnd: true,
				},
			],
			languageOptions: { ecmaVersion: 2022 },
			errors: [{ messageId: "after", type: "Block", line: 2 }],
		},
		{
			code: unIndent`
                class C {
                    static
                    // line comment
                    {}
                }`,
			output: unIndent`
            class C {
                static

                // line comment

                {}
            }`,
			options: [
				{
					beforeLineComment: true,
					afterLineComment: true,
					allowBlockStart: true,
					allowBlockEnd: true,
					allowClassStart: true,
					allowClassEnd: true,
				},
			],
			languageOptions: { ecmaVersion: 2022 },
			errors: [
				{ messageId: "before", type: "Line", line: 3 },
				{ messageId: "after", type: "Line", line: 3 },
			],
		},
		{
			code: unIndent`
                class C {
                    static
                    /* block
                       comment */
                    {}
                }`,
			output: unIndent`
            class C {
                static

                /* block
                   comment */

                {}
            }`,
			options: [
				{
					beforeBlockComment: true,
					afterBlockComment: true,
					allowBlockStart: true,
					allowBlockEnd: true,
					allowClassStart: true,
					allowClassEnd: true,
				},
			],
			languageOptions: { ecmaVersion: 2022 },
			errors: [
				{ messageId: "before", type: "Block", line: 3 },
				{ messageId: "after", type: "Block", line: 3 },
			],
		},
		{
			code: unIndent`
                class C {
                    static {
                        // line comment
                        foo();
                    }
                }`,
			output: unIndent`
                class C {
                    static {
                        // line comment

                        foo();
                    }
                }`,
			options: [
				{
					beforeLineComment: true,
					afterLineComment: true,
					allowBlockStart: true,
					allowBlockEnd: true,
				},
			],
			languageOptions: { ecmaVersion: 2022 },
			errors: [{ messageId: "after", type: "Line", line: 3 }],
		},
		{
			code: unIndent`
                class C {
                    static {
                        /* block
                           comment */
                        foo();
                    }
                }`,
			output: unIndent`
                class C {
                    static {
                        /* block
                           comment */

                        foo();
                    }
                }`,
			options: [
				{
					beforeBlockComment: true,
					afterBlockComment: true,
					allowBlockStart: true,
					allowBlockEnd: true,
				},
			],
			languageOptions: { ecmaVersion: 2022 },
			errors: [{ messageId: "after", type: "Block", line: 3 }],
		},
		{
			code: unIndent`
                class C {
                    static {
                        foo();
                        // line comment
                    }
                }`,
			output: unIndent`
                class C {
                    static {
                        foo();

                        // line comment
                    }
                }`,
			options: [
				{
					beforeLineComment: true,
					afterLineComment: true,
					allowBlockStart: true,
					allowBlockEnd: true,
				},
			],
			languageOptions: { ecmaVersion: 2022 },
			errors: [{ messageId: "before", type: "Line", line: 4 }],
		},
		{
			code: unIndent`
                class C {
                    static {
                        foo();
                        /* block
                           comment */
                    }
                }`,
			output: unIndent`
                class C {
                    static {
                        foo();

                        /* block
                           comment */
                    }
                }`,
			options: [
				{
					beforeBlockComment: true,
					afterBlockComment: true,
					allowBlockStart: true,
					allowBlockEnd: true,
				},
			],
			languageOptions: { ecmaVersion: 2022 },
			errors: [{ messageId: "before", type: "Block", line: 4 }],
		},
		{
			code: unIndent`
                class C {
                    static {
                        foo();
                        // line comment
                        bar();
                    }
                }`,
			output: unIndent`
                class C {
                    static {
                        foo();

                        // line comment

                        bar();
                    }
                }`,
			options: [
				{
					beforeLineComment: true,
					afterLineComment: true,
					allowBlockStart: true,
					allowBlockEnd: true,
				},
			],
			languageOptions: { ecmaVersion: 2022 },
			errors: [
				{ messageId: "before", type: "Line", line: 4 },
				{ messageId: "after", type: "Line", line: 4 },
			],
		},
		{
			code: unIndent`
                class C {
                    static {
                        foo();
                        /* block
                           comment */
                        bar();
                    }
                }`,
			output: unIndent`
                class C {
                    static {
                        foo();

                        /* block
                           comment */

                        bar();
                    }
                }`,
			options: [
				{
					beforeBlockComment: true,
					afterBlockComment: true,
					allowBlockStart: true,
					allowBlockEnd: true,
				},
			],
			languageOptions: { ecmaVersion: 2022 },
			errors: [
				{ messageId: "before", type: "Block", line: 4 },
				{ messageId: "after", type: "Block", line: 4 },
			],
		},
		{
			code: unIndent`
                class C {
                    static{}
                    // line comment
                }`,
			output: unIndent`
                class C {
                    static{}

                    // line comment
                }`,
			options: [
				{
					beforeLineComment: true,
					afterLineComment: true,
					allowBlockStart: true,
					allowBlockEnd: true,
					allowClassStart: true,
					allowClassEnd: true,
				},
			],
			languageOptions: { ecmaVersion: 2022 },
			errors: [{ messageId: "before", type: "Line", line: 3 }],
		},
		{
			code: unIndent`
                class C {
                    static{}
                    /* block
                       comment */
                }`,
			output: unIndent`
                class C {
                    static{}

                    /* block
                       comment */
                }`,
			options: [
				{
					beforeBlockComment: true,
					afterBlockComment: true,
					allowBlockStart: true,
					allowBlockEnd: true,
					allowClassStart: true,
					allowClassEnd: true,
				},
			],
			languageOptions: { ecmaVersion: 2022 },
			errors: [{ messageId: "before", type: "Block", line: 3 }],
		},

		// object start comments
		{
			code:
				"var obj = {\n" +
				"  // line at object start\n" +
				"  g: 1\n" +
				"};",
			output:
				"var obj = {\n" +
				"\n" +
				"  // line at object start\n" +
				"  g: 1\n" +
				"};",
			options: [
				{
					beforeLineComment: true,
				},
			],
			errors: [{ messageId: "before", type: "Line", line: 2 }],
		},
		{
			code:
				"function hi() {\n" +
				"  return {\n" +
				"    // hi\n" +
				"    test: function() {\n" +
				"    }\n" +
				"  }\n" +
				"}",
			output:
				"function hi() {\n" +
				"  return {\n" +
				"\n" +
				"    // hi\n" +
				"    test: function() {\n" +
				"    }\n" +
				"  }\n" +
				"}",
			options: [
				{
					beforeLineComment: true,
				},
			],
			errors: [{ messageId: "before", type: "Line", line: 3 }],
		},
		{
			code:
				"var obj = {\n" +
				"  /* block comment at object start*/\n" +
				"  g: 1\n" +
				"};",
			output:
				"var obj = {\n" +
				"\n" +
				"  /* block comment at object start*/\n" +
				"  g: 1\n" +
				"};",
			options: [
				{
					beforeBlockComment: true,
				},
			],
			errors: [{ messageId: "before", type: "Block", line: 2 }],
		},
		{
			code:
				"function hi() {\n" +
				"  return {\n" +
				"    /**\n" +
				"    * hi\n" +
				"    */\n" +
				"    test: function() {\n" +
				"    }\n" +
				"  }\n" +
				"}",
			output:
				"function hi() {\n" +
				"  return {\n" +
				"\n" +
				"    /**\n" +
				"    * hi\n" +
				"    */\n" +
				"    test: function() {\n" +
				"    }\n" +
				"  }\n" +
				"}",
			options: [
				{
					beforeLineComment: true,
				},
			],
			errors: [{ messageId: "before", type: "Block", line: 3 }],
		},
		{
			code:
				"const {\n" +
				"  // line at object start\n" +
				"  g: a\n" +
				"} = {};",
			output:
				"const {\n" +
				"\n" +
				"  // line at object start\n" +
				"  g: a\n" +
				"} = {};",
			options: [
				{
					beforeLineComment: true,
				},
			],
			languageOptions: { ecmaVersion: 6 },
			errors: [{ messageId: "before", type: "Line", line: 2 }],
		},
		{
			code:
				"const {\n" +
				"  // line at object start\n" +
				"  g\n" +
				"} = {};",
			output:
				"const {\n" +
				"\n" +
				"  // line at object start\n" +
				"  g\n" +
				"} = {};",
			options: [
				{
					beforeLineComment: true,
				},
			],
			languageOptions: { ecmaVersion: 6 },
			errors: [{ messageId: "before", type: "Line", line: 2 }],
		},
		{
			code:
				"const {\n" +
				"  /* block comment at object-like start*/\n" +
				"  g: a\n" +
				"} = {};",
			output:
				"const {\n" +
				"\n" +
				"  /* block comment at object-like start*/\n" +
				"  g: a\n" +
				"} = {};",
			options: [
				{
					beforeBlockComment: true,
				},
			],
			languageOptions: { ecmaVersion: 6 },
			errors: [{ messageId: "before", type: "Block", line: 2 }],
		},
		{
			code:
				"const {\n" +
				"  /* block comment at object-like start*/\n" +
				"  g\n" +
				"} = {};",
			output:
				"const {\n" +
				"\n" +
				"  /* block comment at object-like start*/\n" +
				"  g\n" +
				"} = {};",
			options: [
				{
					beforeBlockComment: true,
				},
			],
			languageOptions: { ecmaVersion: 6 },
			errors: [{ messageId: "before", type: "Block", line: 2 }],
		},

		// object end comments
		{
			code:
				"var obj = {\n" +
				"  g: 1\n" +
				"  // line at object end\n" +
				"};",
			output:
				"var obj = {\n" +
				"  g: 1\n" +
				"  // line at object end\n" +
				"\n" +
				"};",
			options: [
				{
					afterLineComment: true,
				},
			],
			errors: [{ messageId: "after", type: "Line", line: 3 }],
		},
		{
			code:
				"function hi() {\n" +
				"  return {\n" +
				"    test: function() {\n" +
				"    }\n" +
				"    // hi\n" +
				"  }\n" +
				"}",
			output:
				"function hi() {\n" +
				"  return {\n" +
				"    test: function() {\n" +
				"    }\n" +
				"    // hi\n" +
				"\n" +
				"  }\n" +
				"}",
			options: [
				{
					afterLineComment: true,
				},
			],
			errors: [{ messageId: "after", type: "Line", line: 5 }],
		},
		{
			code:
				"var obj = {\n" +
				"  g: 1\n" +
				"  \n" +
				"  /* block comment at object end*/\n" +
				"};",
			output:
				"var obj = {\n" +
				"  g: 1\n" +
				"  \n" +
				"  /* block comment at object end*/\n" +
				"\n" +
				"};",
			options: [
				{
					afterBlockComment: true,
				},
			],
			errors: [{ messageId: "after", type: "Block", line: 4 }],
		},
		{
			code:
				"function hi() {\n" +
				"  return {\n" +
				"    test: function() {\n" +
				"    }\n" +
				"    \n" +
				"    /**\n" +
				"    * hi\n" +
				"    */\n" +
				"  }\n" +
				"}",
			output:
				"function hi() {\n" +
				"  return {\n" +
				"    test: function() {\n" +
				"    }\n" +
				"    \n" +
				"    /**\n" +
				"    * hi\n" +
				"    */\n" +
				"\n" +
				"  }\n" +
				"}",
			options: [
				{
					afterBlockComment: true,
				},
			],
			errors: [{ messageId: "after", type: "Block", line: 6 }],
		},
		{
			code:
				"const {\n" +
				"  g: a\n" +
				"  // line at object end\n" +
				"} = {};",
			output:
				"const {\n" +
				"  g: a\n" +
				"  // line at object end\n" +
				"\n" +
				"} = {};",
			options: [
				{
					afterLineComment: true,
				},
			],
			languageOptions: { ecmaVersion: 6 },
			errors: [{ messageId: "after", type: "Line", line: 3 }],
		},
		{
			code:
				"const {\n" + "  g\n" + "  // line at object end\n" + "} = {};",
			output:
				"const {\n" +
				"  g\n" +
				"  // line at object end\n" +
				"\n" +
				"} = {};",
			options: [
				{
					afterLineComment: true,
				},
			],
			languageOptions: { ecmaVersion: 6 },
			errors: [{ messageId: "after", type: "Line", line: 3 }],
		},
		{
			code:
				"const {\n" +
				"  g: a\n" +
				"  \n" +
				"  /* block comment at object-like end*/\n" +
				"} = {};",
			output:
				"const {\n" +
				"  g: a\n" +
				"  \n" +
				"  /* block comment at object-like end*/\n" +
				"\n" +
				"} = {};",
			options: [
				{
					afterBlockComment: true,
				},
			],
			languageOptions: { ecmaVersion: 6 },
			errors: [{ messageId: "after", type: "Block", line: 4 }],
		},
		{
			code:
				"const {\n" +
				"  g\n" +
				"  \n" +
				"  /* block comment at object-like end*/\n" +
				"} = {};",
			output:
				"const {\n" +
				"  g\n" +
				"  \n" +
				"  /* block comment at object-like end*/\n" +
				"\n" +
				"} = {};",
			options: [
				{
					afterBlockComment: true,
				},
			],
			languageOptions: { ecmaVersion: 6 },
			errors: [{ messageId: "after", type: "Block", line: 4 }],
		},

		// array start comments
		{
			code:
				"var arr = [\n" + "  // line at array start\n" + "  1\n" + "];",
			output:
				"var arr = [\n" +
				"\n" +
				"  // line at array start\n" +
				"  1\n" +
				"];",
			options: [
				{
					beforeLineComment: true,
				},
			],
			errors: [{ messageId: "before", type: "Line", line: 2 }],
		},
		{
			code:
				"var arr = [\n" +
				"  /* block comment at array start*/\n" +
				"  1\n" +
				"];",
			output:
				"var arr = [\n" +
				"\n" +
				"  /* block comment at array start*/\n" +
				"  1\n" +
				"];",
			options: [
				{
					beforeBlockComment: true,
				},
			],
			errors: [{ messageId: "before", type: "Block", line: 2 }],
		},
		{
			code:
				"const [\n" +
				"  // line at array start\n" +
				"  a\n" +
				"] = [];",
			output:
				"const [\n" +
				"\n" +
				"  // line at array start\n" +
				"  a\n" +
				"] = [];",
			options: [
				{
					beforeLineComment: true,
				},
			],
			languageOptions: { ecmaVersion: 6 },
			errors: [{ messageId: "before", type: "Line", line: 2 }],
		},
		{
			code:
				"const [\n" +
				"  /* block comment at array start*/\n" +
				"  a\n" +
				"] = [];",
			output:
				"const [\n" +
				"\n" +
				"  /* block comment at array start*/\n" +
				"  a\n" +
				"] = [];",
			options: [
				{
					beforeBlockComment: true,
				},
			],
			languageOptions: { ecmaVersion: 6 },
			errors: [{ messageId: "before", type: "Block", line: 2 }],
		},

		// array end comments
		{
			code: "var arr = [\n" + "  1\n" + "  // line at array end\n" + "];",
			output:
				"var arr = [\n" +
				"  1\n" +
				"  // line at array end\n" +
				"\n" +
				"];",
			options: [
				{
					afterLineComment: true,
				},
			],
			errors: [{ messageId: "after", type: "Line", line: 3 }],
		},
		{
			code:
				"var arr = [\n" +
				"  1\n" +
				"  \n" +
				"  /* block comment at array end*/\n" +
				"];",
			output:
				"var arr = [\n" +
				"  1\n" +
				"  \n" +
				"  /* block comment at array end*/\n" +
				"\n" +
				"];",
			options: [
				{
					afterBlockComment: true,
				},
			],
			errors: [{ messageId: "after", type: "Block", line: 4 }],
		},
		{
			code:
				"const [\n" + "  a\n" + "  // line at array end\n" + "] = [];",
			output:
				"const [\n" +
				"  a\n" +
				"  // line at array end\n" +
				"\n" +
				"] = [];",
			options: [
				{
					afterLineComment: true,
				},
			],
			languageOptions: { ecmaVersion: 6 },
			errors: [{ messageId: "after", type: "Line", line: 3 }],
		},
		{
			code:
				"const [\n" +
				"  a\n" +
				"  \n" +
				"  /* block comment at array end*/\n" +
				"] = [];",
			output:
				"const [\n" +
				"  a\n" +
				"  \n" +
				"  /* block comment at array end*/\n" +
				"\n" +
				"] = [];",
			options: [
				{
					afterBlockComment: true,
				},
			],
			languageOptions: { ecmaVersion: 6 },
			errors: [{ messageId: "after", type: "Block", line: 4 }],
		},

		// ignorePattern
		{
			code:
				"foo;\n\n" +
				"/* eslint-disable no-underscore-dangle */\n\n" +
				"this._values = values;\n" +
				"this._values2 = true;\n" +
				"/* eslint-enable no-underscore-dangle */\n" +
				"bar",
			output:
				"foo;\n\n" +
				"/* eslint-disable no-underscore-dangle */\n\n" +
				"this._values = values;\n" +
				"this._values2 = true;\n" +
				"\n" +
				"/* eslint-enable no-underscore-dangle */\n" +
				"\n" +
				"bar",
			options: [
				{
					beforeBlockComment: true,
					afterBlockComment: true,
					applyDefaultIgnorePatterns: false,
				},
			],
			errors: [
				{ messageId: "before", type: "Block", line: 7 },
				{ messageId: "after", type: "Block", line: 7 },
			],
		},
		{
			code: "foo;\n/* eslint */",
			output: "foo;\n\n/* eslint */",
			options: [{ applyDefaultIgnorePatterns: false }],
			errors: [{ messageId: "before", type: "Block" }],
		},
		{
			code: "foo;\n/* jshint */",
			output: "foo;\n\n/* jshint */",
			options: [{ applyDefaultIgnorePatterns: false }],
			errors: [{ messageId: "before", type: "Block" }],
		},
		{
			code: "foo;\n/* jslint */",
			output: "foo;\n\n/* jslint */",
			options: [{ applyDefaultIgnorePatterns: false }],
			errors: [{ messageId: "before", type: "Block" }],
		},
		{
			code: "foo;\n/* istanbul */",
			output: "foo;\n\n/* istanbul */",
			options: [{ applyDefaultIgnorePatterns: false }],
			errors: [{ messageId: "before", type: "Block" }],
		},
		{
			code: "foo;\n/* global */",
			output: "foo;\n\n/* global */",
			options: [{ applyDefaultIgnorePatterns: false }],
			errors: [{ messageId: "before", type: "Block" }],
		},
		{
			code: "foo;\n/* globals */",
			output: "foo;\n\n/* globals */",
			options: [{ applyDefaultIgnorePatterns: false }],
			errors: [{ messageId: "before", type: "Block" }],
		},
		{
			code: "foo;\n/* exported */",
			output: "foo;\n\n/* exported */",
			options: [{ applyDefaultIgnorePatterns: false }],
			errors: [{ messageId: "before", type: "Block" }],
		},
		{
			code: "foo;\n/* jscs */",
			output: "foo;\n\n/* jscs */",
			options: [{ applyDefaultIgnorePatterns: false }],
			errors: [{ messageId: "before", type: "Block" }],
		},
		{
			code: "foo\n/* something else */",
			output: "foo\n\n/* something else */",
			options: [{ ignorePattern: "pragma" }],
			errors: [{ messageId: "before", type: "Block" }],
		},
		{
			code: "foo\n/* eslint */",
			output: "foo\n\n/* eslint */",
			options: [{ applyDefaultIgnorePatterns: false }],
			errors: [{ messageId: "before", type: "Block" }],
		},

		// "fallthrough" patterns are not ignored by default
		{
			code: "foo;\n/* fallthrough */",
			output: "foo;\n\n/* fallthrough */",
			options: [],
			errors: [{ messageId: "before", type: "Block" }],
		},
		{
			code: `
            switch (
            // this comment is not allowed by allowBlockStart: true

                foo
            )
            {
            case 1:
                bar();
                break;
            }
            `,
			output: `
            switch (

            // this comment is not allowed by allowBlockStart: true

                foo
            )
            {
            case 1:
                bar();
                break;
            }
            `,
			options: [
				{
					allowBlockStart: true,
					beforeLineComment: true,
					afterLineComment: true,
				},
			],
			errors: [{ messageId: "before", type: "Line" }],
		},

		// Hashbang comment
		{
			code: "#!foo\nvar a = 1;",
			output: "#!foo\n\nvar a = 1;",
			options: [{ afterHashbangComment: true }],
			errors: [{ messageId: "after", type: "Shebang" }],
		},
	],
});<|MERGE_RESOLUTION|>--- conflicted
+++ resolved
@@ -9,8 +9,8 @@
 //------------------------------------------------------------------------------
 
 const rule = require("../../../lib/rules/lines-around-comment"),
-	RuleTester = require("../../../lib/rule-tester/rule-tester"),
-	{ unIndent } = require("../../_utils");
+    RuleTester = require("../../../lib/rule-tester/rule-tester"),
+    { unIndent } = require("../../_utils");
 
 //------------------------------------------------------------------------------
 // Tests
@@ -19,304 +19,6 @@
 const ruleTester = new RuleTester();
 
 ruleTester.run("lines-around-comment", rule, {
-<<<<<<< HEAD
-	valid: [
-		// default rules
-		"bar()\n\n/** block block block\n * block \n */\n\nvar a = 1;",
-		"bar()\n\n/** block block block\n * block \n */\nvar a = 1;",
-		"bar()\n// line line line \nvar a = 1;",
-		"bar()\n\n// line line line\nvar a = 1;",
-		"bar()\n// line line line\n\nvar a = 1;",
-
-		// line comments
-		{
-			code: "bar()\n// line line line\n\nvar a = 1;",
-			options: [{ afterLineComment: true }],
-		},
-		{
-			code: "foo()\n\n// line line line\nvar a = 1;",
-			options: [{ beforeLineComment: true }],
-		},
-		{
-			code: "foo()\n\n// line line line\n\nvar a = 1;",
-			options: [{ beforeLineComment: true, afterLineComment: true }],
-		},
-		{
-			code: "foo()\n\n// line line line\n// line line\n\nvar a = 1;",
-			options: [{ beforeLineComment: true, afterLineComment: true }],
-		},
-		{
-			code: "// line line line\n// line line",
-			options: [{ beforeLineComment: true, afterLineComment: true }],
-		},
-
-		// block comments
-		{
-			code: "bar()\n\n/** A Block comment with a an empty line after\n *\n */\nvar a = 1;",
-			options: [{ afterBlockComment: false, beforeBlockComment: true }],
-		},
-		{
-			code: "bar()\n\n/** block block block\n * block \n */\nvar a = 1;",
-			options: [{ afterBlockComment: false }],
-		},
-		{
-			code: "/** \nblock \nblock block\n */\n/* block \n block \n */",
-			options: [{ afterBlockComment: true, beforeBlockComment: true }],
-		},
-		{
-			code: "bar()\n\n/** block block block\n * block \n */\n\nvar a = 1;",
-			options: [{ afterBlockComment: true, beforeBlockComment: true }],
-		},
-
-		// inline comments (should not ever warn)
-		{
-			code: "foo() // An inline comment with a an empty line after\nvar a = 1;",
-			options: [{ afterLineComment: true, beforeLineComment: true }],
-		},
-		{
-			code: "foo();\nbar() /* An inline block comment with a an empty line after\n *\n */\nvar a = 1;",
-			options: [{ beforeBlockComment: true }],
-		},
-
-		// mixed comment (some block & some line)
-		{
-			code: "bar()\n\n/** block block block\n * block \n */\n//line line line\nvar a = 1;",
-			options: [{ afterBlockComment: true }],
-		},
-		{
-			code: "bar()\n\n/** block block block\n * block \n */\n//line line line\nvar a = 1;",
-			options: [{ beforeLineComment: true }],
-		},
-
-		// check for block start comments
-		{
-			code: "var a,\n\n// line\nb;",
-			options: [
-				{
-					beforeLineComment: true,
-					allowBlockStart: true,
-				},
-			],
-		},
-		{
-			code: "function foo(){   \n// line at block start\nvar g = 1;\n}",
-			options: [
-				{
-					beforeLineComment: true,
-					allowBlockStart: true,
-				},
-			],
-		},
-		{
-			code: "function foo(){// line at block start\nvar g = 1;\n}",
-			options: [
-				{
-					beforeLineComment: true,
-					allowBlockStart: true,
-				},
-			],
-		},
-		{
-			code: "var foo = function(){\n// line at block start\nvar g = 1;\n}",
-			options: [
-				{
-					beforeLineComment: true,
-					allowBlockStart: true,
-				},
-			],
-		},
-		{
-			code: "var foo = function(){\n// line at block start\n}",
-			options: [
-				{
-					beforeLineComment: true,
-					allowBlockStart: true,
-				},
-			],
-		},
-		{
-			code: "if(true){\n// line at block start\nvar g = 1;\n}",
-			options: [
-				{
-					beforeLineComment: true,
-					allowBlockStart: true,
-				},
-			],
-		},
-		{
-			code: "if(true){\n\n// line at block start\nvar g = 1;\n}",
-			options: [
-				{
-					beforeLineComment: true,
-					allowBlockStart: true,
-				},
-			],
-		},
-		{
-			code: "if(true){\n// line at block start\n}",
-			options: [
-				{
-					beforeLineComment: true,
-					allowBlockStart: true,
-				},
-			],
-		},
-		{
-			code: "if(true){ bar(); } else {\n// line at block start\n}",
-			options: [
-				{
-					beforeLineComment: true,
-					allowBlockStart: true,
-				},
-			],
-		},
-		{
-			code: "switch ('foo'){\ncase 'foo':\n// line at switch case start\nbreak;\n}",
-			options: [
-				{
-					beforeLineComment: true,
-					allowBlockStart: true,
-				},
-			],
-		},
-		{
-			code: "switch ('foo'){\ncase 'foo':\n\n// line at switch case start\nbreak;\n}",
-			options: [
-				{
-					beforeLineComment: true,
-					allowBlockStart: true,
-				},
-			],
-		},
-		{
-			code: "switch ('foo'){\ncase 'foo':\nbreak;\n\ndefault:\n// line at switch case start\nbreak;\n}",
-			options: [
-				{
-					beforeLineComment: true,
-					allowBlockStart: true,
-				},
-			],
-		},
-		{
-			code: "switch ('foo'){\ncase 'foo':\nbreak;\n\ndefault:\n\n// line at switch case start\nbreak;\n}",
-			options: [
-				{
-					beforeLineComment: true,
-					allowBlockStart: true,
-				},
-			],
-		},
-		{
-			code: "function foo(){   \n/* block comment at block start */\nvar g = 1;\n}",
-			options: [
-				{
-					allowBlockStart: true,
-				},
-			],
-		},
-		{
-			code: "function foo(){/* block comment at block start */\nvar g = 1;\n}",
-			options: [
-				{
-					allowBlockStart: true,
-				},
-			],
-		},
-		{
-			code: "var foo = function(){\n/* block comment at block start */\nvar g = 1;\n}",
-			options: [
-				{
-					allowBlockStart: true,
-				},
-			],
-		},
-		{
-			code: "if(true){\n/* block comment at block start */\nvar g = 1;\n}",
-			options: [
-				{
-					allowBlockStart: true,
-				},
-			],
-		},
-		{
-			code: "if(true){\n\n/* block comment at block start */\nvar g = 1;\n}",
-			options: [
-				{
-					allowBlockStart: true,
-				},
-			],
-		},
-		{
-			code: "while(true){\n\n/* \nblock comment at block start\n */\nvar g = 1;\n}",
-			options: [
-				{
-					allowBlockStart: true,
-				},
-			],
-		},
-		{
-			code: "class A {\n/**\n* hi\n */\nconstructor() {}\n}",
-			options: [
-				{
-					allowBlockStart: true,
-				},
-			],
-			languageOptions: { ecmaVersion: 6 },
-		},
-		{
-			code: "class A {\n/**\n* hi\n */\nconstructor() {}\n}",
-			options: [
-				{
-					allowClassStart: true,
-				},
-			],
-			languageOptions: { ecmaVersion: 6 },
-		},
-		{
-			code: "class A {\n/**\n* hi\n */\nconstructor() {}\n}",
-			options: [
-				{
-					allowBlockStart: false,
-					allowClassStart: true,
-				},
-			],
-			languageOptions: { ecmaVersion: 6 },
-		},
-		{
-			code: "switch ('foo'){\ncase 'foo':\n/* block comment at switch case start */\nbreak;\n}",
-			options: [
-				{
-					allowBlockStart: true,
-				},
-			],
-		},
-		{
-			code: "switch ('foo'){\ncase 'foo':\n\n/* block comment at switch case start */\nbreak;\n}",
-			options: [
-				{
-					allowBlockStart: true,
-				},
-			],
-		},
-		{
-			code: "switch ('foo'){\ncase 'foo':\nbreak;\n\ndefault:\n/* block comment at switch case start */\nbreak;\n}",
-			options: [
-				{
-					allowBlockStart: true,
-				},
-			],
-		},
-		{
-			code: "switch ('foo'){\ncase 'foo':\nbreak;\n\ndefault:\n\n/* block comment at switch case start */\nbreak;\n}",
-			options: [
-				{
-					allowBlockStart: true,
-				},
-			],
-		},
-		{
-			code: unIndent`
-=======
 
     valid: [
 
@@ -563,7 +265,6 @@
         },
         {
             code: unIndent`
->>>>>>> 5d574963
                 class C {
                     static {
                         // line comment
@@ -574,16 +275,14 @@
                         foo();
                     }
                 }`,
-			options: [
-				{
-					beforeLineComment: true,
-					allowBlockStart: true,
-				},
-			],
-			languageOptions: { ecmaVersion: 2022 },
-		},
-		{
-			code: unIndent`
+            options: [{
+                beforeLineComment: true,
+                allowBlockStart: true
+            }],
+            languageOptions: { ecmaVersion: 2022 }
+        },
+        {
+            code: unIndent`
                 class C {
                     static
                     {
@@ -596,16 +295,14 @@
                         foo();
                     }
                 }`,
-			options: [
-				{
-					beforeLineComment: true,
-					allowBlockStart: true,
-				},
-			],
-			languageOptions: { ecmaVersion: 2022 },
-		},
-		{
-			code: unIndent`
+            options: [{
+                beforeLineComment: true,
+                allowBlockStart: true
+            }],
+            languageOptions: { ecmaVersion: 2022 }
+        },
+        {
+            code: unIndent`
                 class C {
                     static {
                         /* block comment */
@@ -627,16 +324,14 @@
                         foo();
                     }
                 }`,
-			options: [
-				{
-					beforeBlockComment: true,
-					allowBlockStart: true,
-				},
-			],
-			languageOptions: { ecmaVersion: 2022 },
-		},
-		{
-			code: unIndent`
+            options: [{
+                beforeBlockComment: true,
+                allowBlockStart: true
+            }],
+            languageOptions: { ecmaVersion: 2022 }
+        },
+        {
+            code: unIndent`
                 class C {
                     static
                     {
@@ -662,18 +357,16 @@
                         foo();
                     }
                 }`,
-			options: [
-				{
-					beforeBlockComment: true,
-					allowBlockStart: true,
-				},
-			],
-			languageOptions: { ecmaVersion: 2022 },
-		},
-
-		// https://github.com/eslint/eslint/issues/16131
-		{
-			code: `
+            options: [{
+                beforeBlockComment: true,
+                allowBlockStart: true
+            }],
+            languageOptions: { ecmaVersion: 2022 }
+        },
+
+        // https://github.com/eslint/eslint/issues/16131
+        {
+            code: `
             switch (foo) {
             // this comment is allowed by allowBlockStart: true
 
@@ -684,17 +377,15 @@
             // this comment is allowed by allowBlockEnd: true
             }
             `,
-			options: [
-				{
-					allowBlockStart: true,
-					beforeLineComment: true,
-					afterLineComment: true,
-					allowBlockEnd: true,
-				},
-			],
-		},
-		{
-			code: `
+            options: [{
+                allowBlockStart: true,
+                beforeLineComment: true,
+                afterLineComment: true,
+                allowBlockEnd: true
+            }]
+        },
+        {
+            code: `
             switch (foo)
             {
             // this comment is allowed by allowBlockStart: true
@@ -704,16 +395,14 @@
                 break;
             }
             `,
-			options: [
-				{
-					allowBlockStart: true,
-					beforeLineComment: true,
-					afterLineComment: true,
-				},
-			],
-		},
-		{
-			code: `
+            options: [{
+                allowBlockStart: true,
+                beforeLineComment: true,
+                afterLineComment: true
+            }]
+        },
+        {
+            code: `
             switch (
                 function(){}()
             )
@@ -723,281 +412,223 @@
                     break;
             }
             `,
-			options: [
-				{
-					allowBlockStart: true,
-					beforeLineComment: true,
-				},
-			],
-		},
-
-		// check for block end comments
-		{
-			code: "var a,\n// line\n\nb;",
-			options: [
-				{
-					afterLineComment: true,
-					allowBlockEnd: true,
-				},
-			],
-		},
-		{
-			code: "function foo(){\nvar g = 91;\n// line at block end\n}",
-			options: [
-				{
-					afterLineComment: true,
-					allowBlockEnd: true,
-				},
-			],
-		},
-		{
-			code: "function foo(){\nvar g = 61;\n\n\n// line at block end\n}",
-			options: [
-				{
-					afterLineComment: true,
-					allowBlockEnd: true,
-				},
-			],
-		},
-		{
-			code: "var foo = function(){\nvar g = 1;\n\n\n// line at block end\n}",
-			options: [
-				{
-					afterLineComment: true,
-					allowBlockEnd: true,
-				},
-			],
-		},
-		{
-			code: "if(true){\nvar g = 1;\n// line at block end\n}",
-			options: [
-				{
-					afterLineComment: true,
-					allowBlockEnd: true,
-				},
-			],
-		},
-		{
-			code: "if(true){\nvar g = 1;\n\n// line at block end\n}",
-			options: [
-				{
-					afterLineComment: true,
-					allowBlockEnd: true,
-				},
-			],
-		},
-		{
-			code: "switch ('foo'){\ncase 'foo':\nvar g = 1;\n\n// line at switch case end\n}",
-			options: [
-				{
-					afterLineComment: true,
-					allowBlockEnd: true,
-				},
-			],
-		},
-		{
-			code: "switch ('foo'){\ncase 'foo':\nvar g = 1;\n\n// line at switch case end\n\n}",
-			options: [
-				{
-					afterLineComment: true,
-					allowBlockEnd: true,
-				},
-			],
-		},
-		{
-			code: "switch ('foo'){\ncase 'foo':\nbreak;\n\ndefault:\nvar g = 1;\n\n// line at switch case end\n}",
-			options: [
-				{
-					afterLineComment: true,
-					allowBlockEnd: true,
-				},
-			],
-		},
-		{
-			code: "switch ('foo'){\ncase 'foo':\nbreak;\n\ndefault:\nvar g = 1;\n\n// line at switch case end\n\n}",
-			options: [
-				{
-					afterLineComment: true,
-					allowBlockEnd: true,
-				},
-			],
-		},
-		{
-			code: "while(true){\n// line at block start and end\n}",
-			options: [
-				{
-					afterLineComment: true,
-					allowBlockEnd: true,
-				},
-			],
-		},
-		{
-			code: "while(true){\n// line at block start and end\n}",
-			options: [
-				{
-					afterLineComment: true,
-					allowBlockStart: true,
-					allowBlockEnd: true,
-				},
-			],
-		},
-		{
-			code: "while(true){\n// line at block start and end\n}",
-			options: [
-				{
-					beforeLineComment: true,
-					allowBlockStart: true,
-					allowBlockEnd: true,
-				},
-			],
-		},
-		{
-			code: "while(true){\n// line at block start and end\n}",
-			options: [
-				{
-					afterLineComment: true,
-					beforeLineComment: true,
-					allowBlockStart: true,
-					allowBlockEnd: true,
-				},
-			],
-		},
-		{
-			code: "while(true){\n// line at block start and end\n}",
-			options: [
-				{
-					beforeLineComment: true,
-					allowBlockStart: true,
-				},
-			],
-		},
-		{
-			code: "function foo(){   \nvar g = 1;\n/* block comment at block end */\n}",
-			options: [
-				{
-					beforeBlockComment: false,
-					afterBlockComment: true,
-					allowBlockEnd: true,
-				},
-			],
-		},
-		{
-			code: "function foo(){\nvar g = 1;\n/* block comment at block end */}",
-			options: [
-				{
-					beforeBlockComment: false,
-					afterBlockComment: true,
-					allowBlockEnd: true,
-				},
-			],
-		},
-		{
-			code: "var foo = function(){\nvar g = 1;\n/* block comment at block end */\n}",
-			options: [
-				{
-					beforeBlockComment: false,
-					afterBlockComment: true,
-					allowBlockEnd: true,
-				},
-			],
-		},
-		{
-			code: "if(true){\nvar g = 1;\n/* block comment at block end */\n}",
-			options: [
-				{
-					beforeBlockComment: false,
-					afterBlockComment: true,
-					allowBlockEnd: true,
-				},
-			],
-		},
-		{
-			code: "if(true){\nvar g = 1;\n\n/* block comment at block end */\n}",
-			options: [
-				{
-					afterBlockComment: true,
-					allowBlockEnd: true,
-				},
-			],
-		},
-		{
-			code: "while(true){\n\nvar g = 1;\n\n/* \nblock comment at block end\n */}",
-			options: [
-				{
-					afterBlockComment: true,
-					allowBlockEnd: true,
-				},
-			],
-		},
-		{
-			code: "class B {\nconstructor() {}\n\n/**\n* hi\n */\n}",
-			options: [
-				{
-					afterBlockComment: true,
-					allowBlockEnd: true,
-				},
-			],
-			languageOptions: { ecmaVersion: 6 },
-		},
-		{
-			code: "class B {\nconstructor() {}\n\n/**\n* hi\n */\n}",
-			options: [
-				{
-					afterBlockComment: true,
-					allowClassEnd: true,
-				},
-			],
-			languageOptions: { ecmaVersion: 6 },
-		},
-		{
-			code: "class B {\nconstructor() {}\n\n/**\n* hi\n */\n}",
-			options: [
-				{
-					afterBlockComment: true,
-					allowBlockEnd: false,
-					allowClassEnd: true,
-				},
-			],
-			languageOptions: { ecmaVersion: 6 },
-		},
-		{
-			code: "switch ('foo'){\ncase 'foo':\nvar g = 1;\n\n/* block comment at switch case end */\n}",
-			options: [
-				{
-					afterBlockComment: true,
-					allowBlockEnd: true,
-				},
-			],
-		},
-		{
-			code: "switch ('foo'){\ncase 'foo':\nvar g = 1;\n\n/* block comment at switch case end */\n\n}",
-			options: [
-				{
-					afterBlockComment: true,
-					allowBlockEnd: true,
-				},
-			],
-		},
-		{
-			code: "switch ('foo'){\ncase 'foo':\nbreak;\n\ndefault:\nvar g = 1;\n\n/* block comment at switch case end */\n}",
-			options: [
-				{
-					afterBlockComment: true,
-					allowBlockEnd: true,
-				},
-			],
-		},
-		{
-			code: "switch ('foo'){\ncase 'foo':\nbreak;\n\ndefault:\nvar g = 1;\n\n/* block comment at switch case end */\n\n}",
-			options: [
-				{
-					afterBlockComment: true,
-					allowBlockEnd: true,
-				},
-			],
-		},
-		{
-			code: unIndent`
+            options: [{
+                allowBlockStart: true,
+                beforeLineComment: true
+            }]
+        },
+
+        // check for block end comments
+        {
+            code: "var a,\n// line\n\nb;",
+            options: [{
+                afterLineComment: true,
+                allowBlockEnd: true
+            }]
+        },
+        {
+            code: "function foo(){\nvar g = 91;\n// line at block end\n}",
+            options: [{
+                afterLineComment: true,
+                allowBlockEnd: true
+            }]
+        },
+        {
+            code: "function foo(){\nvar g = 61;\n\n\n// line at block end\n}",
+            options: [{
+                afterLineComment: true,
+                allowBlockEnd: true
+            }]
+        },
+        {
+            code: "var foo = function(){\nvar g = 1;\n\n\n// line at block end\n}",
+            options: [{
+                afterLineComment: true,
+                allowBlockEnd: true
+            }]
+        },
+        {
+            code: "if(true){\nvar g = 1;\n// line at block end\n}",
+            options: [{
+                afterLineComment: true,
+                allowBlockEnd: true
+            }]
+        },
+        {
+            code: "if(true){\nvar g = 1;\n\n// line at block end\n}",
+            options: [{
+                afterLineComment: true,
+                allowBlockEnd: true
+            }]
+        },
+        {
+            code: "switch ('foo'){\ncase 'foo':\nvar g = 1;\n\n// line at switch case end\n}",
+            options: [{
+                afterLineComment: true,
+                allowBlockEnd: true
+            }]
+        },
+        {
+            code: "switch ('foo'){\ncase 'foo':\nvar g = 1;\n\n// line at switch case end\n\n}",
+            options: [{
+                afterLineComment: true,
+                allowBlockEnd: true
+            }]
+        },
+        {
+            code: "switch ('foo'){\ncase 'foo':\nbreak;\n\ndefault:\nvar g = 1;\n\n// line at switch case end\n}",
+            options: [{
+                afterLineComment: true,
+                allowBlockEnd: true
+            }]
+        },
+        {
+            code: "switch ('foo'){\ncase 'foo':\nbreak;\n\ndefault:\nvar g = 1;\n\n// line at switch case end\n\n}",
+            options: [{
+                afterLineComment: true,
+                allowBlockEnd: true
+            }]
+        },
+        {
+            code: "while(true){\n// line at block start and end\n}",
+            options: [{
+                afterLineComment: true,
+                allowBlockEnd: true
+            }]
+        },
+        {
+            code: "while(true){\n// line at block start and end\n}",
+            options: [{
+                afterLineComment: true,
+                allowBlockStart: true,
+                allowBlockEnd: true
+            }]
+        },
+        {
+            code: "while(true){\n// line at block start and end\n}",
+            options: [{
+                beforeLineComment: true,
+                allowBlockStart: true,
+                allowBlockEnd: true
+            }]
+        },
+        {
+            code: "while(true){\n// line at block start and end\n}",
+            options: [{
+                afterLineComment: true,
+                beforeLineComment: true,
+                allowBlockStart: true,
+                allowBlockEnd: true
+            }]
+        },
+        {
+            code: "while(true){\n// line at block start and end\n}",
+            options: [{
+                beforeLineComment: true,
+                allowBlockStart: true
+            }]
+        },
+        {
+            code: "function foo(){   \nvar g = 1;\n/* block comment at block end */\n}",
+            options: [{
+                beforeBlockComment: false,
+                afterBlockComment: true,
+                allowBlockEnd: true
+            }]
+        },
+        {
+            code: "function foo(){\nvar g = 1;\n/* block comment at block end */}",
+            options: [{
+                beforeBlockComment: false,
+                afterBlockComment: true,
+                allowBlockEnd: true
+            }]
+        },
+        {
+            code: "var foo = function(){\nvar g = 1;\n/* block comment at block end */\n}",
+            options: [{
+                beforeBlockComment: false,
+                afterBlockComment: true,
+                allowBlockEnd: true
+            }]
+        },
+        {
+            code: "if(true){\nvar g = 1;\n/* block comment at block end */\n}",
+            options: [{
+                beforeBlockComment: false,
+                afterBlockComment: true,
+                allowBlockEnd: true
+            }]
+        },
+        {
+            code: "if(true){\nvar g = 1;\n\n/* block comment at block end */\n}",
+            options: [{
+                afterBlockComment: true,
+                allowBlockEnd: true
+            }]
+        },
+        {
+            code: "while(true){\n\nvar g = 1;\n\n/* \nblock comment at block end\n */}",
+            options: [{
+                afterBlockComment: true,
+                allowBlockEnd: true
+            }]
+        },
+        {
+            code: "class B {\nconstructor() {}\n\n/**\n* hi\n */\n}",
+            options: [{
+                afterBlockComment: true,
+                allowBlockEnd: true
+            }],
+            languageOptions: { ecmaVersion: 6 }
+        },
+        {
+            code: "class B {\nconstructor() {}\n\n/**\n* hi\n */\n}",
+            options: [{
+                afterBlockComment: true,
+                allowClassEnd: true
+            }],
+            languageOptions: { ecmaVersion: 6 }
+        },
+        {
+            code: "class B {\nconstructor() {}\n\n/**\n* hi\n */\n}",
+            options: [{
+                afterBlockComment: true,
+                allowBlockEnd: false,
+                allowClassEnd: true
+            }],
+            languageOptions: { ecmaVersion: 6 }
+        },
+        {
+            code: "switch ('foo'){\ncase 'foo':\nvar g = 1;\n\n/* block comment at switch case end */\n}",
+            options: [{
+                afterBlockComment: true,
+                allowBlockEnd: true
+            }]
+        },
+        {
+            code: "switch ('foo'){\ncase 'foo':\nvar g = 1;\n\n/* block comment at switch case end */\n\n}",
+            options: [{
+                afterBlockComment: true,
+                allowBlockEnd: true
+            }]
+        },
+        {
+            code: "switch ('foo'){\ncase 'foo':\nbreak;\n\ndefault:\nvar g = 1;\n\n/* block comment at switch case end */\n}",
+            options: [{
+                afterBlockComment: true,
+                allowBlockEnd: true
+            }]
+        },
+        {
+            code: "switch ('foo'){\ncase 'foo':\nbreak;\n\ndefault:\nvar g = 1;\n\n/* block comment at switch case end */\n\n}",
+            options: [{
+                afterBlockComment: true,
+                allowBlockEnd: true
+            }]
+        },
+        {
+            code: unIndent`
                 class C {
                     static {
                         // line comment
@@ -1008,16 +639,14 @@
                         // line comment
                     }
                 }`,
-			options: [
-				{
-					afterLineComment: true,
-					allowBlockEnd: true,
-				},
-			],
-			languageOptions: { ecmaVersion: 2022 },
-		},
-		{
-			code: unIndent`
+            options: [{
+                afterLineComment: true,
+                allowBlockEnd: true
+            }],
+            languageOptions: { ecmaVersion: 2022 }
+        },
+        {
+            code: unIndent`
                 class C {
                     static {
                         /* block comment */
@@ -1039,739 +668,669 @@
                            comment */
                     }
                 }`,
-			options: [
-				{
-					beforeBlockComment: false, // default is `true`
-					afterBlockComment: true,
-					allowBlockEnd: true,
-				},
-			],
-			languageOptions: { ecmaVersion: 2022 },
-		},
-
-		// check for object start comments
-		{
-			code: "var a,\n\n" + "// line\n" + "b;",
-			options: [
-				{
-					beforeLineComment: true,
-					allowObjectStart: true,
-				},
-			],
-		},
-		{
-			code:
-				"var obj = {\n" +
-				"  // line at object start\n" +
-				"  g: 1\n" +
-				"};",
-			options: [
-				{
-					beforeLineComment: true,
-					allowObjectStart: true,
-				},
-			],
-		},
-		{
-			code:
-				"function hi() {\n" +
-				"  return {\n" +
-				"    // hi\n" +
-				"    test: function() {\n" +
-				"    }\n" +
-				"  }\n" +
-				"}",
-			options: [
-				{
-					beforeLineComment: true,
-					allowObjectStart: true,
-				},
-			],
-		},
-		{
-			code:
-				"var obj = {\n" +
-				"  /* block comment at object start*/\n" +
-				"  g: 1\n" +
-				"};",
-			options: [
-				{
-					beforeBlockComment: true,
-					allowObjectStart: true,
-				},
-			],
-		},
-		{
-			code:
-				"function hi() {\n" +
-				"  return {\n" +
-				"    /**\n" +
-				"    * hi\n" +
-				"    */\n" +
-				"    test: function() {\n" +
-				"    }\n" +
-				"  }\n" +
-				"}",
-			options: [
-				{
-					beforeLineComment: true,
-					allowObjectStart: true,
-				},
-			],
-		},
-		{
-			code:
-				"const {\n" +
-				"  // line at object start\n" +
-				"  g: a\n" +
-				"} = {};",
-			options: [
-				{
-					beforeLineComment: true,
-					allowObjectStart: true,
-				},
-			],
-			languageOptions: { ecmaVersion: 6 },
-		},
-		{
-			code:
-				"const {\n" +
-				"  // line at object start\n" +
-				"  g\n" +
-				"} = {};",
-			options: [
-				{
-					beforeLineComment: true,
-					allowObjectStart: true,
-				},
-			],
-			languageOptions: { ecmaVersion: 6 },
-		},
-		{
-			code:
-				"const {\n" +
-				"  /* block comment at object-like start*/\n" +
-				"  g: a\n" +
-				"} = {};",
-			options: [
-				{
-					beforeBlockComment: true,
-					allowObjectStart: true,
-				},
-			],
-			languageOptions: { ecmaVersion: 6 },
-		},
-		{
-			code:
-				"const {\n" +
-				"  /* block comment at object-like start*/\n" +
-				"  g\n" +
-				"} = {};",
-			options: [
-				{
-					beforeBlockComment: true,
-					allowObjectStart: true,
-				},
-			],
-			languageOptions: { ecmaVersion: 6 },
-		},
-
-		// check for object end comments
-		{
-			code: "var a,\n" + "// line\n\n" + "b;",
-			options: [
-				{
-					afterLineComment: true,
-					allowObjectEnd: true,
-				},
-			],
-		},
-		{
-			code:
-				"var obj = {\n" +
-				"  g: 1\n" +
-				"  // line at object end\n" +
-				"};",
-			options: [
-				{
-					afterLineComment: true,
-					allowObjectEnd: true,
-				},
-			],
-		},
-		{
-			code:
-				"function hi() {\n" +
-				"  return {\n" +
-				"    test: function() {\n" +
-				"    }\n" +
-				"    // hi\n" +
-				"  }\n" +
-				"}",
-			options: [
-				{
-					afterLineComment: true,
-					allowObjectEnd: true,
-				},
-			],
-		},
-		{
-			code:
-				"var obj = {\n" +
-				"  g: 1\n" +
-				"  \n" +
-				"  /* block comment at object end*/\n" +
-				"};",
-			options: [
-				{
-					afterBlockComment: true,
-					allowObjectEnd: true,
-				},
-			],
-		},
-		{
-			code:
-				"function hi() {\n" +
-				"  return {\n" +
-				"    test: function() {\n" +
-				"    }\n" +
-				"    \n" +
-				"    /**\n" +
-				"    * hi\n" +
-				"    */\n" +
-				"  }\n" +
-				"}",
-			options: [
-				{
-					afterBlockComment: true,
-					allowObjectEnd: true,
-				},
-			],
-		},
-		{
-			code:
-				"const {\n" +
-				"  g: a\n" +
-				"  // line at object end\n" +
-				"} = {};",
-			options: [
-				{
-					afterLineComment: true,
-					allowObjectEnd: true,
-				},
-			],
-			languageOptions: { ecmaVersion: 6 },
-		},
-		{
-			code:
-				"const {\n" + "  g\n" + "  // line at object end\n" + "} = {};",
-			options: [
-				{
-					afterLineComment: true,
-					allowObjectEnd: true,
-				},
-			],
-			languageOptions: { ecmaVersion: 6 },
-		},
-		{
-			code:
-				"const {\n" +
-				"  g: a\n" +
-				"  \n" +
-				"  /* block comment at object-like end*/\n" +
-				"} = {};",
-			options: [
-				{
-					afterBlockComment: true,
-					allowObjectEnd: true,
-				},
-			],
-			languageOptions: { ecmaVersion: 6 },
-		},
-		{
-			code:
-				"const {\n" +
-				"  g\n" +
-				"  \n" +
-				"  /* block comment at object-like end*/\n" +
-				"} = {};",
-			options: [
-				{
-					afterBlockComment: true,
-					allowObjectEnd: true,
-				},
-			],
-			languageOptions: { ecmaVersion: 6 },
-		},
-
-		// check for array start comments
-		{
-			code: "var a,\n\n" + "// line\n" + "b;",
-			options: [
-				{
-					beforeLineComment: true,
-					allowArrayStart: true,
-				},
-			],
-		},
-		{
-			code:
-				"var arr = [\n" + "  // line at array start\n" + "  1\n" + "];",
-			options: [
-				{
-					beforeLineComment: true,
-					allowArrayStart: true,
-				},
-			],
-		},
-		{
-			code:
-				"var arr = [\n" +
-				"  /* block comment at array start*/\n" +
-				"  1\n" +
-				"];",
-			options: [
-				{
-					beforeBlockComment: true,
-					allowArrayStart: true,
-				},
-			],
-		},
-		{
-			code:
-				"const [\n" +
-				"  // line at array start\n" +
-				"  a\n" +
-				"] = [];",
-			options: [
-				{
-					beforeLineComment: true,
-					allowArrayStart: true,
-				},
-			],
-			languageOptions: { ecmaVersion: 6 },
-		},
-		{
-			code:
-				"const [\n" +
-				"  /* block comment at array start*/\n" +
-				"  a\n" +
-				"] = [];",
-			options: [
-				{
-					beforeBlockComment: true,
-					allowArrayStart: true,
-				},
-			],
-			languageOptions: { ecmaVersion: 6 },
-		},
-
-		// check for array end comments
-		{
-			code: "var a,\n" + "// line\n\n" + "b;",
-			options: [
-				{
-					afterLineComment: true,
-					allowArrayEnd: true,
-				},
-			],
-		},
-		{
-			code: "var arr = [\n" + "  1\n" + "  // line at array end\n" + "];",
-			options: [
-				{
-					afterLineComment: true,
-					allowArrayEnd: true,
-				},
-			],
-		},
-		{
-			code:
-				"var arr = [\n" +
-				"  1\n" +
-				"  \n" +
-				"  /* block comment at array end*/\n" +
-				"];",
-			options: [
-				{
-					afterBlockComment: true,
-					allowArrayEnd: true,
-				},
-			],
-		},
-		{
-			code:
-				"const [\n" + "  a\n" + "  // line at array end\n" + "] = [];",
-			options: [
-				{
-					afterLineComment: true,
-					allowArrayEnd: true,
-				},
-			],
-			languageOptions: { ecmaVersion: 6 },
-		},
-		{
-			code:
-				"const [\n" +
-				"  a\n" +
-				"  \n" +
-				"  /* block comment at array end*/\n" +
-				"] = [];",
-			options: [
-				{
-					afterBlockComment: true,
-					allowArrayEnd: true,
-				},
-			],
-			languageOptions: { ecmaVersion: 6 },
-		},
-
-		// ignorePattern
-		{
-			code:
-				"foo;\n\n" +
-				"/* eslint-disable no-underscore-dangle */\n\n" +
-				"this._values = values;\n" +
-				"this._values2 = true;\n" +
-				"/* eslint-enable no-underscore-dangle */\n" +
-				"bar",
-			options: [
-				{
-					beforeBlockComment: true,
-					afterBlockComment: true,
-				},
-			],
-		},
-		"foo;\n/* eslint */",
-		"foo;\n/* jshint */",
-		"foo;\n/* jslint */",
-		"foo;\n/* istanbul */",
-		"foo;\n/* global */",
-		"foo;\n/* globals */",
-		"foo;\n/* exported */",
-		"foo;\n/* jscs */",
-		{
-			code: "foo\n/* this is pragmatic */",
-			options: [{ ignorePattern: "pragma" }],
-		},
-		{
-			code: "foo\n/* this is pragmatic */",
-			options: [
-				{ applyDefaultIgnorePatterns: false, ignorePattern: "pragma" },
-			],
-		},
-
-		// Hashbang comment
-		{
-			code: "#!comment\n\nvar a = 1;",
-			options: [{ afterHashbangComment: true }],
-		},
-		"#!comment\nvar a = 1;",
-		{
-			code: "#!comment\nvar a = 1;",
-			options: [{}],
-		},
-		{
-			code: "#!comment\nvar a = 1;",
-			options: [{ afterHashbangComment: false }],
-		},
-		{
-			code: "#!comment\nvar a = 1;",
-			options: [{ afterLineComment: true, afterBlockComment: true }],
-		},
-	],
-
-	invalid: [
-		// default rules
-		{
-			code: "bar()\n/** block block block\n * block \n */\nvar a = 1;",
-			output: "bar()\n\n/** block block block\n * block \n */\nvar a = 1;",
-			errors: [{ messageId: "before", type: "Block" }],
-		},
-
-		// line comments
-		{
-			code: "baz()\n// A line comment with no empty line after\nvar a = 1;",
-			output: "baz()\n// A line comment with no empty line after\n\nvar a = 1;",
-			options: [{ afterLineComment: true }],
-			errors: [{ messageId: "after", type: "Line" }],
-		},
-		{
-			code: "baz()\n// A line comment with no empty line after\nvar a = 1;",
-			output: "baz()\n\n// A line comment with no empty line after\nvar a = 1;",
-			options: [{ beforeLineComment: true, afterLineComment: false }],
-			errors: [{ messageId: "before", type: "Line" }],
-		},
-		{
-			code: "// A line comment with no empty line after\nvar a = 1;",
-			output: "// A line comment with no empty line after\n\nvar a = 1;",
-			options: [{ beforeLineComment: true, afterLineComment: true }],
-			errors: [{ messageId: "after", type: "Line", line: 1, column: 1 }],
-		},
-		{
-			code: "baz()\n// A line comment with no empty line after\nvar a = 1;",
-			output: "baz()\n\n// A line comment with no empty line after\n\nvar a = 1;",
-			options: [{ beforeLineComment: true, afterLineComment: true }],
-			errors: [
-				{ messageId: "before", type: "Line", line: 2 },
-				{ messageId: "after", type: "Line", line: 2 },
-			],
-		},
-
-		// block comments
-		{
-			code: "bar()\n/**\n * block block block\n */\nvar a = 1;",
-			output: "bar()\n\n/**\n * block block block\n */\n\nvar a = 1;",
-			options: [{ afterBlockComment: true, beforeBlockComment: true }],
-			errors: [
-				{ messageId: "before", type: "Block", line: 2 },
-				{ messageId: "after", type: "Block", line: 2 },
-			],
-		},
-		{
-			code: "bar()\n/* first block comment */ /* second block comment */\nvar a = 1;",
-			output: "bar()\n\n/* first block comment */ /* second block comment */\n\nvar a = 1;",
-			options: [{ afterBlockComment: true, beforeBlockComment: true }],
-			errors: [
-				{ messageId: "before", type: "Block", line: 2 },
-				{ messageId: "after", type: "Block", line: 2 },
-			],
-		},
-		{
-			code: "bar()\n/* first block comment */ /* second block\n comment */\nvar a = 1;",
-			output: "bar()\n\n/* first block comment */ /* second block\n comment */\n\nvar a = 1;",
-			options: [{ afterBlockComment: true, beforeBlockComment: true }],
-			errors: [
-				{ messageId: "before", type: "Block", line: 2 },
-				{ messageId: "after", type: "Block", line: 2 },
-			],
-		},
-		{
-			code: "bar()\n/**\n * block block block\n */\nvar a = 1;",
-			output: "bar()\n/**\n * block block block\n */\n\nvar a = 1;",
-			options: [{ afterBlockComment: true, beforeBlockComment: false }],
-			errors: [{ messageId: "after", type: "Block", line: 2 }],
-		},
-		{
-			code: "bar()\n/**\n * block block block\n */\nvar a = 1;",
-			output: "bar()\n\n/**\n * block block block\n */\nvar a = 1;",
-			options: [{ afterBlockComment: false, beforeBlockComment: true }],
-			errors: [{ messageId: "before", type: "Block", line: 2 }],
-		},
-		{
-			code: "var a,\n// line\nb;",
-			output: "var a,\n\n// line\nb;",
-			options: [
-				{
-					beforeLineComment: true,
-					allowBlockStart: true,
-				},
-			],
-			errors: [{ messageId: "before", type: "Line", line: 2 }],
-		},
-		{
-			code: "function foo(){\nvar a = 1;\n// line at block start\nvar g = 1;\n}",
-			output: "function foo(){\nvar a = 1;\n\n// line at block start\nvar g = 1;\n}",
-			options: [
-				{
-					beforeLineComment: true,
-					allowBlockStart: true,
-				},
-			],
-			errors: [{ messageId: "before", type: "Line", line: 3 }],
-		},
-		{
-			code: "var a,\n// line\nb;",
-			output: "var a,\n// line\n\nb;",
-			options: [
-				{
-					afterLineComment: true,
-					allowBlockEnd: true,
-				},
-			],
-			errors: [{ messageId: "after", type: "Line", line: 2 }],
-		},
-		{
-			code: "function foo(){\nvar a = 1;\n\n// line at block start\nvar g = 1;\n}",
-			output: "function foo(){\nvar a = 1;\n\n// line at block start\n\nvar g = 1;\n}",
-			options: [
-				{
-					afterLineComment: true,
-					allowBlockEnd: true,
-				},
-			],
-			errors: [{ messageId: "after", type: "Line", line: 4 }],
-		},
-		{
-			code: "switch ('foo'){\ncase 'foo':\n// line at switch case start\nbreak;\n}",
-			output: "switch ('foo'){\ncase 'foo':\n\n// line at switch case start\nbreak;\n}",
-			options: [
-				{
-					beforeLineComment: true,
-				},
-			],
-			errors: [{ messageId: "before", type: "Line", line: 3 }],
-		},
-		{
-			code: "switch ('foo'){\ncase 'foo':\nbreak;\n\ndefault:\n// line at switch case start\nbreak;\n}",
-			output: "switch ('foo'){\ncase 'foo':\nbreak;\n\ndefault:\n\n// line at switch case start\nbreak;\n}",
-			options: [
-				{
-					beforeLineComment: true,
-				},
-			],
-			errors: [{ messageId: "before", type: "Line", line: 6 }],
-		},
-		{
-			code: "while(true){\n// line at block start and end\n}",
-			output: "while(true){\n// line at block start and end\n\n}",
-			options: [
-				{
-					afterLineComment: true,
-					allowBlockStart: true,
-				},
-			],
-			errors: [{ messageId: "after", type: "Line", line: 2 }],
-		},
-		{
-			code: "while(true){\n// line at block start and end\n}",
-			output: "while(true){\n\n// line at block start and end\n}",
-			options: [
-				{
-					beforeLineComment: true,
-					allowBlockEnd: true,
-				},
-			],
-			errors: [{ messageId: "before", type: "Line", line: 2 }],
-		},
-		{
-			code: "class A {\n// line at class start\nconstructor() {}\n}",
-			output: "class A {\n\n// line at class start\nconstructor() {}\n}",
-			options: [
-				{
-					beforeLineComment: true,
-				},
-			],
-			languageOptions: { ecmaVersion: 6 },
-			errors: [{ messageId: "before", type: "Line", line: 2 }],
-		},
-		{
-			code: "class A {\n// line at class start\nconstructor() {}\n}",
-			output: "class A {\n\n// line at class start\nconstructor() {}\n}",
-			options: [
-				{
-					allowBlockStart: true,
-					allowClassStart: false,
-					beforeLineComment: true,
-				},
-			],
-			languageOptions: { ecmaVersion: 6 },
-			errors: [{ messageId: "before", type: "Line", line: 2 }],
-		},
-		{
-			code: "class B {\nconstructor() {}\n\n// line at class end\n}",
-			output: "class B {\nconstructor() {}\n\n// line at class end\n\n}",
-			options: [
-				{
-					afterLineComment: true,
-				},
-			],
-			languageOptions: { ecmaVersion: 6 },
-			errors: [{ messageId: "after", type: "Line", line: 4 }],
-		},
-		{
-			code: "class B {\nconstructor() {}\n\n// line at class end\n}",
-			output: "class B {\nconstructor() {}\n\n// line at class end\n\n}",
-			options: [
-				{
-					afterLineComment: true,
-					allowBlockEnd: true,
-					allowClassEnd: false,
-				},
-			],
-			languageOptions: { ecmaVersion: 6 },
-			errors: [{ messageId: "after", type: "Line", line: 4 }],
-		},
-		{
-			code: "switch ('foo'){\ncase 'foo':\nvar g = 1;\n\n// line at switch case end\n}",
-			output: "switch ('foo'){\ncase 'foo':\nvar g = 1;\n\n// line at switch case end\n\n}",
-			options: [
-				{
-					afterLineComment: true,
-				},
-			],
-			errors: [{ messageId: "after", type: "Line", line: 5 }],
-		},
-		{
-			code: "switch ('foo'){\ncase 'foo':\nbreak;\n\ndefault:\nvar g = 1;\n\n// line at switch case end\n}",
-			output: "switch ('foo'){\ncase 'foo':\nbreak;\n\ndefault:\nvar g = 1;\n\n// line at switch case end\n\n}",
-			options: [
-				{
-					afterLineComment: true,
-				},
-			],
-			errors: [{ messageId: "after", type: "Line", line: 8 }],
-		},
-		{
-			code: unIndent`
+            options: [{
+                beforeBlockComment: false, // default is `true`
+                afterBlockComment: true,
+                allowBlockEnd: true
+            }],
+            languageOptions: { ecmaVersion: 2022 }
+        },
+
+        // check for object start comments
+        {
+            code:
+            "var a,\n\n" +
+            "// line\n" +
+            "b;",
+            options: [{
+                beforeLineComment: true,
+                allowObjectStart: true
+            }]
+        },
+        {
+            code:
+            "var obj = {\n" +
+            "  // line at object start\n" +
+            "  g: 1\n" +
+            "};",
+            options: [{
+                beforeLineComment: true,
+                allowObjectStart: true
+            }]
+        },
+        {
+            code:
+            "function hi() {\n" +
+            "  return {\n" +
+            "    // hi\n" +
+            "    test: function() {\n" +
+            "    }\n" +
+            "  }\n" +
+            "}",
+            options: [{
+                beforeLineComment: true,
+                allowObjectStart: true
+            }]
+        },
+        {
+            code:
+            "var obj = {\n" +
+            "  /* block comment at object start*/\n" +
+            "  g: 1\n" +
+            "};",
+            options: [{
+                beforeBlockComment: true,
+                allowObjectStart: true
+            }]
+        },
+        {
+            code:
+            "function hi() {\n" +
+            "  return {\n" +
+            "    /**\n" +
+            "    * hi\n" +
+            "    */\n" +
+            "    test: function() {\n" +
+            "    }\n" +
+            "  }\n" +
+            "}",
+            options: [{
+                beforeLineComment: true,
+                allowObjectStart: true
+            }]
+        },
+        {
+            code:
+            "const {\n" +
+            "  // line at object start\n" +
+            "  g: a\n" +
+            "} = {};",
+            options: [{
+                beforeLineComment: true,
+                allowObjectStart: true
+            }],
+            languageOptions: { ecmaVersion: 6 }
+        },
+        {
+            code:
+            "const {\n" +
+            "  // line at object start\n" +
+            "  g\n" +
+            "} = {};",
+            options: [{
+                beforeLineComment: true,
+                allowObjectStart: true
+            }],
+            languageOptions: { ecmaVersion: 6 }
+        },
+        {
+            code:
+            "const {\n" +
+            "  /* block comment at object-like start*/\n" +
+            "  g: a\n" +
+            "} = {};",
+            options: [{
+                beforeBlockComment: true,
+                allowObjectStart: true
+            }],
+            languageOptions: { ecmaVersion: 6 }
+        },
+        {
+            code:
+            "const {\n" +
+            "  /* block comment at object-like start*/\n" +
+            "  g\n" +
+            "} = {};",
+            options: [{
+                beforeBlockComment: true,
+                allowObjectStart: true
+            }],
+            languageOptions: { ecmaVersion: 6 }
+        },
+
+        // check for object end comments
+        {
+            code:
+            "var a,\n" +
+            "// line\n\n" +
+            "b;",
+            options: [{
+                afterLineComment: true,
+                allowObjectEnd: true
+            }]
+        },
+        {
+            code:
+            "var obj = {\n" +
+            "  g: 1\n" +
+            "  // line at object end\n" +
+            "};",
+            options: [{
+                afterLineComment: true,
+                allowObjectEnd: true
+            }]
+        },
+        {
+            code:
+            "function hi() {\n" +
+            "  return {\n" +
+            "    test: function() {\n" +
+            "    }\n" +
+            "    // hi\n" +
+            "  }\n" +
+            "}",
+            options: [{
+                afterLineComment: true,
+                allowObjectEnd: true
+            }]
+        },
+        {
+            code:
+            "var obj = {\n" +
+            "  g: 1\n" +
+            "  \n" +
+            "  /* block comment at object end*/\n" +
+            "};",
+            options: [{
+                afterBlockComment: true,
+                allowObjectEnd: true
+            }]
+        },
+        {
+            code:
+            "function hi() {\n" +
+            "  return {\n" +
+            "    test: function() {\n" +
+            "    }\n" +
+            "    \n" +
+            "    /**\n" +
+            "    * hi\n" +
+            "    */\n" +
+            "  }\n" +
+            "}",
+            options: [{
+                afterBlockComment: true,
+                allowObjectEnd: true
+            }]
+        },
+        {
+            code:
+            "const {\n" +
+            "  g: a\n" +
+            "  // line at object end\n" +
+            "} = {};",
+            options: [{
+                afterLineComment: true,
+                allowObjectEnd: true
+            }],
+            languageOptions: { ecmaVersion: 6 }
+        },
+        {
+            code:
+            "const {\n" +
+            "  g\n" +
+            "  // line at object end\n" +
+            "} = {};",
+            options: [{
+                afterLineComment: true,
+                allowObjectEnd: true
+            }],
+            languageOptions: { ecmaVersion: 6 }
+        },
+        {
+            code:
+            "const {\n" +
+            "  g: a\n" +
+            "  \n" +
+            "  /* block comment at object-like end*/\n" +
+            "} = {};",
+            options: [{
+                afterBlockComment: true,
+                allowObjectEnd: true
+            }],
+            languageOptions: { ecmaVersion: 6 }
+        },
+        {
+            code:
+            "const {\n" +
+            "  g\n" +
+            "  \n" +
+            "  /* block comment at object-like end*/\n" +
+            "} = {};",
+            options: [{
+                afterBlockComment: true,
+                allowObjectEnd: true
+            }],
+            languageOptions: { ecmaVersion: 6 }
+        },
+
+        // check for array start comments
+        {
+            code:
+            "var a,\n\n" +
+            "// line\n" +
+            "b;",
+            options: [{
+                beforeLineComment: true,
+                allowArrayStart: true
+            }]
+        },
+        {
+            code:
+            "var arr = [\n" +
+            "  // line at array start\n" +
+            "  1\n" +
+            "];",
+            options: [{
+                beforeLineComment: true,
+                allowArrayStart: true
+            }]
+        },
+        {
+            code:
+            "var arr = [\n" +
+            "  /* block comment at array start*/\n" +
+            "  1\n" +
+            "];",
+            options: [{
+                beforeBlockComment: true,
+                allowArrayStart: true
+            }]
+        },
+        {
+            code:
+            "const [\n" +
+            "  // line at array start\n" +
+            "  a\n" +
+            "] = [];",
+            options: [{
+                beforeLineComment: true,
+                allowArrayStart: true
+            }],
+            languageOptions: { ecmaVersion: 6 }
+        },
+        {
+            code:
+            "const [\n" +
+            "  /* block comment at array start*/\n" +
+            "  a\n" +
+            "] = [];",
+            options: [{
+                beforeBlockComment: true,
+                allowArrayStart: true
+            }],
+            languageOptions: { ecmaVersion: 6 }
+        },
+
+        // check for array end comments
+        {
+            code:
+            "var a,\n" +
+            "// line\n\n" +
+            "b;",
+            options: [{
+                afterLineComment: true,
+                allowArrayEnd: true
+            }]
+        },
+        {
+            code:
+            "var arr = [\n" +
+            "  1\n" +
+            "  // line at array end\n" +
+            "];",
+            options: [{
+                afterLineComment: true,
+                allowArrayEnd: true
+            }]
+        },
+        {
+            code:
+            "var arr = [\n" +
+            "  1\n" +
+            "  \n" +
+            "  /* block comment at array end*/\n" +
+            "];",
+            options: [{
+                afterBlockComment: true,
+                allowArrayEnd: true
+            }]
+        },
+        {
+            code:
+            "const [\n" +
+            "  a\n" +
+            "  // line at array end\n" +
+            "] = [];",
+            options: [{
+                afterLineComment: true,
+                allowArrayEnd: true
+            }],
+            languageOptions: { ecmaVersion: 6 }
+        },
+        {
+            code:
+            "const [\n" +
+            "  a\n" +
+            "  \n" +
+            "  /* block comment at array end*/\n" +
+            "] = [];",
+            options: [{
+                afterBlockComment: true,
+                allowArrayEnd: true
+            }],
+            languageOptions: { ecmaVersion: 6 }
+        },
+
+        // ignorePattern
+        {
+            code:
+            "foo;\n\n" +
+            "/* eslint-disable no-underscore-dangle */\n\n" +
+            "this._values = values;\n" +
+            "this._values2 = true;\n" +
+            "/* eslint-enable no-underscore-dangle */\n" +
+            "bar",
+            options: [{
+                beforeBlockComment: true,
+                afterBlockComment: true
+            }]
+        },
+        "foo;\n/* eslint */",
+        "foo;\n/* jshint */",
+        "foo;\n/* jslint */",
+        "foo;\n/* istanbul */",
+        "foo;\n/* global */",
+        "foo;\n/* globals */",
+        "foo;\n/* exported */",
+        "foo;\n/* jscs */",
+        {
+            code: "foo\n/* this is pragmatic */",
+            options: [{ ignorePattern: "pragma" }]
+        },
+        {
+            code: "foo\n/* this is pragmatic */",
+            options: [{ applyDefaultIgnorePatterns: false, ignorePattern: "pragma" }]
+        },
+
+        // Hashbang comment
+        {
+            code: "#!comment\n\nvar a = 1;",
+            options: [{ afterHashbangComment: true }]
+        },
+        "#!comment\nvar a = 1;",
+        {
+            code: "#!comment\nvar a = 1;",
+            options: [{}]
+        },
+        {
+            code: "#!comment\nvar a = 1;",
+            options: [{ afterHashbangComment: false }]
+        },
+        {
+            code: "#!comment\nvar a = 1;",
+            options: [{ afterLineComment: true, afterBlockComment: true }]
+        }
+    ],
+
+    invalid: [
+
+        // default rules
+        {
+            code: "bar()\n/** block block block\n * block \n */\nvar a = 1;",
+            output: "bar()\n\n/** block block block\n * block \n */\nvar a = 1;",
+            errors: [{ messageId: "before", type: "Block" }]
+        },
+
+        // line comments
+        {
+            code: "baz()\n// A line comment with no empty line after\nvar a = 1;",
+            output: "baz()\n// A line comment with no empty line after\n\nvar a = 1;",
+            options: [{ afterLineComment: true }],
+            errors: [{ messageId: "after", type: "Line" }]
+        },
+        {
+            code: "baz()\n// A line comment with no empty line after\nvar a = 1;",
+            output: "baz()\n\n// A line comment with no empty line after\nvar a = 1;",
+            options: [{ beforeLineComment: true, afterLineComment: false }],
+            errors: [{ messageId: "before", type: "Line" }]
+        },
+        {
+            code: "// A line comment with no empty line after\nvar a = 1;",
+            output: "// A line comment with no empty line after\n\nvar a = 1;",
+            options: [{ beforeLineComment: true, afterLineComment: true }],
+            errors: [{ messageId: "after", type: "Line", line: 1, column: 1 }]
+        },
+        {
+            code: "baz()\n// A line comment with no empty line after\nvar a = 1;",
+            output: "baz()\n\n// A line comment with no empty line after\n\nvar a = 1;",
+            options: [{ beforeLineComment: true, afterLineComment: true }],
+            errors: [{ messageId: "before", type: "Line", line: 2 }, { messageId: "after", type: "Line", line: 2 }]
+        },
+
+        // block comments
+        {
+            code: "bar()\n/**\n * block block block\n */\nvar a = 1;",
+            output: "bar()\n\n/**\n * block block block\n */\n\nvar a = 1;",
+            options: [{ afterBlockComment: true, beforeBlockComment: true }],
+            errors: [{ messageId: "before", type: "Block", line: 2 }, { messageId: "after", type: "Block", line: 2 }]
+        },
+        {
+            code: "bar()\n/* first block comment */ /* second block comment */\nvar a = 1;",
+            output: "bar()\n\n/* first block comment */ /* second block comment */\n\nvar a = 1;",
+            options: [{ afterBlockComment: true, beforeBlockComment: true }],
+            errors: [
+                { messageId: "before", type: "Block", line: 2 },
+                { messageId: "after", type: "Block", line: 2 }
+            ]
+        },
+        {
+            code: "bar()\n/* first block comment */ /* second block\n comment */\nvar a = 1;",
+            output: "bar()\n\n/* first block comment */ /* second block\n comment */\n\nvar a = 1;",
+            options: [{ afterBlockComment: true, beforeBlockComment: true }],
+            errors: [
+                { messageId: "before", type: "Block", line: 2 },
+                { messageId: "after", type: "Block", line: 2 }
+            ]
+        },
+        {
+            code: "bar()\n/**\n * block block block\n */\nvar a = 1;",
+            output: "bar()\n/**\n * block block block\n */\n\nvar a = 1;",
+            options: [{ afterBlockComment: true, beforeBlockComment: false }],
+            errors: [{ messageId: "after", type: "Block", line: 2 }]
+        },
+        {
+            code: "bar()\n/**\n * block block block\n */\nvar a = 1;",
+            output: "bar()\n\n/**\n * block block block\n */\nvar a = 1;",
+            options: [{ afterBlockComment: false, beforeBlockComment: true }],
+            errors: [{ messageId: "before", type: "Block", line: 2 }]
+        },
+        {
+            code: "var a,\n// line\nb;",
+            output: "var a,\n\n// line\nb;",
+            options: [{
+                beforeLineComment: true,
+                allowBlockStart: true
+            }],
+            errors: [{ messageId: "before", type: "Line", line: 2 }]
+        },
+        {
+            code: "function foo(){\nvar a = 1;\n// line at block start\nvar g = 1;\n}",
+            output: "function foo(){\nvar a = 1;\n\n// line at block start\nvar g = 1;\n}",
+            options: [{
+                beforeLineComment: true,
+                allowBlockStart: true
+            }],
+            errors: [{ messageId: "before", type: "Line", line: 3 }]
+        },
+        {
+            code: "var a,\n// line\nb;",
+            output: "var a,\n// line\n\nb;",
+            options: [{
+                afterLineComment: true,
+                allowBlockEnd: true
+            }],
+            errors: [{ messageId: "after", type: "Line", line: 2 }]
+        },
+        {
+            code: "function foo(){\nvar a = 1;\n\n// line at block start\nvar g = 1;\n}",
+            output: "function foo(){\nvar a = 1;\n\n// line at block start\n\nvar g = 1;\n}",
+            options: [{
+                afterLineComment: true,
+                allowBlockEnd: true
+            }],
+            errors: [{ messageId: "after", type: "Line", line: 4 }]
+        },
+        {
+            code: "switch ('foo'){\ncase 'foo':\n// line at switch case start\nbreak;\n}",
+            output: "switch ('foo'){\ncase 'foo':\n\n// line at switch case start\nbreak;\n}",
+            options: [{
+                beforeLineComment: true
+            }],
+            errors: [{ messageId: "before", type: "Line", line: 3 }]
+        },
+        {
+            code: "switch ('foo'){\ncase 'foo':\nbreak;\n\ndefault:\n// line at switch case start\nbreak;\n}",
+            output: "switch ('foo'){\ncase 'foo':\nbreak;\n\ndefault:\n\n// line at switch case start\nbreak;\n}",
+            options: [{
+                beforeLineComment: true
+            }],
+            errors: [{ messageId: "before", type: "Line", line: 6 }]
+        },
+        {
+            code: "while(true){\n// line at block start and end\n}",
+            output: "while(true){\n// line at block start and end\n\n}",
+            options: [{
+                afterLineComment: true,
+                allowBlockStart: true
+            }],
+            errors: [{ messageId: "after", type: "Line", line: 2 }]
+        },
+        {
+            code: "while(true){\n// line at block start and end\n}",
+            output: "while(true){\n\n// line at block start and end\n}",
+            options: [{
+                beforeLineComment: true,
+                allowBlockEnd: true
+            }],
+            errors: [{ messageId: "before", type: "Line", line: 2 }]
+        },
+        {
+            code: "class A {\n// line at class start\nconstructor() {}\n}",
+            output: "class A {\n\n// line at class start\nconstructor() {}\n}",
+            options: [{
+                beforeLineComment: true
+            }],
+            languageOptions: { ecmaVersion: 6 },
+            errors: [{ messageId: "before", type: "Line", line: 2 }]
+        },
+        {
+            code: "class A {\n// line at class start\nconstructor() {}\n}",
+            output: "class A {\n\n// line at class start\nconstructor() {}\n}",
+            options: [{
+                allowBlockStart: true,
+                allowClassStart: false,
+                beforeLineComment: true
+            }],
+            languageOptions: { ecmaVersion: 6 },
+            errors: [{ messageId: "before", type: "Line", line: 2 }]
+        },
+        {
+            code: "class B {\nconstructor() {}\n\n// line at class end\n}",
+            output: "class B {\nconstructor() {}\n\n// line at class end\n\n}",
+            options: [{
+                afterLineComment: true
+            }],
+            languageOptions: { ecmaVersion: 6 },
+            errors: [{ messageId: "after", type: "Line", line: 4 }]
+        },
+        {
+            code: "class B {\nconstructor() {}\n\n// line at class end\n}",
+            output: "class B {\nconstructor() {}\n\n// line at class end\n\n}",
+            options: [{
+                afterLineComment: true,
+                allowBlockEnd: true,
+                allowClassEnd: false
+            }],
+            languageOptions: { ecmaVersion: 6 },
+            errors: [{ messageId: "after", type: "Line", line: 4 }]
+        },
+        {
+            code: "switch ('foo'){\ncase 'foo':\nvar g = 1;\n\n// line at switch case end\n}",
+            output: "switch ('foo'){\ncase 'foo':\nvar g = 1;\n\n// line at switch case end\n\n}",
+            options: [{
+                afterLineComment: true
+            }],
+            errors: [{ messageId: "after", type: "Line", line: 5 }]
+        },
+        {
+            code: "switch ('foo'){\ncase 'foo':\nbreak;\n\ndefault:\nvar g = 1;\n\n// line at switch case end\n}",
+            output: "switch ('foo'){\ncase 'foo':\nbreak;\n\ndefault:\nvar g = 1;\n\n// line at switch case end\n\n}",
+            options: [{
+                afterLineComment: true
+            }],
+            errors: [{ messageId: "after", type: "Line", line: 8 }]
+        },
+        {
+            code: unIndent`
                 class C {
                     // line comment
                     static{}
                 }`,
-			output: unIndent`
+            output: unIndent`
                 class C {
                     // line comment
 
                     static{}
                 }`,
-			options: [
-				{
-					beforeLineComment: true,
-					afterLineComment: true,
-					allowBlockStart: true,
-					allowBlockEnd: true,
-					allowClassStart: true,
-					allowClassEnd: true,
-				},
-			],
-			languageOptions: { ecmaVersion: 2022 },
-			errors: [{ messageId: "after", type: "Line", line: 2 }],
-		},
-		{
-			code: unIndent`
+            options: [{
+                beforeLineComment: true,
+                afterLineComment: true,
+                allowBlockStart: true,
+                allowBlockEnd: true,
+                allowClassStart: true,
+                allowClassEnd: true
+            }],
+            languageOptions: { ecmaVersion: 2022 },
+            errors: [
+                { messageId: "after", type: "Line", line: 2 }
+            ]
+        },
+        {
+            code: unIndent`
                 class C {
                     /* block
                        comment */
                     static{}
                 }`,
-			output: unIndent`
+            output: unIndent`
                 class C {
                     /* block
                        comment */
 
                     static{}
                 }`,
-			options: [
-				{
-					beforeBlockComment: true,
-					afterBlockComment: true,
-					allowBlockStart: true,
-					allowBlockEnd: true,
-					allowClassStart: true,
-					allowClassEnd: true,
-				},
-			],
-			languageOptions: { ecmaVersion: 2022 },
-			errors: [{ messageId: "after", type: "Block", line: 2 }],
-		},
-		{
-			code: unIndent`
+            options: [{
+                beforeBlockComment: true,
+                afterBlockComment: true,
+                allowBlockStart: true,
+                allowBlockEnd: true,
+                allowClassStart: true,
+                allowClassEnd: true
+            }],
+            languageOptions: { ecmaVersion: 2022 },
+            errors: [
+                { messageId: "after", type: "Block", line: 2 }
+            ]
+        },
+        {
+            code: unIndent`
                 class C {
                     static
                     // line comment
                     {}
                 }`,
-			output: unIndent`
+            output: unIndent`
             class C {
                 static
 
@@ -1779,31 +1338,29 @@
 
                 {}
             }`,
-			options: [
-				{
-					beforeLineComment: true,
-					afterLineComment: true,
-					allowBlockStart: true,
-					allowBlockEnd: true,
-					allowClassStart: true,
-					allowClassEnd: true,
-				},
-			],
-			languageOptions: { ecmaVersion: 2022 },
-			errors: [
-				{ messageId: "before", type: "Line", line: 3 },
-				{ messageId: "after", type: "Line", line: 3 },
-			],
-		},
-		{
-			code: unIndent`
+            options: [{
+                beforeLineComment: true,
+                afterLineComment: true,
+                allowBlockStart: true,
+                allowBlockEnd: true,
+                allowClassStart: true,
+                allowClassEnd: true
+            }],
+            languageOptions: { ecmaVersion: 2022 },
+            errors: [
+                { messageId: "before", type: "Line", line: 3 },
+                { messageId: "after", type: "Line", line: 3 }
+            ]
+        },
+        {
+            code: unIndent`
                 class C {
                     static
                     /* block
                        comment */
                     {}
                 }`,
-			output: unIndent`
+            output: unIndent`
             class C {
                 static
 
@@ -1812,31 +1369,29 @@
 
                 {}
             }`,
-			options: [
-				{
-					beforeBlockComment: true,
-					afterBlockComment: true,
-					allowBlockStart: true,
-					allowBlockEnd: true,
-					allowClassStart: true,
-					allowClassEnd: true,
-				},
-			],
-			languageOptions: { ecmaVersion: 2022 },
-			errors: [
-				{ messageId: "before", type: "Block", line: 3 },
-				{ messageId: "after", type: "Block", line: 3 },
-			],
-		},
-		{
-			code: unIndent`
+            options: [{
+                beforeBlockComment: true,
+                afterBlockComment: true,
+                allowBlockStart: true,
+                allowBlockEnd: true,
+                allowClassStart: true,
+                allowClassEnd: true
+            }],
+            languageOptions: { ecmaVersion: 2022 },
+            errors: [
+                { messageId: "before", type: "Block", line: 3 },
+                { messageId: "after", type: "Block", line: 3 }
+            ]
+        },
+        {
+            code: unIndent`
                 class C {
                     static {
                         // line comment
                         foo();
                     }
                 }`,
-			output: unIndent`
+            output: unIndent`
                 class C {
                     static {
                         // line comment
@@ -1844,19 +1399,19 @@
                         foo();
                     }
                 }`,
-			options: [
-				{
-					beforeLineComment: true,
-					afterLineComment: true,
-					allowBlockStart: true,
-					allowBlockEnd: true,
-				},
-			],
-			languageOptions: { ecmaVersion: 2022 },
-			errors: [{ messageId: "after", type: "Line", line: 3 }],
-		},
-		{
-			code: unIndent`
+            options: [{
+                beforeLineComment: true,
+                afterLineComment: true,
+                allowBlockStart: true,
+                allowBlockEnd: true
+            }],
+            languageOptions: { ecmaVersion: 2022 },
+            errors: [
+                { messageId: "after", type: "Line", line: 3 }
+            ]
+        },
+        {
+            code: unIndent`
                 class C {
                     static {
                         /* block
@@ -1864,7 +1419,7 @@
                         foo();
                     }
                 }`,
-			output: unIndent`
+            output: unIndent`
                 class C {
                     static {
                         /* block
@@ -1873,26 +1428,26 @@
                         foo();
                     }
                 }`,
-			options: [
-				{
-					beforeBlockComment: true,
-					afterBlockComment: true,
-					allowBlockStart: true,
-					allowBlockEnd: true,
-				},
-			],
-			languageOptions: { ecmaVersion: 2022 },
-			errors: [{ messageId: "after", type: "Block", line: 3 }],
-		},
-		{
-			code: unIndent`
+            options: [{
+                beforeBlockComment: true,
+                afterBlockComment: true,
+                allowBlockStart: true,
+                allowBlockEnd: true
+            }],
+            languageOptions: { ecmaVersion: 2022 },
+            errors: [
+                { messageId: "after", type: "Block", line: 3 }
+            ]
+        },
+        {
+            code: unIndent`
                 class C {
                     static {
                         foo();
                         // line comment
                     }
                 }`,
-			output: unIndent`
+            output: unIndent`
                 class C {
                     static {
                         foo();
@@ -1900,19 +1455,19 @@
                         // line comment
                     }
                 }`,
-			options: [
-				{
-					beforeLineComment: true,
-					afterLineComment: true,
-					allowBlockStart: true,
-					allowBlockEnd: true,
-				},
-			],
-			languageOptions: { ecmaVersion: 2022 },
-			errors: [{ messageId: "before", type: "Line", line: 4 }],
-		},
-		{
-			code: unIndent`
+            options: [{
+                beforeLineComment: true,
+                afterLineComment: true,
+                allowBlockStart: true,
+                allowBlockEnd: true
+            }],
+            languageOptions: { ecmaVersion: 2022 },
+            errors: [
+                { messageId: "before", type: "Line", line: 4 }
+            ]
+        },
+        {
+            code: unIndent`
                 class C {
                     static {
                         foo();
@@ -1920,7 +1475,7 @@
                            comment */
                     }
                 }`,
-			output: unIndent`
+            output: unIndent`
                 class C {
                     static {
                         foo();
@@ -1929,19 +1484,19 @@
                            comment */
                     }
                 }`,
-			options: [
-				{
-					beforeBlockComment: true,
-					afterBlockComment: true,
-					allowBlockStart: true,
-					allowBlockEnd: true,
-				},
-			],
-			languageOptions: { ecmaVersion: 2022 },
-			errors: [{ messageId: "before", type: "Block", line: 4 }],
-		},
-		{
-			code: unIndent`
+            options: [{
+                beforeBlockComment: true,
+                afterBlockComment: true,
+                allowBlockStart: true,
+                allowBlockEnd: true
+            }],
+            languageOptions: { ecmaVersion: 2022 },
+            errors: [
+                { messageId: "before", type: "Block", line: 4 }
+            ]
+        },
+        {
+            code: unIndent`
                 class C {
                     static {
                         foo();
@@ -1949,7 +1504,7 @@
                         bar();
                     }
                 }`,
-			output: unIndent`
+            output: unIndent`
                 class C {
                     static {
                         foo();
@@ -1959,22 +1514,20 @@
                         bar();
                     }
                 }`,
-			options: [
-				{
-					beforeLineComment: true,
-					afterLineComment: true,
-					allowBlockStart: true,
-					allowBlockEnd: true,
-				},
-			],
-			languageOptions: { ecmaVersion: 2022 },
-			errors: [
-				{ messageId: "before", type: "Line", line: 4 },
-				{ messageId: "after", type: "Line", line: 4 },
-			],
-		},
-		{
-			code: unIndent`
+            options: [{
+                beforeLineComment: true,
+                afterLineComment: true,
+                allowBlockStart: true,
+                allowBlockEnd: true
+            }],
+            languageOptions: { ecmaVersion: 2022 },
+            errors: [
+                { messageId: "before", type: "Line", line: 4 },
+                { messageId: "after", type: "Line", line: 4 }
+            ]
+        },
+        {
+            code: unIndent`
                 class C {
                     static {
                         foo();
@@ -1983,7 +1536,7 @@
                         bar();
                     }
                 }`,
-			output: unIndent`
+            output: unIndent`
                 class C {
                     static {
                         foo();
@@ -1994,680 +1547,641 @@
                         bar();
                     }
                 }`,
-			options: [
-				{
-					beforeBlockComment: true,
-					afterBlockComment: true,
-					allowBlockStart: true,
-					allowBlockEnd: true,
-				},
-			],
-			languageOptions: { ecmaVersion: 2022 },
-			errors: [
-				{ messageId: "before", type: "Block", line: 4 },
-				{ messageId: "after", type: "Block", line: 4 },
-			],
-		},
-		{
-			code: unIndent`
+            options: [{
+                beforeBlockComment: true,
+                afterBlockComment: true,
+                allowBlockStart: true,
+                allowBlockEnd: true
+            }],
+            languageOptions: { ecmaVersion: 2022 },
+            errors: [
+                { messageId: "before", type: "Block", line: 4 },
+                { messageId: "after", type: "Block", line: 4 }
+            ]
+        },
+        {
+            code: unIndent`
                 class C {
                     static{}
                     // line comment
                 }`,
-			output: unIndent`
+            output: unIndent`
                 class C {
                     static{}
 
                     // line comment
                 }`,
-			options: [
-				{
-					beforeLineComment: true,
-					afterLineComment: true,
-					allowBlockStart: true,
-					allowBlockEnd: true,
-					allowClassStart: true,
-					allowClassEnd: true,
-				},
-			],
-			languageOptions: { ecmaVersion: 2022 },
-			errors: [{ messageId: "before", type: "Line", line: 3 }],
-		},
-		{
-			code: unIndent`
+            options: [{
+                beforeLineComment: true,
+                afterLineComment: true,
+                allowBlockStart: true,
+                allowBlockEnd: true,
+                allowClassStart: true,
+                allowClassEnd: true
+            }],
+            languageOptions: { ecmaVersion: 2022 },
+            errors: [
+                { messageId: "before", type: "Line", line: 3 }
+            ]
+        },
+        {
+            code: unIndent`
                 class C {
                     static{}
                     /* block
                        comment */
                 }`,
-			output: unIndent`
+            output: unIndent`
                 class C {
                     static{}
 
                     /* block
                        comment */
                 }`,
-			options: [
-				{
-					beforeBlockComment: true,
-					afterBlockComment: true,
-					allowBlockStart: true,
-					allowBlockEnd: true,
-					allowClassStart: true,
-					allowClassEnd: true,
-				},
-			],
-			languageOptions: { ecmaVersion: 2022 },
-			errors: [{ messageId: "before", type: "Block", line: 3 }],
-		},
-
-		// object start comments
-		{
-			code:
-				"var obj = {\n" +
-				"  // line at object start\n" +
-				"  g: 1\n" +
-				"};",
-			output:
-				"var obj = {\n" +
-				"\n" +
-				"  // line at object start\n" +
-				"  g: 1\n" +
-				"};",
-			options: [
-				{
-					beforeLineComment: true,
-				},
-			],
-			errors: [{ messageId: "before", type: "Line", line: 2 }],
-		},
-		{
-			code:
-				"function hi() {\n" +
-				"  return {\n" +
-				"    // hi\n" +
-				"    test: function() {\n" +
-				"    }\n" +
-				"  }\n" +
-				"}",
-			output:
-				"function hi() {\n" +
-				"  return {\n" +
-				"\n" +
-				"    // hi\n" +
-				"    test: function() {\n" +
-				"    }\n" +
-				"  }\n" +
-				"}",
-			options: [
-				{
-					beforeLineComment: true,
-				},
-			],
-			errors: [{ messageId: "before", type: "Line", line: 3 }],
-		},
-		{
-			code:
-				"var obj = {\n" +
-				"  /* block comment at object start*/\n" +
-				"  g: 1\n" +
-				"};",
-			output:
-				"var obj = {\n" +
-				"\n" +
-				"  /* block comment at object start*/\n" +
-				"  g: 1\n" +
-				"};",
-			options: [
-				{
-					beforeBlockComment: true,
-				},
-			],
-			errors: [{ messageId: "before", type: "Block", line: 2 }],
-		},
-		{
-			code:
-				"function hi() {\n" +
-				"  return {\n" +
-				"    /**\n" +
-				"    * hi\n" +
-				"    */\n" +
-				"    test: function() {\n" +
-				"    }\n" +
-				"  }\n" +
-				"}",
-			output:
-				"function hi() {\n" +
-				"  return {\n" +
-				"\n" +
-				"    /**\n" +
-				"    * hi\n" +
-				"    */\n" +
-				"    test: function() {\n" +
-				"    }\n" +
-				"  }\n" +
-				"}",
-			options: [
-				{
-					beforeLineComment: true,
-				},
-			],
-			errors: [{ messageId: "before", type: "Block", line: 3 }],
-		},
-		{
-			code:
-				"const {\n" +
-				"  // line at object start\n" +
-				"  g: a\n" +
-				"} = {};",
-			output:
-				"const {\n" +
-				"\n" +
-				"  // line at object start\n" +
-				"  g: a\n" +
-				"} = {};",
-			options: [
-				{
-					beforeLineComment: true,
-				},
-			],
-			languageOptions: { ecmaVersion: 6 },
-			errors: [{ messageId: "before", type: "Line", line: 2 }],
-		},
-		{
-			code:
-				"const {\n" +
-				"  // line at object start\n" +
-				"  g\n" +
-				"} = {};",
-			output:
-				"const {\n" +
-				"\n" +
-				"  // line at object start\n" +
-				"  g\n" +
-				"} = {};",
-			options: [
-				{
-					beforeLineComment: true,
-				},
-			],
-			languageOptions: { ecmaVersion: 6 },
-			errors: [{ messageId: "before", type: "Line", line: 2 }],
-		},
-		{
-			code:
-				"const {\n" +
-				"  /* block comment at object-like start*/\n" +
-				"  g: a\n" +
-				"} = {};",
-			output:
-				"const {\n" +
-				"\n" +
-				"  /* block comment at object-like start*/\n" +
-				"  g: a\n" +
-				"} = {};",
-			options: [
-				{
-					beforeBlockComment: true,
-				},
-			],
-			languageOptions: { ecmaVersion: 6 },
-			errors: [{ messageId: "before", type: "Block", line: 2 }],
-		},
-		{
-			code:
-				"const {\n" +
-				"  /* block comment at object-like start*/\n" +
-				"  g\n" +
-				"} = {};",
-			output:
-				"const {\n" +
-				"\n" +
-				"  /* block comment at object-like start*/\n" +
-				"  g\n" +
-				"} = {};",
-			options: [
-				{
-					beforeBlockComment: true,
-				},
-			],
-			languageOptions: { ecmaVersion: 6 },
-			errors: [{ messageId: "before", type: "Block", line: 2 }],
-		},
-
-		// object end comments
-		{
-			code:
-				"var obj = {\n" +
-				"  g: 1\n" +
-				"  // line at object end\n" +
-				"};",
-			output:
-				"var obj = {\n" +
-				"  g: 1\n" +
-				"  // line at object end\n" +
-				"\n" +
-				"};",
-			options: [
-				{
-					afterLineComment: true,
-				},
-			],
-			errors: [{ messageId: "after", type: "Line", line: 3 }],
-		},
-		{
-			code:
-				"function hi() {\n" +
-				"  return {\n" +
-				"    test: function() {\n" +
-				"    }\n" +
-				"    // hi\n" +
-				"  }\n" +
-				"}",
-			output:
-				"function hi() {\n" +
-				"  return {\n" +
-				"    test: function() {\n" +
-				"    }\n" +
-				"    // hi\n" +
-				"\n" +
-				"  }\n" +
-				"}",
-			options: [
-				{
-					afterLineComment: true,
-				},
-			],
-			errors: [{ messageId: "after", type: "Line", line: 5 }],
-		},
-		{
-			code:
-				"var obj = {\n" +
-				"  g: 1\n" +
-				"  \n" +
-				"  /* block comment at object end*/\n" +
-				"};",
-			output:
-				"var obj = {\n" +
-				"  g: 1\n" +
-				"  \n" +
-				"  /* block comment at object end*/\n" +
-				"\n" +
-				"};",
-			options: [
-				{
-					afterBlockComment: true,
-				},
-			],
-			errors: [{ messageId: "after", type: "Block", line: 4 }],
-		},
-		{
-			code:
-				"function hi() {\n" +
-				"  return {\n" +
-				"    test: function() {\n" +
-				"    }\n" +
-				"    \n" +
-				"    /**\n" +
-				"    * hi\n" +
-				"    */\n" +
-				"  }\n" +
-				"}",
-			output:
-				"function hi() {\n" +
-				"  return {\n" +
-				"    test: function() {\n" +
-				"    }\n" +
-				"    \n" +
-				"    /**\n" +
-				"    * hi\n" +
-				"    */\n" +
-				"\n" +
-				"  }\n" +
-				"}",
-			options: [
-				{
-					afterBlockComment: true,
-				},
-			],
-			errors: [{ messageId: "after", type: "Block", line: 6 }],
-		},
-		{
-			code:
-				"const {\n" +
-				"  g: a\n" +
-				"  // line at object end\n" +
-				"} = {};",
-			output:
-				"const {\n" +
-				"  g: a\n" +
-				"  // line at object end\n" +
-				"\n" +
-				"} = {};",
-			options: [
-				{
-					afterLineComment: true,
-				},
-			],
-			languageOptions: { ecmaVersion: 6 },
-			errors: [{ messageId: "after", type: "Line", line: 3 }],
-		},
-		{
-			code:
-				"const {\n" + "  g\n" + "  // line at object end\n" + "} = {};",
-			output:
-				"const {\n" +
-				"  g\n" +
-				"  // line at object end\n" +
-				"\n" +
-				"} = {};",
-			options: [
-				{
-					afterLineComment: true,
-				},
-			],
-			languageOptions: { ecmaVersion: 6 },
-			errors: [{ messageId: "after", type: "Line", line: 3 }],
-		},
-		{
-			code:
-				"const {\n" +
-				"  g: a\n" +
-				"  \n" +
-				"  /* block comment at object-like end*/\n" +
-				"} = {};",
-			output:
-				"const {\n" +
-				"  g: a\n" +
-				"  \n" +
-				"  /* block comment at object-like end*/\n" +
-				"\n" +
-				"} = {};",
-			options: [
-				{
-					afterBlockComment: true,
-				},
-			],
-			languageOptions: { ecmaVersion: 6 },
-			errors: [{ messageId: "after", type: "Block", line: 4 }],
-		},
-		{
-			code:
-				"const {\n" +
-				"  g\n" +
-				"  \n" +
-				"  /* block comment at object-like end*/\n" +
-				"} = {};",
-			output:
-				"const {\n" +
-				"  g\n" +
-				"  \n" +
-				"  /* block comment at object-like end*/\n" +
-				"\n" +
-				"} = {};",
-			options: [
-				{
-					afterBlockComment: true,
-				},
-			],
-			languageOptions: { ecmaVersion: 6 },
-			errors: [{ messageId: "after", type: "Block", line: 4 }],
-		},
-
-		// array start comments
-		{
-			code:
-				"var arr = [\n" + "  // line at array start\n" + "  1\n" + "];",
-			output:
-				"var arr = [\n" +
-				"\n" +
-				"  // line at array start\n" +
-				"  1\n" +
-				"];",
-			options: [
-				{
-					beforeLineComment: true,
-				},
-			],
-			errors: [{ messageId: "before", type: "Line", line: 2 }],
-		},
-		{
-			code:
-				"var arr = [\n" +
-				"  /* block comment at array start*/\n" +
-				"  1\n" +
-				"];",
-			output:
-				"var arr = [\n" +
-				"\n" +
-				"  /* block comment at array start*/\n" +
-				"  1\n" +
-				"];",
-			options: [
-				{
-					beforeBlockComment: true,
-				},
-			],
-			errors: [{ messageId: "before", type: "Block", line: 2 }],
-		},
-		{
-			code:
-				"const [\n" +
-				"  // line at array start\n" +
-				"  a\n" +
-				"] = [];",
-			output:
-				"const [\n" +
-				"\n" +
-				"  // line at array start\n" +
-				"  a\n" +
-				"] = [];",
-			options: [
-				{
-					beforeLineComment: true,
-				},
-			],
-			languageOptions: { ecmaVersion: 6 },
-			errors: [{ messageId: "before", type: "Line", line: 2 }],
-		},
-		{
-			code:
-				"const [\n" +
-				"  /* block comment at array start*/\n" +
-				"  a\n" +
-				"] = [];",
-			output:
-				"const [\n" +
-				"\n" +
-				"  /* block comment at array start*/\n" +
-				"  a\n" +
-				"] = [];",
-			options: [
-				{
-					beforeBlockComment: true,
-				},
-			],
-			languageOptions: { ecmaVersion: 6 },
-			errors: [{ messageId: "before", type: "Block", line: 2 }],
-		},
-
-		// array end comments
-		{
-			code: "var arr = [\n" + "  1\n" + "  // line at array end\n" + "];",
-			output:
-				"var arr = [\n" +
-				"  1\n" +
-				"  // line at array end\n" +
-				"\n" +
-				"];",
-			options: [
-				{
-					afterLineComment: true,
-				},
-			],
-			errors: [{ messageId: "after", type: "Line", line: 3 }],
-		},
-		{
-			code:
-				"var arr = [\n" +
-				"  1\n" +
-				"  \n" +
-				"  /* block comment at array end*/\n" +
-				"];",
-			output:
-				"var arr = [\n" +
-				"  1\n" +
-				"  \n" +
-				"  /* block comment at array end*/\n" +
-				"\n" +
-				"];",
-			options: [
-				{
-					afterBlockComment: true,
-				},
-			],
-			errors: [{ messageId: "after", type: "Block", line: 4 }],
-		},
-		{
-			code:
-				"const [\n" + "  a\n" + "  // line at array end\n" + "] = [];",
-			output:
-				"const [\n" +
-				"  a\n" +
-				"  // line at array end\n" +
-				"\n" +
-				"] = [];",
-			options: [
-				{
-					afterLineComment: true,
-				},
-			],
-			languageOptions: { ecmaVersion: 6 },
-			errors: [{ messageId: "after", type: "Line", line: 3 }],
-		},
-		{
-			code:
-				"const [\n" +
-				"  a\n" +
-				"  \n" +
-				"  /* block comment at array end*/\n" +
-				"] = [];",
-			output:
-				"const [\n" +
-				"  a\n" +
-				"  \n" +
-				"  /* block comment at array end*/\n" +
-				"\n" +
-				"] = [];",
-			options: [
-				{
-					afterBlockComment: true,
-				},
-			],
-			languageOptions: { ecmaVersion: 6 },
-			errors: [{ messageId: "after", type: "Block", line: 4 }],
-		},
-
-		// ignorePattern
-		{
-			code:
-				"foo;\n\n" +
-				"/* eslint-disable no-underscore-dangle */\n\n" +
-				"this._values = values;\n" +
-				"this._values2 = true;\n" +
-				"/* eslint-enable no-underscore-dangle */\n" +
-				"bar",
-			output:
-				"foo;\n\n" +
-				"/* eslint-disable no-underscore-dangle */\n\n" +
-				"this._values = values;\n" +
-				"this._values2 = true;\n" +
-				"\n" +
-				"/* eslint-enable no-underscore-dangle */\n" +
-				"\n" +
-				"bar",
-			options: [
-				{
-					beforeBlockComment: true,
-					afterBlockComment: true,
-					applyDefaultIgnorePatterns: false,
-				},
-			],
-			errors: [
-				{ messageId: "before", type: "Block", line: 7 },
-				{ messageId: "after", type: "Block", line: 7 },
-			],
-		},
-		{
-			code: "foo;\n/* eslint */",
-			output: "foo;\n\n/* eslint */",
-			options: [{ applyDefaultIgnorePatterns: false }],
-			errors: [{ messageId: "before", type: "Block" }],
-		},
-		{
-			code: "foo;\n/* jshint */",
-			output: "foo;\n\n/* jshint */",
-			options: [{ applyDefaultIgnorePatterns: false }],
-			errors: [{ messageId: "before", type: "Block" }],
-		},
-		{
-			code: "foo;\n/* jslint */",
-			output: "foo;\n\n/* jslint */",
-			options: [{ applyDefaultIgnorePatterns: false }],
-			errors: [{ messageId: "before", type: "Block" }],
-		},
-		{
-			code: "foo;\n/* istanbul */",
-			output: "foo;\n\n/* istanbul */",
-			options: [{ applyDefaultIgnorePatterns: false }],
-			errors: [{ messageId: "before", type: "Block" }],
-		},
-		{
-			code: "foo;\n/* global */",
-			output: "foo;\n\n/* global */",
-			options: [{ applyDefaultIgnorePatterns: false }],
-			errors: [{ messageId: "before", type: "Block" }],
-		},
-		{
-			code: "foo;\n/* globals */",
-			output: "foo;\n\n/* globals */",
-			options: [{ applyDefaultIgnorePatterns: false }],
-			errors: [{ messageId: "before", type: "Block" }],
-		},
-		{
-			code: "foo;\n/* exported */",
-			output: "foo;\n\n/* exported */",
-			options: [{ applyDefaultIgnorePatterns: false }],
-			errors: [{ messageId: "before", type: "Block" }],
-		},
-		{
-			code: "foo;\n/* jscs */",
-			output: "foo;\n\n/* jscs */",
-			options: [{ applyDefaultIgnorePatterns: false }],
-			errors: [{ messageId: "before", type: "Block" }],
-		},
-		{
-			code: "foo\n/* something else */",
-			output: "foo\n\n/* something else */",
-			options: [{ ignorePattern: "pragma" }],
-			errors: [{ messageId: "before", type: "Block" }],
-		},
-		{
-			code: "foo\n/* eslint */",
-			output: "foo\n\n/* eslint */",
-			options: [{ applyDefaultIgnorePatterns: false }],
-			errors: [{ messageId: "before", type: "Block" }],
-		},
-
-		// "fallthrough" patterns are not ignored by default
-		{
-			code: "foo;\n/* fallthrough */",
-			output: "foo;\n\n/* fallthrough */",
-			options: [],
-			errors: [{ messageId: "before", type: "Block" }],
-		},
-		{
-			code: `
+            options: [{
+                beforeBlockComment: true,
+                afterBlockComment: true,
+                allowBlockStart: true,
+                allowBlockEnd: true,
+                allowClassStart: true,
+                allowClassEnd: true
+            }],
+            languageOptions: { ecmaVersion: 2022 },
+            errors: [
+                { messageId: "before", type: "Block", line: 3 }
+            ]
+        },
+
+        // object start comments
+        {
+            code:
+            "var obj = {\n" +
+            "  // line at object start\n" +
+            "  g: 1\n" +
+            "};",
+            output:
+            "var obj = {\n" +
+            "\n" +
+            "  // line at object start\n" +
+            "  g: 1\n" +
+            "};",
+            options: [{
+                beforeLineComment: true
+            }],
+            errors: [{ messageId: "before", type: "Line", line: 2 }]
+        },
+        {
+            code:
+            "function hi() {\n" +
+            "  return {\n" +
+            "    // hi\n" +
+            "    test: function() {\n" +
+            "    }\n" +
+            "  }\n" +
+            "}",
+            output:
+            "function hi() {\n" +
+            "  return {\n" +
+            "\n" +
+            "    // hi\n" +
+            "    test: function() {\n" +
+            "    }\n" +
+            "  }\n" +
+            "}",
+            options: [{
+                beforeLineComment: true
+            }],
+            errors: [{ messageId: "before", type: "Line", line: 3 }]
+        },
+        {
+            code:
+            "var obj = {\n" +
+            "  /* block comment at object start*/\n" +
+            "  g: 1\n" +
+            "};",
+            output:
+            "var obj = {\n" +
+            "\n" +
+            "  /* block comment at object start*/\n" +
+            "  g: 1\n" +
+            "};",
+            options: [{
+                beforeBlockComment: true
+            }],
+            errors: [{ messageId: "before", type: "Block", line: 2 }]
+        },
+        {
+            code:
+            "function hi() {\n" +
+            "  return {\n" +
+            "    /**\n" +
+            "    * hi\n" +
+            "    */\n" +
+            "    test: function() {\n" +
+            "    }\n" +
+            "  }\n" +
+            "}",
+            output:
+            "function hi() {\n" +
+            "  return {\n" +
+            "\n" +
+            "    /**\n" +
+            "    * hi\n" +
+            "    */\n" +
+            "    test: function() {\n" +
+            "    }\n" +
+            "  }\n" +
+            "}",
+            options: [{
+                beforeLineComment: true
+            }],
+            errors: [{ messageId: "before", type: "Block", line: 3 }]
+        },
+        {
+            code:
+            "const {\n" +
+            "  // line at object start\n" +
+            "  g: a\n" +
+            "} = {};",
+            output:
+            "const {\n" +
+            "\n" +
+            "  // line at object start\n" +
+            "  g: a\n" +
+            "} = {};",
+            options: [{
+                beforeLineComment: true
+            }],
+            languageOptions: { ecmaVersion: 6 },
+            errors: [{ messageId: "before", type: "Line", line: 2 }]
+        },
+        {
+            code:
+            "const {\n" +
+            "  // line at object start\n" +
+            "  g\n" +
+            "} = {};",
+            output:
+            "const {\n" +
+            "\n" +
+            "  // line at object start\n" +
+            "  g\n" +
+            "} = {};",
+            options: [{
+                beforeLineComment: true
+            }],
+            languageOptions: { ecmaVersion: 6 },
+            errors: [{ messageId: "before", type: "Line", line: 2 }]
+        },
+        {
+            code:
+            "const {\n" +
+            "  /* block comment at object-like start*/\n" +
+            "  g: a\n" +
+            "} = {};",
+            output:
+            "const {\n" +
+            "\n" +
+            "  /* block comment at object-like start*/\n" +
+            "  g: a\n" +
+            "} = {};",
+            options: [{
+                beforeBlockComment: true
+            }],
+            languageOptions: { ecmaVersion: 6 },
+            errors: [{ messageId: "before", type: "Block", line: 2 }]
+        },
+        {
+            code:
+            "const {\n" +
+            "  /* block comment at object-like start*/\n" +
+            "  g\n" +
+            "} = {};",
+            output:
+            "const {\n" +
+            "\n" +
+            "  /* block comment at object-like start*/\n" +
+            "  g\n" +
+            "} = {};",
+            options: [{
+                beforeBlockComment: true
+            }],
+            languageOptions: { ecmaVersion: 6 },
+            errors: [{ messageId: "before", type: "Block", line: 2 }]
+        },
+
+        // object end comments
+        {
+            code:
+            "var obj = {\n" +
+            "  g: 1\n" +
+            "  // line at object end\n" +
+            "};",
+            output:
+            "var obj = {\n" +
+            "  g: 1\n" +
+            "  // line at object end\n" +
+            "\n" +
+            "};",
+            options: [{
+                afterLineComment: true
+            }],
+            errors: [{ messageId: "after", type: "Line", line: 3 }]
+        },
+        {
+            code:
+            "function hi() {\n" +
+            "  return {\n" +
+            "    test: function() {\n" +
+            "    }\n" +
+            "    // hi\n" +
+            "  }\n" +
+            "}",
+            output:
+            "function hi() {\n" +
+            "  return {\n" +
+            "    test: function() {\n" +
+            "    }\n" +
+            "    // hi\n" +
+            "\n" +
+            "  }\n" +
+            "}",
+            options: [{
+                afterLineComment: true
+            }],
+            errors: [{ messageId: "after", type: "Line", line: 5 }]
+        },
+        {
+            code:
+            "var obj = {\n" +
+            "  g: 1\n" +
+            "  \n" +
+            "  /* block comment at object end*/\n" +
+            "};",
+            output:
+            "var obj = {\n" +
+            "  g: 1\n" +
+            "  \n" +
+            "  /* block comment at object end*/\n" +
+            "\n" +
+            "};",
+            options: [{
+                afterBlockComment: true
+            }],
+            errors: [{ messageId: "after", type: "Block", line: 4 }]
+        },
+        {
+            code:
+            "function hi() {\n" +
+            "  return {\n" +
+            "    test: function() {\n" +
+            "    }\n" +
+            "    \n" +
+            "    /**\n" +
+            "    * hi\n" +
+            "    */\n" +
+            "  }\n" +
+            "}",
+            output:
+            "function hi() {\n" +
+            "  return {\n" +
+            "    test: function() {\n" +
+            "    }\n" +
+            "    \n" +
+            "    /**\n" +
+            "    * hi\n" +
+            "    */\n" +
+            "\n" +
+            "  }\n" +
+            "}",
+            options: [{
+                afterBlockComment: true
+            }],
+            errors: [{ messageId: "after", type: "Block", line: 6 }]
+        },
+        {
+            code:
+            "const {\n" +
+            "  g: a\n" +
+            "  // line at object end\n" +
+            "} = {};",
+            output:
+            "const {\n" +
+            "  g: a\n" +
+            "  // line at object end\n" +
+            "\n" +
+            "} = {};",
+            options: [{
+                afterLineComment: true
+            }],
+            languageOptions: { ecmaVersion: 6 },
+            errors: [{ messageId: "after", type: "Line", line: 3 }]
+        },
+        {
+            code:
+            "const {\n" +
+            "  g\n" +
+            "  // line at object end\n" +
+            "} = {};",
+            output:
+            "const {\n" +
+            "  g\n" +
+            "  // line at object end\n" +
+            "\n" +
+            "} = {};",
+            options: [{
+                afterLineComment: true
+            }],
+            languageOptions: { ecmaVersion: 6 },
+            errors: [{ messageId: "after", type: "Line", line: 3 }]
+        },
+        {
+            code:
+            "const {\n" +
+            "  g: a\n" +
+            "  \n" +
+            "  /* block comment at object-like end*/\n" +
+            "} = {};",
+            output:
+            "const {\n" +
+            "  g: a\n" +
+            "  \n" +
+            "  /* block comment at object-like end*/\n" +
+            "\n" +
+            "} = {};",
+            options: [{
+                afterBlockComment: true
+            }],
+            languageOptions: { ecmaVersion: 6 },
+            errors: [{ messageId: "after", type: "Block", line: 4 }]
+        },
+        {
+            code:
+            "const {\n" +
+            "  g\n" +
+            "  \n" +
+            "  /* block comment at object-like end*/\n" +
+            "} = {};",
+            output:
+            "const {\n" +
+            "  g\n" +
+            "  \n" +
+            "  /* block comment at object-like end*/\n" +
+            "\n" +
+            "} = {};",
+            options: [{
+                afterBlockComment: true
+            }],
+            languageOptions: { ecmaVersion: 6 },
+            errors: [{ messageId: "after", type: "Block", line: 4 }]
+        },
+
+        // array start comments
+        {
+            code:
+            "var arr = [\n" +
+            "  // line at array start\n" +
+            "  1\n" +
+            "];",
+            output:
+            "var arr = [\n" +
+            "\n" +
+            "  // line at array start\n" +
+            "  1\n" +
+            "];",
+            options: [{
+                beforeLineComment: true
+            }],
+            errors: [{ messageId: "before", type: "Line", line: 2 }]
+        },
+        {
+            code:
+            "var arr = [\n" +
+            "  /* block comment at array start*/\n" +
+            "  1\n" +
+            "];",
+            output:
+            "var arr = [\n" +
+            "\n" +
+            "  /* block comment at array start*/\n" +
+            "  1\n" +
+            "];",
+            options: [{
+                beforeBlockComment: true
+            }],
+            errors: [{ messageId: "before", type: "Block", line: 2 }]
+        },
+        {
+            code:
+            "const [\n" +
+            "  // line at array start\n" +
+            "  a\n" +
+            "] = [];",
+            output:
+            "const [\n" +
+            "\n" +
+            "  // line at array start\n" +
+            "  a\n" +
+            "] = [];",
+            options: [{
+                beforeLineComment: true
+            }],
+            languageOptions: { ecmaVersion: 6 },
+            errors: [{ messageId: "before", type: "Line", line: 2 }]
+        },
+        {
+            code:
+            "const [\n" +
+            "  /* block comment at array start*/\n" +
+            "  a\n" +
+            "] = [];",
+            output:
+            "const [\n" +
+            "\n" +
+            "  /* block comment at array start*/\n" +
+            "  a\n" +
+            "] = [];",
+            options: [{
+                beforeBlockComment: true
+            }],
+            languageOptions: { ecmaVersion: 6 },
+            errors: [{ messageId: "before", type: "Block", line: 2 }]
+        },
+
+        // array end comments
+        {
+            code:
+            "var arr = [\n" +
+            "  1\n" +
+            "  // line at array end\n" +
+            "];",
+            output:
+            "var arr = [\n" +
+            "  1\n" +
+            "  // line at array end\n" +
+            "\n" +
+            "];",
+            options: [{
+                afterLineComment: true
+            }],
+            errors: [{ messageId: "after", type: "Line", line: 3 }]
+        },
+        {
+            code:
+            "var arr = [\n" +
+            "  1\n" +
+            "  \n" +
+            "  /* block comment at array end*/\n" +
+            "];",
+            output:
+            "var arr = [\n" +
+            "  1\n" +
+            "  \n" +
+            "  /* block comment at array end*/\n" +
+            "\n" +
+            "];",
+            options: [{
+                afterBlockComment: true
+            }],
+            errors: [{ messageId: "after", type: "Block", line: 4 }]
+        },
+        {
+            code:
+            "const [\n" +
+            "  a\n" +
+            "  // line at array end\n" +
+            "] = [];",
+            output:
+            "const [\n" +
+            "  a\n" +
+            "  // line at array end\n" +
+            "\n" +
+            "] = [];",
+            options: [{
+                afterLineComment: true
+            }],
+            languageOptions: { ecmaVersion: 6 },
+            errors: [{ messageId: "after", type: "Line", line: 3 }]
+        },
+        {
+            code:
+            "const [\n" +
+            "  a\n" +
+            "  \n" +
+            "  /* block comment at array end*/\n" +
+            "] = [];",
+            output:
+            "const [\n" +
+            "  a\n" +
+            "  \n" +
+            "  /* block comment at array end*/\n" +
+            "\n" +
+            "] = [];",
+            options: [{
+                afterBlockComment: true
+            }],
+            languageOptions: { ecmaVersion: 6 },
+            errors: [{ messageId: "after", type: "Block", line: 4 }]
+        },
+
+        // ignorePattern
+        {
+            code:
+            "foo;\n\n" +
+            "/* eslint-disable no-underscore-dangle */\n\n" +
+            "this._values = values;\n" +
+            "this._values2 = true;\n" +
+            "/* eslint-enable no-underscore-dangle */\n" +
+            "bar",
+            output:
+            "foo;\n\n" +
+            "/* eslint-disable no-underscore-dangle */\n\n" +
+            "this._values = values;\n" +
+            "this._values2 = true;\n" +
+            "\n" +
+            "/* eslint-enable no-underscore-dangle */\n" +
+            "\n" +
+            "bar",
+            options: [{
+                beforeBlockComment: true,
+                afterBlockComment: true,
+                applyDefaultIgnorePatterns: false
+            }],
+            errors: [
+                { messageId: "before", type: "Block", line: 7 },
+                { messageId: "after", type: "Block", line: 7 }
+            ]
+        },
+        {
+            code: "foo;\n/* eslint */",
+            output: "foo;\n\n/* eslint */",
+            options: [{ applyDefaultIgnorePatterns: false }],
+            errors: [{ messageId: "before", type: "Block" }]
+        },
+        {
+            code: "foo;\n/* jshint */",
+            output: "foo;\n\n/* jshint */",
+            options: [{ applyDefaultIgnorePatterns: false }],
+            errors: [{ messageId: "before", type: "Block" }]
+        },
+        {
+            code: "foo;\n/* jslint */",
+            output: "foo;\n\n/* jslint */",
+            options: [{ applyDefaultIgnorePatterns: false }],
+            errors: [{ messageId: "before", type: "Block" }]
+        },
+        {
+            code: "foo;\n/* istanbul */",
+            output: "foo;\n\n/* istanbul */",
+            options: [{ applyDefaultIgnorePatterns: false }],
+            errors: [{ messageId: "before", type: "Block" }]
+        },
+        {
+            code: "foo;\n/* global */",
+            output: "foo;\n\n/* global */",
+            options: [{ applyDefaultIgnorePatterns: false }],
+            errors: [{ messageId: "before", type: "Block" }]
+        },
+        {
+            code: "foo;\n/* globals */",
+            output: "foo;\n\n/* globals */",
+            options: [{ applyDefaultIgnorePatterns: false }],
+            errors: [{ messageId: "before", type: "Block" }]
+        },
+        {
+            code: "foo;\n/* exported */",
+            output: "foo;\n\n/* exported */",
+            options: [{ applyDefaultIgnorePatterns: false }],
+            errors: [{ messageId: "before", type: "Block" }]
+        },
+        {
+            code: "foo;\n/* jscs */",
+            output: "foo;\n\n/* jscs */",
+            options: [{ applyDefaultIgnorePatterns: false }],
+            errors: [{ messageId: "before", type: "Block" }]
+        },
+        {
+            code: "foo\n/* something else */",
+            output: "foo\n\n/* something else */",
+            options: [{ ignorePattern: "pragma" }],
+            errors: [{ messageId: "before", type: "Block" }]
+        },
+        {
+            code: "foo\n/* eslint */",
+            output: "foo\n\n/* eslint */",
+            options: [{ applyDefaultIgnorePatterns: false }],
+            errors: [{ messageId: "before", type: "Block" }]
+        },
+
+        // "fallthrough" patterns are not ignored by default
+        {
+            code: "foo;\n/* fallthrough */",
+            output: "foo;\n\n/* fallthrough */",
+            options: [],
+            errors: [{ messageId: "before", type: "Block" }]
+        },
+        {
+            code: `
             switch (
             // this comment is not allowed by allowBlockStart: true
 
@@ -2679,7 +2193,7 @@
                 break;
             }
             `,
-			output: `
+            output: `
             switch (
 
             // this comment is not allowed by allowBlockStart: true
@@ -2692,22 +2206,21 @@
                 break;
             }
             `,
-			options: [
-				{
-					allowBlockStart: true,
-					beforeLineComment: true,
-					afterLineComment: true,
-				},
-			],
-			errors: [{ messageId: "before", type: "Line" }],
-		},
-
-		// Hashbang comment
-		{
-			code: "#!foo\nvar a = 1;",
-			output: "#!foo\n\nvar a = 1;",
-			options: [{ afterHashbangComment: true }],
-			errors: [{ messageId: "after", type: "Shebang" }],
-		},
-	],
+            options: [{
+                allowBlockStart: true,
+                beforeLineComment: true,
+                afterLineComment: true
+            }],
+            errors: [{ messageId: "before", type: "Line" }]
+        },
+
+        // Hashbang comment
+        {
+            code: "#!foo\nvar a = 1;",
+            output: "#!foo\n\nvar a = 1;",
+            options: [{ afterHashbangComment: true }],
+            errors: [{ messageId: "after", type: "Shebang" }]
+        }
+    ]
+
 });