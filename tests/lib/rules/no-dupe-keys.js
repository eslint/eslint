--- conflicted
+++ resolved
@@ -10,240 +10,20 @@
 //------------------------------------------------------------------------------
 
 const rule = require("../../../lib/rules/no-dupe-keys"),
-	RuleTester = require("../../../lib/rule-tester/rule-tester");
+    RuleTester = require("../../../lib/rule-tester/rule-tester");
 
 //------------------------------------------------------------------------------
 // Tests
 //------------------------------------------------------------------------------
 
 const ruleTester = new RuleTester({
-	languageOptions: {
-		ecmaVersion: 5,
-		sourceType: "script",
-	},
+    languageOptions: {
+        ecmaVersion: 5,
+        sourceType: "script"
+    }
 });
 
 ruleTester.run("no-dupe-keys", rule, {
-<<<<<<< HEAD
-	valid: [
-		"var foo = { __proto__: 1, two: 2};",
-		"var x = { foo: 1, bar: 2 };",
-		"var x = { '': 1, bar: 2 };",
-		"var x = { '': 1, ' ': 2 };",
-		{
-			code: "var x = { '': 1, [null]: 2 };",
-			languageOptions: { ecmaVersion: 6 },
-		},
-		{
-			code: "var x = { '': 1, [a]: 2 };",
-			languageOptions: { ecmaVersion: 6 },
-		},
-		{
-			code: "var x = { [a]: 1, [a]: 2 };",
-			languageOptions: { ecmaVersion: 6 },
-		},
-		"+{ get a() { }, set a(b) { } };",
-		{
-			code: "var x = { a: b, [a]: b };",
-			languageOptions: { ecmaVersion: 6 },
-		},
-		{
-			code: "var x = { a: b, ...c }",
-			languageOptions: { ecmaVersion: 2018 },
-		},
-		{
-			code: "var x = { get a() {}, set a (value) {} };",
-			languageOptions: { ecmaVersion: 6 },
-		},
-		{
-			code: "var x = { a: 1, b: { a: 2 } };",
-			languageOptions: { ecmaVersion: 6 },
-		},
-		{
-			code: "var x = ({ null: 1, [/(?<zero>0)/]: 2 })",
-			languageOptions: { ecmaVersion: 2018 },
-		},
-		{ code: "var {a, a} = obj", languageOptions: { ecmaVersion: 6 } },
-		"var x = { 012: 1, 12: 2 };",
-		{
-			code: "var x = { 1_0: 1, 1: 2 };",
-			languageOptions: { ecmaVersion: 2021 },
-		},
-	],
-	invalid: [
-		{
-			code: "var x = { a: b, ['a']: b };",
-			languageOptions: { ecmaVersion: 6 },
-			errors: [
-				{
-					messageId: "unexpected",
-					data: { name: "a" },
-					type: "ObjectExpression",
-				},
-			],
-		},
-		{
-			code: "var x = { y: 1, y: 2 };",
-			errors: [
-				{
-					messageId: "unexpected",
-					data: { name: "y" },
-					type: "ObjectExpression",
-				},
-			],
-		},
-		{
-			code: "var x = { '': 1, '': 2 };",
-			errors: [
-				{
-					messageId: "unexpected",
-					data: { name: "" },
-					type: "ObjectExpression",
-				},
-			],
-		},
-		{
-			code: "var x = { '': 1, [``]: 2 };",
-			languageOptions: { ecmaVersion: 6 },
-			errors: [
-				{
-					messageId: "unexpected",
-					data: { name: "" },
-					type: "ObjectExpression",
-				},
-			],
-		},
-		{
-			code: "var foo = { 0x1: 1, 1: 2};",
-			errors: [
-				{
-					messageId: "unexpected",
-					data: { name: "1" },
-					type: "ObjectExpression",
-				},
-			],
-		},
-		{
-			code: "var x = { 012: 1, 10: 2 };",
-			errors: [
-				{
-					messageId: "unexpected",
-					data: { name: "10" },
-					type: "ObjectExpression",
-				},
-			],
-		},
-		{
-			code: "var x = { 0b1: 1, 1: 2 };",
-			languageOptions: { ecmaVersion: 6 },
-			errors: [
-				{
-					messageId: "unexpected",
-					data: { name: "1" },
-					type: "ObjectExpression",
-				},
-			],
-		},
-		{
-			code: "var x = { 0o1: 1, 1: 2 };",
-			languageOptions: { ecmaVersion: 6 },
-			errors: [
-				{
-					messageId: "unexpected",
-					data: { name: "1" },
-					type: "ObjectExpression",
-				},
-			],
-		},
-		{
-			code: "var x = { 1n: 1, 1: 2 };",
-			languageOptions: { ecmaVersion: 2020 },
-			errors: [
-				{
-					messageId: "unexpected",
-					data: { name: "1" },
-					type: "ObjectExpression",
-				},
-			],
-		},
-		{
-			code: "var x = { 1_0: 1, 10: 2 };",
-			languageOptions: { ecmaVersion: 2021 },
-			errors: [
-				{
-					messageId: "unexpected",
-					data: { name: "10" },
-					type: "ObjectExpression",
-				},
-			],
-		},
-		{
-			code: 'var x = { "z": 1, z: 2 };',
-			errors: [
-				{
-					messageId: "unexpected",
-					data: { name: "z" },
-					type: "ObjectExpression",
-				},
-			],
-		},
-		{
-			code: "var foo = {\n  bar: 1,\n  bar: 1,\n}",
-			errors: [
-				{
-					messageId: "unexpected",
-					data: { name: "bar" },
-					line: 3,
-					column: 3,
-				},
-			],
-		},
-		{
-			code: "var x = { a: 1, get a() {} };",
-			languageOptions: { ecmaVersion: 6 },
-			errors: [
-				{
-					messageId: "unexpected",
-					data: { name: "a" },
-					type: "ObjectExpression",
-				},
-			],
-		},
-		{
-			code: "var x = { a: 1, set a(value) {} };",
-			languageOptions: { ecmaVersion: 6 },
-			errors: [
-				{
-					messageId: "unexpected",
-					data: { name: "a" },
-					type: "ObjectExpression",
-				},
-			],
-		},
-		{
-			code: "var x = { a: 1, b: { a: 2 }, get b() {} };",
-			languageOptions: { ecmaVersion: 6 },
-			errors: [
-				{
-					messageId: "unexpected",
-					data: { name: "b" },
-					type: "ObjectExpression",
-				},
-			],
-		},
-		{
-			code: "var x = ({ '/(?<zero>0)/': 1, [/(?<zero>0)/]: 2 })",
-			languageOptions: { ecmaVersion: 2018 },
-			errors: [
-				{
-					messageId: "unexpected",
-					data: { name: "/(?<zero>0)/" },
-					type: "ObjectExpression",
-				},
-			],
-		},
-	],
-=======
     valid: [
         "var foo = { __proto__: 1, two: 2};",
         "var x = { foo: 1, bar: 2 };",
@@ -298,5 +78,4 @@
         { code: "var x = { ['__proto__']: null, set __proto__(value) {} };", languageOptions: { ecmaVersion: 6 }, errors: [{ messageId: "unexpected", data: { name: "__proto__" }, type: "ObjectExpression" }] },
         { code: "var x = { __proto__: null, a: 5, a: 6 };", languageOptions: { ecmaVersion: 6 }, errors: [{ messageId: "unexpected", data: { name: "a" }, type: "ObjectExpression" }] }
     ]
->>>>>>> 5d574963
 });