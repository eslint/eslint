/**
 * @fileoverview Tests for ast utils.
 * @author Gyandeep Singh
 */

"use strict";

//------------------------------------------------------------------------------
// Requirements
//------------------------------------------------------------------------------

const assert = require("chai").assert,
	util = require("node:util"),
	espree = require("espree"),
	astUtils = require("../../../../lib/rules/utils/ast-utils"),
	{ Linter } = require("../../../../lib/linter"),
	{ SourceCode } = require("../../../../lib/languages/js/source-code");

//------------------------------------------------------------------------------
// Tests
//------------------------------------------------------------------------------

const ESPREE_CONFIG = {
	ecmaVersion: 6,
	comment: true,
	tokens: true,
	range: true,
	loc: true,
};
const linter = new Linter({ configType: "eslintrc" });

describe("ast-utils", () => {
<<<<<<< HEAD
	let callCounts;

	beforeEach(() => {
		callCounts = new Map();
	});

	/**
	 * Asserts that a given function is called at least once during a test
	 * @param {Function} func The function that must be called at least once
	 * @returns {Function} A wrapper around the same function
	 */
	function mustCall(func) {
		callCounts.set(func, 0);
		return function Wrapper(...args) {
			callCounts.set(func, callCounts.get(func) + 1);

			return func.call(this, ...args);
		};
	}

	afterEach(() => {
		callCounts.forEach((callCount, func) => {
			assert(
				callCount > 0,
				`Expected ${func.toString()} to be called at least once but it was not called`,
			);
		});
	});

	describe("ECMASCRIPT_GLOBALS", () => {
		it("should contain es3 globals", () => {
			assert.ownInclude(astUtils.ECMASCRIPT_GLOBALS, { Object: false });
		});

		it("should contain es5 globals", () => {
			assert.ownInclude(astUtils.ECMASCRIPT_GLOBALS, { JSON: false });
		});

		it("should contain es2015 globals", () => {
			assert.ownInclude(astUtils.ECMASCRIPT_GLOBALS, { Promise: false });
		});

		it("should contain es2017 globals", () => {
			assert.ownInclude(astUtils.ECMASCRIPT_GLOBALS, {
				SharedArrayBuffer: false,
			});
		});

		it("should contain es2020 globals", () => {
			assert.ownInclude(astUtils.ECMASCRIPT_GLOBALS, { BigInt: false });
		});

		it("should contain es2021 globals", () => {
			assert.ownInclude(astUtils.ECMASCRIPT_GLOBALS, { WeakRef: false });
		});
	});

	describe("isTokenOnSameLine", () => {
		it("should return false if the tokens are not on the same line", () => {
			linter.defineRule("checker", {
				create: mustCall(context => ({
					BlockStatement: mustCall(node => {
						assert.isFalse(
							astUtils.isTokenOnSameLine(
								context.sourceCode.getTokenBefore(node),
								node,
							),
						);
					}),
				})),
			});

			linter.verify("if(a)\n{}", { rules: { checker: "error" } });
		});

		it("should return true if the tokens are on the same line", () => {
			linter.defineRule("checker", {
				create: mustCall(context => ({
					BlockStatement: mustCall(node => {
						assert.isTrue(
							astUtils.isTokenOnSameLine(
								context.sourceCode.getTokenBefore(node),
								node,
							),
						);
					}),
				})),
			});

			linter.verify("if(a){}", { rules: { checker: "error" } });
		});
	});

	describe("isNullOrUndefined", () => {
		it("should return true if the argument is null", () => {
			assert.isTrue(
				astUtils.isNullOrUndefined(
					espree.parse("null").body[0].expression,
				),
			);
		});

		it("should return true if the argument is undefined", () => {
			assert.isTrue(
				astUtils.isNullOrUndefined(
					espree.parse("undefined").body[0].expression,
				),
			);
		});

		it("should return false if the argument is a number", () => {
			assert.isFalse(
				astUtils.isNullOrUndefined(
					espree.parse("1").body[0].expression,
				),
			);
		});

		it("should return false if the argument is a string", () => {
			assert.isFalse(
				astUtils.isNullOrUndefined(
					espree.parse("'test'").body[0].expression,
				),
			);
		});

		it("should return false if the argument is a boolean", () => {
			assert.isFalse(
				astUtils.isNullOrUndefined(
					espree.parse("true").body[0].expression,
				),
			);
		});

		it("should return false if the argument is an object", () => {
			assert.isFalse(
				astUtils.isNullOrUndefined(
					espree.parse("({})").body[0].expression,
				),
			);
		});

		it("should return false if the argument is a unicode regex", () => {
			assert.isFalse(
				astUtils.isNullOrUndefined(
					espree.parse("/abc/u", { ecmaVersion: 6 }).body[0]
						.expression,
				),
			);
		});
	});

	describe("checkReference", () => {
		// catch
		it("should return true if reference is assigned for catch", () => {
			linter.defineRule("checker", {
				create: mustCall(context => ({
					CatchClause: mustCall(node => {
						const variables =
							context.sourceCode.getDeclaredVariables(node);

						assert.lengthOf(
							astUtils.getModifyingReferences(
								variables[0].references,
							),
							1,
						);
					}),
				})),
			});

			linter.verify("try { } catch (e) { e = 10; }", {
				rules: { checker: "error" },
			});
		});

		// const
		it("should return true if reference is assigned for const", () => {
			linter.defineRule("checker", {
				create: mustCall(context => ({
					VariableDeclaration: mustCall(node => {
						const variables =
							context.sourceCode.getDeclaredVariables(node);

						assert.lengthOf(
							astUtils.getModifyingReferences(
								variables[0].references,
							),
							1,
						);
					}),
				})),
			});

			linter.verify("const a = 1; a = 2;", {
				rules: { checker: "error" },
				parserOptions: { ecmaVersion: 6 },
			});
		});

		it("should return false if reference is not assigned for const", () => {
			linter.defineRule("checker", {
				create: mustCall(context => ({
					VariableDeclaration: mustCall(node => {
						const variables =
							context.sourceCode.getDeclaredVariables(node);

						assert.lengthOf(
							astUtils.getModifyingReferences(
								variables[0].references,
							),
							0,
						);
					}),
				})),
			});

			linter.verify("const a = 1; c = 2;", {
				rules: { checker: "error" },
				parserOptions: { ecmaVersion: 6 },
			});
		});

		// class
		it("should return true if reference is assigned for class", () => {
			linter.defineRule("checker", {
				create: mustCall(context => ({
					ClassDeclaration: mustCall(node => {
						const variables =
							context.sourceCode.getDeclaredVariables(node);

						assert.lengthOf(
							astUtils.getModifyingReferences(
								variables[0].references,
							),
							1,
						);
						assert.lengthOf(
							astUtils.getModifyingReferences(
								variables[1].references,
							),
							0,
						);
					}),
				})),
			});

			linter.verify("class A { }\n A = 1;", {
				rules: { checker: "error" },
				parserOptions: { ecmaVersion: 6 },
			});
		});

		it("should return false if reference is not assigned for class", () => {
			linter.defineRule("checker", {
				create: mustCall(context => ({
					ClassDeclaration: mustCall(node => {
						const variables =
							context.sourceCode.getDeclaredVariables(node);

						assert.lengthOf(
							astUtils.getModifyingReferences(
								variables[0].references,
							),
							0,
						);
					}),
				})),
			});

			linter.verify("class A { } foo(A);", {
				rules: { checker: "error" },
				parserOptions: { ecmaVersion: 6 },
			});
		});
	});

	describe("isDirectiveComment", () => {
		/**
		 * Asserts the node is NOT a directive comment
		 * @param {ASTNode} node node to assert
		 * @returns {void}
		 */
		function assertFalse(node) {
			assert.isFalse(astUtils.isDirectiveComment(node));
		}

		/**
		 * Asserts the node is a directive comment
		 * @param {ASTNode} node node to assert
		 * @returns {void}
		 */
		function assertTrue(node) {
			assert.isTrue(astUtils.isDirectiveComment(node));
		}

		it("should return false if it is not a directive line comment", () => {
			const code = [
				"// lalala I'm a normal comment",
				"// trying to confuse eslint ",
				"//trying to confuse eslint-directive-detection",
				"//eslint is awesome",
				"//global line comment is not a directive",
				"//globals line comment is not a directive",
				"//exported line comment is not a directive",
			].join("\n");
			const ast = espree.parse(code, ESPREE_CONFIG);
			const sourceCode = new SourceCode(code, ast);
			const comments = sourceCode.getAllComments();

			comments.forEach(assertFalse);
		});

		it("should return false if it is not a directive block comment", () => {
			const code = [
				"/* lalala I'm a normal comment */",
				"/* trying to confuse eslint */",
				"/* trying to confuse eslint-directive-detection */",
				"/*eSlInT is awesome*/",
			].join("\n");
			const ast = espree.parse(code, ESPREE_CONFIG);
			const sourceCode = new SourceCode(code, ast);
			const comments = sourceCode.getAllComments();

			comments.forEach(assertFalse);
		});

		it("should return true if it is a directive line comment", () => {
			const code = [
				"// eslint-disable-line no-undef",
				"// eslint-secret-directive 4 8 15 16 23 42   ",
				"// eslint-directive-without-argument",
				"//eslint-directive-without-padding",
			].join("\n");
			const ast = espree.parse(code, ESPREE_CONFIG);
			const sourceCode = new SourceCode(code, ast);
			const comments = sourceCode.getAllComments();

			comments.forEach(assertTrue);
		});

		it("should return true if it is a directive block comment", () => {
			const code = [
				"/* eslint-disable no-undef */",
				"/*eslint-enable no-undef*/",
				'/* eslint-env {"es6": true} */',
				"/* eslint foo */",
				"/*eslint bar*/",
				"/*global foo*/",
				"/*globals foo*/",
				"/*exported foo*/",
			].join("\n");
			const ast = espree.parse(code, ESPREE_CONFIG);
			const sourceCode = new SourceCode(code, ast);
			const comments = sourceCode.getAllComments();

			comments.forEach(assertTrue);
		});
	});

	describe("isParenthesised", () => {
		it("should return false for not parenthesised nodes", () => {
			const code = "condition ? 1 : 2";
			const ast = espree.parse(code, ESPREE_CONFIG);
			const sourceCode = new SourceCode(code, ast);

			assert.isFalse(
				astUtils.isParenthesised(sourceCode, ast.body[0].expression),
			);
		});

		it("should return true for not parenthesised nodes", () => {
			const code = "(condition ? 1 : 2)";
			const ast = espree.parse(code, ESPREE_CONFIG);
			const sourceCode = new SourceCode(code, ast);

			assert.isTrue(
				astUtils.isParenthesised(sourceCode, ast.body[0].expression),
			);
		});
	});

	describe("isFunction", () => {
		it("should return true for FunctionDeclaration", () => {
			const ast = espree.parse("function a() {}");
			const node = ast.body[0];

			assert(astUtils.isFunction(node));
		});

		it("should return true for FunctionExpression", () => {
			const ast = espree.parse("(function a() {})");
			const node = ast.body[0].expression;

			assert(astUtils.isFunction(node));
		});

		it("should return true for AllowFunctionExpression", () => {
			const ast = espree.parse("(() => {})", { ecmaVersion: 6 });
			const node = ast.body[0].expression;

			assert(astUtils.isFunction(node));
		});

		it("should return false for Program, VariableDeclaration, BlockStatement", () => {
			const ast = espree.parse("var a; { }");

			assert(!astUtils.isFunction(ast));
			assert(!astUtils.isFunction(ast.body[0]));
			assert(!astUtils.isFunction(ast.body[1]));
		});
	});

	describe("isLoop", () => {
		it("should return true for DoWhileStatement", () => {
			const ast = espree.parse("do {} while (a)");
			const node = ast.body[0];

			assert(astUtils.isLoop(node));
		});

		it("should return true for ForInStatement", () => {
			const ast = espree.parse("for (var k in obj) {}");
			const node = ast.body[0];

			assert(astUtils.isLoop(node));
		});

		it("should return true for ForOfStatement", () => {
			const ast = espree.parse("for (var x of list) {}", {
				ecmaVersion: 6,
			});
			const node = ast.body[0];

			assert(astUtils.isLoop(node));
		});

		it("should return true for ForStatement", () => {
			const ast = espree.parse("for (var i = 0; i < 10; ++i) {}");
			const node = ast.body[0];

			assert(astUtils.isLoop(node));
		});

		it("should return true for WhileStatement", () => {
			const ast = espree.parse("while (a) {}");
			const node = ast.body[0];

			assert(astUtils.isLoop(node));
		});

		it("should return false for Program, VariableDeclaration, BlockStatement", () => {
			const ast = espree.parse("var a; { }");

			assert(!astUtils.isLoop(ast));
			assert(!astUtils.isLoop(ast.body[0]));
			assert(!astUtils.isLoop(ast.body[1]));
		});
	});

	describe("isInLoop", () => {
		/**
		 * Asserts that the unique node of the given type in the code is either
		 * in a loop or not in a loop.
		 * @param {string} code the code to check.
		 * @param {string} nodeType the type of the node to consider. The code
		 *      must have exactly one node of ths type.
		 * @param {boolean} expectedInLoop the expected result for whether the
		 *      node is in a loop.
		 * @returns {void}
		 */
		function assertNodeTypeInLoop(code, nodeType, expectedInLoop) {
			const results = [];

			linter.defineRule("checker", {
				create: mustCall(() => ({
					[nodeType]: mustCall(node => {
						results.push(astUtils.isInLoop(node));
					}),
				})),
			});
			linter.verify(code, {
				rules: { checker: "error" },
				parserOptions: { ecmaVersion: 6 },
			});

			assert.lengthOf(results, 1);
			assert.strictEqual(results[0], expectedInLoop);
		}

		it("should return true for a loop itself", () => {
			assertNodeTypeInLoop("while (a) {}", "WhileStatement", true);
		});

		it("should return true for a loop condition", () => {
			assertNodeTypeInLoop("while (a) {}", "Identifier", true);
		});

		it("should return true for a loop assignee", () => {
			assertNodeTypeInLoop(
				"for (var a in b) {}",
				"VariableDeclaration",
				true,
			);
		});

		it("should return true for a node within a loop body", () => {
			assertNodeTypeInLoop(
				"for (var a of b) { console.log('Hello'); }",
				"Literal",
				true,
			);
		});

		it("should return false for a node outside a loop body", () => {
			assertNodeTypeInLoop(
				"while (true) {} a(b);",
				"CallExpression",
				false,
			);
		});

		it("should return false when the loop is not in the current function", () => {
			assertNodeTypeInLoop(
				"while (true) { funcs.push(() => { var a; }); }",
				"VariableDeclaration",
				false,
			);
		});
	});

	describe("getStaticStringValue", () => {
		const expectedResults = {
			// string literals
			"''": "",
			"'foo'": "foo",

			// boolean literals
			false: "false",
			true: "true",

			// null literal
			null: "null",

			// number literals
			0: "0",
			"0.": "0",
			".0": "0",
			1: "1",
			"1.": "1",
			".1": "0.1",
			12: "12",
			".12": "0.12",
			0.12: "0.12",
			12.34: "12.34",
			"12e3": "12000",
			"12e-3": "0.012",
			"12.34e5": "1234000",
			"12.34e-5": "0.0001234",
			"011": "9",
			"081": "81",
			"0b11": "3",
			"0b011": "3",
			"0o11": "9",
			"0o011": "9",
			"0x11": "17",
			"0x011": "17",

			// regexp literals
			"/a/": "/a/",
			"/a/i": "/a/i",
			"/[0-9]/": "/[0-9]/",
			"/(?<zero>0)/": "/(?<zero>0)/",
			"/(?<zero>0)/s": "/(?<zero>0)/s",
			"/(?<=a)b/s": "/(?<=a)b/s",

			// simple template literals
			"``": "",
			"`foo`": "foo",

			// unsupported
			"`${''}`": null,
			"`${0}`": null,
			"tag``": null,
			"-0": null,
			"-1": null,
			"1 + 2": null,
			"[]": null,
			"({})": null,
			foo: null,
			undefined: null,
			this: null,
			"(function () {})": null,
		};

		Object.keys(expectedResults).forEach(key => {
			it(`should return ${expectedResults[key]} for ${key}`, () => {
				const ast = espree.parse(key, { ecmaVersion: 2018 });

				assert.strictEqual(
					astUtils.getStaticStringValue(ast.body[0].expression),
					expectedResults[key],
				);
			});
		});

		it("should return text of regex literal even if it's not supported natively.", () => {
			const node = {
				type: "Literal",
				value: null,
				regex: { pattern: "(?:)", flags: "u" },
			};
			const expectedText = "/(?:)/u";

			assert.strictEqual(
				astUtils.getStaticStringValue(node),
				expectedText,
			);
		});

		it("should return text of bigint literal even if it's not supported natively.", () => {
			const node = {
				type: "Literal",
				value: null,
				bigint: "100n",
			};
			const expectedText = "100n";

			assert.strictEqual(
				astUtils.getStaticStringValue(node),
				expectedText,
			);
		});
	});

	describe("getStaticPropertyName", () => {
		it("should return 'b' for `a.b`", () => {
			const ast = espree.parse("a.b");
			const node = ast.body[0].expression;

			assert.strictEqual(astUtils.getStaticPropertyName(node), "b");
		});

		it("should return 'b' for `a['b']`", () => {
			const ast = espree.parse("a['b']");
			const node = ast.body[0].expression;

			assert.strictEqual(astUtils.getStaticPropertyName(node), "b");
		});

		it("should return 'b' for `a[`b`]`", () => {
			const ast = espree.parse("a[`b`]", { ecmaVersion: 6 });
			const node = ast.body[0].expression;

			assert.strictEqual(astUtils.getStaticPropertyName(node), "b");
		});

		it("should return '100' for `a[100]`", () => {
			const ast = espree.parse("a[100]");
			const node = ast.body[0].expression;

			assert.strictEqual(astUtils.getStaticPropertyName(node), "100");
		});

		it("should return null for `a[b]`", () => {
			const ast = espree.parse("a[b]");
			const node = ast.body[0].expression;

			assert.strictEqual(astUtils.getStaticPropertyName(node), null);
		});

		it("should return null for `a['a' + 'b']`", () => {
			const ast = espree.parse("a['a' + 'b']");
			const node = ast.body[0].expression;

			assert.strictEqual(astUtils.getStaticPropertyName(node), null);
		});

		it("should return null for `a[tag`b`]`", () => {
			const ast = espree.parse("a[tag`b`]", { ecmaVersion: 6 });
			const node = ast.body[0].expression;

			assert.strictEqual(astUtils.getStaticPropertyName(node), null);
		});

		it("should return null for `a[`${b}`]`", () => {
			const ast = espree.parse("a[`${b}`]", { ecmaVersion: 6 });
			const node = ast.body[0].expression;

			assert.strictEqual(astUtils.getStaticPropertyName(node), null);
		});

		it("should return 'b' for `b: 1`", () => {
			const ast = espree.parse("({b: 1})");
			const node = ast.body[0].expression.properties[0];

			assert.strictEqual(astUtils.getStaticPropertyName(node), "b");
		});

		it("should return 'b' for `b() {}`", () => {
			const ast = espree.parse("({b() {}})", { ecmaVersion: 6 });
			const node = ast.body[0].expression.properties[0];

			assert.strictEqual(astUtils.getStaticPropertyName(node), "b");
		});

		it("should return 'b' for `get b() {}`", () => {
			const ast = espree.parse("({get b() {}})", { ecmaVersion: 6 });
			const node = ast.body[0].expression.properties[0];

			assert.strictEqual(astUtils.getStaticPropertyName(node), "b");
		});

		it("should return 'b' for `['b']: 1`", () => {
			const ast = espree.parse("({['b']: 1})", { ecmaVersion: 6 });
			const node = ast.body[0].expression.properties[0];

			assert.strictEqual(astUtils.getStaticPropertyName(node), "b");
		});
=======
    let callCounts;

    beforeEach(() => {
        callCounts = new Map();
    });

    /**
     * Asserts that a given function is called at least once during a test
     * @param {Function} func The function that must be called at least once
     * @returns {Function} A wrapper around the same function
     */
    function mustCall(func) {
        callCounts.set(func, 0);
        return function Wrapper(...args) {
            callCounts.set(func, callCounts.get(func) + 1);

            return func.call(this, ...args);
        };
    }

    afterEach(() => {
        callCounts.forEach((callCount, func) => {
            assert(
                callCount > 0,
                `Expected ${func.toString()} to be called at least once but it was not called`
            );
        });
    });

    describe("ECMASCRIPT_GLOBALS", () => {
        it("should contain es3 globals", () => {
            assert.ownInclude(astUtils.ECMASCRIPT_GLOBALS, { Object: false });
        });

        it("should contain es5 globals", () => {
            assert.ownInclude(astUtils.ECMASCRIPT_GLOBALS, { JSON: false });
        });

        it("should contain es2015 globals", () => {
            assert.ownInclude(astUtils.ECMASCRIPT_GLOBALS, { Promise: false });
        });

        it("should contain es2017 globals", () => {
            assert.ownInclude(astUtils.ECMASCRIPT_GLOBALS, { SharedArrayBuffer: false });
        });

        it("should contain es2020 globals", () => {
            assert.ownInclude(astUtils.ECMASCRIPT_GLOBALS, { BigInt: false });
        });

        it("should contain es2021 globals", () => {
            assert.ownInclude(astUtils.ECMASCRIPT_GLOBALS, { WeakRef: false });
        });
    });

    describe("isTokenOnSameLine", () => {
        it("should return false if the tokens are not on the same line", () => {
            linter.defineRule("checker", {
                create: mustCall(context => ({
                    BlockStatement: mustCall(node => {
                        assert.isFalse(astUtils.isTokenOnSameLine(context.sourceCode.getTokenBefore(node), node));
                    })
                }))
            });

            linter.verify("if(a)\n{}", { rules: { checker: "error" } });
        });

        it("should return true if the tokens are on the same line", () => {

            linter.defineRule("checker", {
                create: mustCall(context => ({
                    BlockStatement: mustCall(node => {
                        assert.isTrue(astUtils.isTokenOnSameLine(context.sourceCode.getTokenBefore(node), node));
                    })
                }))
            });

            linter.verify("if(a){}", { rules: { checker: "error" } });
        });
    });

    describe("isNullOrUndefined", () => {
        it("should return true if the argument is null", () => {
            assert.isTrue(astUtils.isNullOrUndefined(espree.parse("null").body[0].expression));
        });

        it("should return true if the argument is undefined", () => {
            assert.isTrue(astUtils.isNullOrUndefined(espree.parse("undefined").body[0].expression));
        });

        it("should return false if the argument is a number", () => {
            assert.isFalse(astUtils.isNullOrUndefined(espree.parse("1").body[0].expression));
        });

        it("should return false if the argument is a string", () => {
            assert.isFalse(astUtils.isNullOrUndefined(espree.parse("'test'").body[0].expression));
        });

        it("should return false if the argument is a boolean", () => {
            assert.isFalse(astUtils.isNullOrUndefined(espree.parse("true").body[0].expression));
        });

        it("should return false if the argument is an object", () => {
            assert.isFalse(astUtils.isNullOrUndefined(espree.parse("({})").body[0].expression));
        });

        it("should return false if the argument is a unicode regex", () => {
            assert.isFalse(astUtils.isNullOrUndefined(espree.parse("/abc/u", { ecmaVersion: 6 }).body[0].expression));
        });
    });

    describe("checkReference", () => {

        // catch
        it("should return true if reference is assigned for catch", () => {
            linter.defineRule("checker", {
                create: mustCall(context => ({
                    CatchClause: mustCall(node => {
                        const variables = context.sourceCode.getDeclaredVariables(node);

                        assert.lengthOf(astUtils.getModifyingReferences(variables[0].references), 1);
                    })
                }))
            });

            linter.verify("try { } catch (e) { e = 10; }", { rules: { checker: "error" } });
        });

        // const
        it("should return true if reference is assigned for const", () => {
            linter.defineRule("checker", {
                create: mustCall(context => ({
                    VariableDeclaration: mustCall(node => {
                        const variables = context.sourceCode.getDeclaredVariables(node);

                        assert.lengthOf(astUtils.getModifyingReferences(variables[0].references), 1);
                    })
                }))
            });

            linter.verify("const a = 1; a = 2;", { rules: { checker: "error" }, parserOptions: { ecmaVersion: 6 } });
        });

        it("should return false if reference is not assigned for const", () => {
            linter.defineRule("checker", {
                create: mustCall(context => ({
                    VariableDeclaration: mustCall(node => {
                        const variables = context.sourceCode.getDeclaredVariables(node);

                        assert.lengthOf(astUtils.getModifyingReferences(variables[0].references), 0);
                    })
                }))
            });

            linter.verify("const a = 1; c = 2;", { rules: { checker: "error" }, parserOptions: { ecmaVersion: 6 } });
        });

        // class
        it("should return true if reference is assigned for class", () => {
            linter.defineRule("checker", {
                create: mustCall(context => ({
                    ClassDeclaration: mustCall(node => {
                        const variables = context.sourceCode.getDeclaredVariables(node);

                        assert.lengthOf(astUtils.getModifyingReferences(variables[0].references), 1);
                        assert.lengthOf(astUtils.getModifyingReferences(variables[1].references), 0);
                    })
                }))
            });

            linter.verify("class A { }\n A = 1;", { rules: { checker: "error" }, parserOptions: { ecmaVersion: 6 } });
        });

        it("should return false if reference is not assigned for class", () => {
            linter.defineRule("checker", {
                create: mustCall(context => ({
                    ClassDeclaration: mustCall(node => {
                        const variables = context.sourceCode.getDeclaredVariables(node);

                        assert.lengthOf(astUtils.getModifyingReferences(variables[0].references), 0);
                    })
                }))
            });

            linter.verify("class A { } foo(A);", { rules: { checker: "error" }, parserOptions: { ecmaVersion: 6 } });
        });
    });

    describe("isDirectiveComment", () => {

        /**
         * Asserts the node is NOT a directive comment
         * @param {ASTNode} node node to assert
         * @returns {void}
         */
        function assertFalse(node) {
            assert.isFalse(astUtils.isDirectiveComment(node));
        }

        /**
         * Asserts the node is a directive comment
         * @param {ASTNode} node node to assert
         * @returns {void}
         */
        function assertTrue(node) {
            assert.isTrue(astUtils.isDirectiveComment(node));
        }

        it("should return false if it is not a directive line comment", () => {
            const code = [
                "// lalala I'm a normal comment",
                "// trying to confuse eslint ",
                "//trying to confuse eslint-directive-detection",
                "//eslint is awesome",
                "//global line comment is not a directive",
                "//globals line comment is not a directive",
                "//exported line comment is not a directive"
            ].join("\n");
            const ast = espree.parse(code, ESPREE_CONFIG);
            const sourceCode = new SourceCode(code, ast);
            const comments = sourceCode.getAllComments();

            comments.forEach(assertFalse);
        });

        it("should return false if it is not a directive block comment", () => {
            const code = [
                "/* lalala I'm a normal comment */",
                "/* trying to confuse eslint */",
                "/* trying to confuse eslint-directive-detection */",
                "/*eSlInT is awesome*/"
            ].join("\n");
            const ast = espree.parse(code, ESPREE_CONFIG);
            const sourceCode = new SourceCode(code, ast);
            const comments = sourceCode.getAllComments();

            comments.forEach(assertFalse);
        });

        it("should return true if it is a directive line comment", () => {
            const code = [
                "// eslint-disable-line no-undef",
                "// eslint-secret-directive 4 8 15 16 23 42   ",
                "// eslint-directive-without-argument",
                "//eslint-directive-without-padding"
            ].join("\n");
            const ast = espree.parse(code, ESPREE_CONFIG);
            const sourceCode = new SourceCode(code, ast);
            const comments = sourceCode.getAllComments();

            comments.forEach(assertTrue);
        });

        it("should return true if it is a directive block comment", () => {
            const code = [
                "/* eslint-disable no-undef */",
                "/*eslint-enable no-undef*/",
                "/* eslint-env {\"es6\": true} */",
                "/* eslint foo */",
                "/*eslint bar*/",
                "/*global foo*/",
                "/*globals foo*/",
                "/*exported foo*/"
            ].join("\n");
            const ast = espree.parse(code, ESPREE_CONFIG);
            const sourceCode = new SourceCode(code, ast);
            const comments = sourceCode.getAllComments();

            comments.forEach(assertTrue);
        });
    });

    describe("isParenthesised", () => {
        it("should return false for not parenthesised nodes", () => {
            const code = "condition ? 1 : 2";
            const ast = espree.parse(code, ESPREE_CONFIG);
            const sourceCode = new SourceCode(code, ast);

            assert.isFalse(astUtils.isParenthesised(sourceCode, ast.body[0].expression));
        });

        it("should return true for not parenthesised nodes", () => {
            const code = "(condition ? 1 : 2)";
            const ast = espree.parse(code, ESPREE_CONFIG);
            const sourceCode = new SourceCode(code, ast);

            assert.isTrue(astUtils.isParenthesised(sourceCode, ast.body[0].expression));
        });
    });

    describe("isFunction", () => {
        it("should return true for FunctionDeclaration", () => {
            const ast = espree.parse("function a() {}");
            const node = ast.body[0];

            assert(astUtils.isFunction(node));
        });

        it("should return true for FunctionExpression", () => {
            const ast = espree.parse("(function a() {})");
            const node = ast.body[0].expression;

            assert(astUtils.isFunction(node));
        });

        it("should return true for AllowFunctionExpression", () => {
            const ast = espree.parse("(() => {})", { ecmaVersion: 6 });
            const node = ast.body[0].expression;

            assert(astUtils.isFunction(node));
        });

        it("should return false for Program, VariableDeclaration, BlockStatement", () => {
            const ast = espree.parse("var a; { }");

            assert(!astUtils.isFunction(ast));
            assert(!astUtils.isFunction(ast.body[0]));
            assert(!astUtils.isFunction(ast.body[1]));
        });
    });

    describe("isLoop", () => {
        it("should return true for DoWhileStatement", () => {
            const ast = espree.parse("do {} while (a)");
            const node = ast.body[0];

            assert(astUtils.isLoop(node));
        });

        it("should return true for ForInStatement", () => {
            const ast = espree.parse("for (var k in obj) {}");
            const node = ast.body[0];

            assert(astUtils.isLoop(node));
        });

        it("should return true for ForOfStatement", () => {
            const ast = espree.parse("for (var x of list) {}", { ecmaVersion: 6 });
            const node = ast.body[0];

            assert(astUtils.isLoop(node));
        });

        it("should return true for ForStatement", () => {
            const ast = espree.parse("for (var i = 0; i < 10; ++i) {}");
            const node = ast.body[0];

            assert(astUtils.isLoop(node));
        });

        it("should return true for WhileStatement", () => {
            const ast = espree.parse("while (a) {}");
            const node = ast.body[0];

            assert(astUtils.isLoop(node));
        });

        it("should return false for Program, VariableDeclaration, BlockStatement", () => {
            const ast = espree.parse("var a; { }");

            assert(!astUtils.isLoop(ast));
            assert(!astUtils.isLoop(ast.body[0]));
            assert(!astUtils.isLoop(ast.body[1]));
        });
    });

    describe("isInLoop", () => {

        /**
         * Asserts that the unique node of the given type in the code is either
         * in a loop or not in a loop.
         * @param {string} code the code to check.
         * @param {string} nodeType the type of the node to consider. The code
         *      must have exactly one node of ths type.
         * @param {boolean} expectedInLoop the expected result for whether the
         *      node is in a loop.
         * @returns {void}
         */
        function assertNodeTypeInLoop(code, nodeType, expectedInLoop) {
            const results = [];

            linter.defineRule("checker", {
                create: mustCall(() => ({
                    [nodeType]: mustCall(node => {
                        results.push(astUtils.isInLoop(node));
                    })
                }))
            });
            linter.verify(code, { rules: { checker: "error" }, parserOptions: { ecmaVersion: 6 } });

            assert.lengthOf(results, 1);
            assert.strictEqual(results[0], expectedInLoop);
        }

        it("should return true for a loop itself", () => {
            assertNodeTypeInLoop("while (a) {}", "WhileStatement", true);
        });

        it("should return true for a loop condition", () => {
            assertNodeTypeInLoop("while (a) {}", "Identifier", true);
        });

        it("should return true for a loop assignee", () => {
            assertNodeTypeInLoop("for (var a in b) {}", "VariableDeclaration", true);
        });

        it("should return true for a node within a loop body", () => {
            assertNodeTypeInLoop("for (var a of b) { console.log('Hello'); }", "Literal", true);
        });

        it("should return false for a node outside a loop body", () => {
            assertNodeTypeInLoop("while (true) {} a(b);", "CallExpression", false);
        });

        it("should return false when the loop is not in the current function", () => {
            assertNodeTypeInLoop("while (true) { funcs.push(() => { var a; }); }", "VariableDeclaration", false);
        });
    });

    describe("getStaticStringValue", () => {
        const expectedResults = {

            // string literals
            "''": "",
            "'foo'": "foo",

            // boolean literals
            "false": "false",
            "true": "true",

            // null literal
            "null": "null",

            // number literals
            "0": "0",
            "0.": "0",
            ".0": "0",
            "1": "1",
            "1.": "1",
            ".1": "0.1",
            "12": "12",
            ".12": "0.12",
            "0.12": "0.12",
            "12.34": "12.34",
            "12e3": "12000",
            "12e-3": "0.012",
            "12.34e5": "1234000",
            "12.34e-5": "0.0001234",
            "011": "9",
            "081": "81",
            "0b11": "3",
            "0b011": "3",
            "0o11": "9",
            "0o011": "9",
            "0x11": "17",
            "0x011": "17",

            // regexp literals
            "/a/": "/a/",
            "/a/i": "/a/i",
            "/[0-9]/": "/[0-9]/",
            "/(?<zero>0)/": "/(?<zero>0)/",
            "/(?<zero>0)/s": "/(?<zero>0)/s",
            "/(?<=a)b/s": "/(?<=a)b/s",

            // simple template literals
            "``": "",
            "`foo`": "foo",

            // unsupported
            "`${''}`": null,
            "`${0}`": null,
            "tag``": null,
            "-0": null,
            "-1": null,
            "1 + 2": null,
            "[]": null,
            "({})": null,
            "foo": null,
            "undefined": null,
            "this": null,
            "(function () {})": null
        };

        Object.keys(expectedResults).forEach(key => {
            it(`should return ${expectedResults[key]} for ${key}`, () => {
                const ast = espree.parse(key, { ecmaVersion: 2018 });

                assert.strictEqual(astUtils.getStaticStringValue(ast.body[0].expression), expectedResults[key]);
            });
        });

        it("should return text of regex literal even if it's not supported natively.", () => {
            const node = {
                type: "Literal",
                value: null,
                regex: { pattern: "(?:)", flags: "u" }
            };
            const expectedText = "/(?:)/u";

            assert.strictEqual(astUtils.getStaticStringValue(node), expectedText);
        });

        it("should return text of bigint literal even if it's not supported natively.", () => {
            const node = {
                type: "Literal",
                value: null,
                bigint: "100n"
            };
            const expectedText = "100n";

            assert.strictEqual(astUtils.getStaticStringValue(node), expectedText);
        });
    });

    describe("getStaticPropertyName", () => {
        it("should return 'b' for `a.b`", () => {
            const ast = espree.parse("a.b");
            const node = ast.body[0].expression;

            assert.strictEqual(astUtils.getStaticPropertyName(node), "b");
        });

        it("should return 'b' for `a['b']`", () => {
            const ast = espree.parse("a['b']");
            const node = ast.body[0].expression;

            assert.strictEqual(astUtils.getStaticPropertyName(node), "b");
        });

        it("should return 'b' for `a[`b`]`", () => {
            const ast = espree.parse("a[`b`]", { ecmaVersion: 6 });
            const node = ast.body[0].expression;

            assert.strictEqual(astUtils.getStaticPropertyName(node), "b");
        });

        it("should return '100' for `a[100]`", () => {
            const ast = espree.parse("a[100]");
            const node = ast.body[0].expression;

            assert.strictEqual(astUtils.getStaticPropertyName(node), "100");
        });

        it("should return null for `a[b]`", () => {
            const ast = espree.parse("a[b]");
            const node = ast.body[0].expression;

            assert.strictEqual(astUtils.getStaticPropertyName(node), null);
        });

        it("should return null for `a['a' + 'b']`", () => {
            const ast = espree.parse("a['a' + 'b']");
            const node = ast.body[0].expression;

            assert.strictEqual(astUtils.getStaticPropertyName(node), null);
        });

        it("should return null for `a[tag`b`]`", () => {
            const ast = espree.parse("a[tag`b`]", { ecmaVersion: 6 });
            const node = ast.body[0].expression;
>>>>>>> 5d574963

		it("should return 'b' for `['b']() {}`", () => {
			const ast = espree.parse("({['b']() {}})", { ecmaVersion: 6 });
			const node = ast.body[0].expression.properties[0];

			assert.strictEqual(astUtils.getStaticPropertyName(node), "b");
		});

		it("should return 'b' for `[`b`]: 1`", () => {
			const ast = espree.parse("({[`b`]: 1})", { ecmaVersion: 6 });
			const node = ast.body[0].expression.properties[0];

			assert.strictEqual(astUtils.getStaticPropertyName(node), "b");
		});

		it("should return '100' for` [100]: 1`", () => {
			const ast = espree.parse("({[100]: 1})", { ecmaVersion: 6 });
			const node = ast.body[0].expression.properties[0];

			assert.strictEqual(astUtils.getStaticPropertyName(node), "100");
		});

		it("should return '/(?<zero>0)/' for `[/(?<zero>0)/]: 1`", () => {
			const ast = espree.parse("({[/(?<zero>0)/]: 1})", {
				ecmaVersion: 2018,
			});
			const node = ast.body[0].expression.properties[0];

			assert.strictEqual(
				astUtils.getStaticPropertyName(node),
				"/(?<zero>0)/",
			);
		});

		it("should return null for `[b]: 1`", () => {
			const ast = espree.parse("({[b]: 1})", { ecmaVersion: 6 });
			const node = ast.body[0].expression.properties[0];

			assert.strictEqual(astUtils.getStaticPropertyName(node), null);
		});

		it("should return null for `['a' + 'b']: 1`", () => {
			const ast = espree.parse("({['a' + 'b']: 1})", { ecmaVersion: 6 });
			const node = ast.body[0].expression.properties[0];

			assert.strictEqual(astUtils.getStaticPropertyName(node), null);
		});

<<<<<<< HEAD
		it("should return null for `[tag`b`]: 1`", () => {
			const ast = espree.parse("({[tag`b`]: 1})", { ecmaVersion: 6 });
			const node = ast.body[0].expression.properties[0];

			assert.strictEqual(astUtils.getStaticPropertyName(node), null);
		});

		it("should return null for `[`${b}`]: 1`", () => {
			const ast = espree.parse("({[`${b}`]: 1})", { ecmaVersion: 6 });
			const node = ast.body[0].expression.properties[0];

			assert.strictEqual(astUtils.getStaticPropertyName(node), null);
		});

		it("should return null for non member expressions", () => {
			const ast = espree.parse("foo()");

			assert.strictEqual(
				astUtils.getStaticPropertyName(ast.body[0].expression),
				null,
			);
			assert.strictEqual(
				astUtils.getStaticPropertyName(ast.body[0]),
				null,
			);
			assert.strictEqual(astUtils.getStaticPropertyName(ast.body), null);
			assert.strictEqual(astUtils.getStaticPropertyName(ast), null);
			assert.strictEqual(astUtils.getStaticPropertyName(null), null);
		});
	});

	describe("getDirectivePrologue", () => {
		it("should return empty array if node is not a Program, FunctionDeclaration, FunctionExpression, or ArrowFunctionExpression", () => {
			const ast = espree.parse("if (a) { b(); }");
			const node = ast.body[0];

			assert.deepStrictEqual(astUtils.getDirectivePrologue(node), []);
		});

		it("should return empty array if node is a braceless ArrowFunctionExpression node", () => {
			const ast = espree.parse("var foo = () => 'use strict';", {
				ecmaVersion: 6,
			});
			const node = ast.body[0].declarations[0].init;

			assert.deepStrictEqual(astUtils.getDirectivePrologue(node), []);
		});

		it("should return empty array if there are no directives in Program body", () => {
			const ast = espree.parse("var foo;");
			const node = ast;

			assert.deepStrictEqual(astUtils.getDirectivePrologue(node), []);
		});

		it("should return empty array if there are no directives in FunctionDeclaration body", () => {
			const ast = espree.parse("function foo() { return bar; }");
			const node = ast.body[0];

			assert.deepStrictEqual(astUtils.getDirectivePrologue(node), []);
		});

		it("should return empty array if there are no directives in FunctionExpression body", () => {
			const ast = espree.parse("var foo = function() { return bar; }");
			const node = ast.body[0].declarations[0].init;

			assert.deepStrictEqual(astUtils.getDirectivePrologue(node), []);
		});

		it("should return empty array if there are no directives in ArrowFunctionExpression body", () => {
			const ast = espree.parse("var foo = () => { return bar; };", {
				ecmaVersion: 6,
			});
			const node = ast.body[0].declarations[0].init;

			assert.deepStrictEqual(astUtils.getDirectivePrologue(node), []);
		});

		it("should return directives in Program body", () => {
			const ast = espree.parse("'use strict'; 'use asm'; var foo;");
			const result = astUtils.getDirectivePrologue(ast);

			assert.strictEqual(result.length, 2);
			assert.strictEqual(result[0].expression.value, "use strict");
			assert.strictEqual(result[1].expression.value, "use asm");
		});

		it("should return directives in FunctionDeclaration body", () => {
			const ast = espree.parse(
				"function foo() { 'use strict'; 'use asm'; return bar; }",
			);
			const result = astUtils.getDirectivePrologue(ast.body[0]);

			assert.strictEqual(result.length, 2);
			assert.strictEqual(result[0].expression.value, "use strict");
			assert.strictEqual(result[1].expression.value, "use asm");
		});

		it("should return directives in FunctionExpression body", () => {
			const ast = espree.parse(
				"var foo = function() { 'use strict'; 'use asm'; return bar; }",
			);
			const result = astUtils.getDirectivePrologue(
				ast.body[0].declarations[0].init,
			);

			assert.strictEqual(result.length, 2);
			assert.strictEqual(result[0].expression.value, "use strict");
			assert.strictEqual(result[1].expression.value, "use asm");
		});

		it("should return directives in ArrowFunctionExpression body", () => {
			const ast = espree.parse(
				"var foo = () => { 'use strict'; 'use asm'; return bar; };",
				{ ecmaVersion: 6 },
			);
			const result = astUtils.getDirectivePrologue(
				ast.body[0].declarations[0].init,
			);

			assert.strictEqual(result.length, 2);
			assert.strictEqual(result[0].expression.value, "use strict");
			assert.strictEqual(result[1].expression.value, "use asm");
		});
	});

	{
		const expectedResults = {
			0: true,
			5: true,
			8: true,
			9: true,
			50: true,
			123: true,
			"1_0": true,
			"1_0_1": true,
			"12_3": true,
			"5_000": true,
			"500_0": true,
			"500_00": true,
			"5_000_00": true,
			"1_234_56": true,
			"1_2_3_4": true,
			"11_22_33_44": true,
			"1_23_4_56_7_89": true,
			"08": true,
			"09": true,
			"008": true,
			"0192": true,
			"0180": true,
			"090": true,
			"088": true,
			"099": true,
			"089": true,
			"0098": true,
			"01892": true,
			"08192": true,
			"01829": true,
			"018290": true,
			"0.": false,
			"5.": false,
			".0": false,
			".5": false,
			"5.0": false,
			"5.00_00": false,
			"5.0_1": false,
			"0.1_0": false,
			"5.1_2": false,
			"1.23_45": false,
			".0_1": false,
			".12_34": false,
			"05": false,
			"0123": false,
			"076543210": false,
			"08.": false,
			"0x5": false,
			"0b11_01": false,
			"0o0_1": false,
			"0x56_78": false,
			"5e0": false,
			"0.e1": false,
			".0e1": false,
			"5e0_1": false,
			"5e1_000": false,
			"5e12_34": false,
			"5e-0": false,
			"5e-0_1": false,
			"5e-1_2": false,
			"1_2.3_4e5_6": false,
			"1n": false,
			"1_2n": false,
			"1_000n": false,
			"'5'": false,
		};

		const ecmaVersion = espree.latestEcmaVersion;

		describe("isDecimalInteger", () => {
			Object.keys(expectedResults).forEach(key => {
				it(`should return ${expectedResults[key]} for ${key}`, () => {
					assert.strictEqual(
						astUtils.isDecimalInteger(
							espree.parse(key, { ecmaVersion }).body[0]
								.expression,
						),
						expectedResults[key],
					);
				});
			});
		});

		describe("isDecimalIntegerNumericToken", () => {
			Object.keys(expectedResults).forEach(key => {
				it(`should return ${expectedResults[key]} for ${key}`, () => {
					assert.strictEqual(
						astUtils.isDecimalIntegerNumericToken(
							espree.tokenize(key, { ecmaVersion })[0],
						),
						expectedResults[key],
					);
				});
			});
		});
	}

	describe("getFunctionNameWithKind", () => {
		const expectedResults = {
			"function foo() {}": "function 'foo'",
			"(function foo() {})": "function 'foo'",
			"(function() {})": "function",
			"function* foo() {}": "generator function 'foo'",
			"(function* foo() {})": "generator function 'foo'",
			"(function*() {})": "generator function",
			"() => {}": "arrow function",
			"async () => {}": "async arrow function",
			"({ foo: function foo() {} })": "method 'foo'",
			"({ foo: function() {} })": "method 'foo'",
			"({ '': function() {} })": "method ''",
			"({ ['foo']: function() {} })": "method 'foo'",
			"({ ['']: function() {} })": "method ''",
			"({ [foo]: function() {} })": "method",
			"({ foo() {} })": "method 'foo'",
			"({ foo: function* foo() {} })": "generator method 'foo'",
			"({ foo: function*() {} })": "generator method 'foo'",
			"({ ['foo']: function*() {} })": "generator method 'foo'",
			"({ [foo]: function*() {} })": "generator method",
			"({ *foo() {} })": "generator method 'foo'",
			"({ foo: async function foo() {} })": "async method 'foo'",
			"({ foo: async function() {} })": "async method 'foo'",
			"({ ['foo']: async function() {} })": "async method 'foo'",
			"({ [foo]: async function() {} })": "async method",
			"({ async foo() {} })": "async method 'foo'",
			"({ get foo() {} })": "getter 'foo'",
			"({ set foo(a) {} })": "setter 'foo'",
			"class A { constructor() {} }": "constructor",
			"class A { foo() {} }": "method 'foo'",
			"class A { *foo() {} }": "generator method 'foo'",
			"class A { async foo() {} }": "async method 'foo'",
			"class A { ['foo']() {} }": "method 'foo'",
			"class A { *['foo']() {} }": "generator method 'foo'",
			"class A { async ['foo']() {} }": "async method 'foo'",
			"class A { [foo]() {} }": "method",
			"class A { *[foo]() {} }": "generator method",
			"class A { async [foo]() {} }": "async method",
			"class A { get foo() {} }": "getter 'foo'",
			"class A { set foo(a) {} }": "setter 'foo'",
			"class A { static foo() {} }": "static method 'foo'",
			"class A { static *foo() {} }": "static generator method 'foo'",
			"class A { static async foo() {} }": "static async method 'foo'",
			"class A { static get foo() {} }": "static getter 'foo'",
			"class A { static set foo(a) {} }": "static setter 'foo'",
			"class A { foo = () => {}; }": "method 'foo'",
			"class A { foo = function() {}; }": "method 'foo'",
			"class A { foo = function bar() {}; }": "method 'foo'",
			"class A { static foo = () => {}; }": "static method 'foo'",
			"class A { '#foo' = () => {}; }": "method '#foo'",
			"class A { #foo = () => {}; }": "private method #foo",
			"class A { static #foo = () => {}; }": "static private method #foo",
			"class A { '#foo'() {} }": "method '#foo'",
			"class A { #foo() {} }": "private method #foo",
			"class A { static #foo() {} }": "static private method #foo",
		};

		Object.keys(expectedResults).forEach(key => {
			it(`should return "${expectedResults[key]}" for "${key}".`, () => {
				linter.defineRule("checker", {
					create: mustCall(() => ({
						":function": mustCall(node => {
							assert.strictEqual(
								astUtils.getFunctionNameWithKind(node),
								expectedResults[key],
							);
						}),
					})),
				});

				linter.verify(key, {
					rules: { checker: "error" },
					parserOptions: { ecmaVersion: 13 },
				});
			});
		});
	});

	describe("getFunctionHeadLoc", () => {
		const expectedResults = {
			"function foo() {}": [0, 12],
			"(function foo() {})": [1, 13],
			"(function() {})": [1, 9],
			"function* foo() {}": [0, 13],
			"(function* foo() {})": [1, 14],
			"(function*() {})": [1, 10],
			"() => {}": [3, 5],
			"async () => {}": [9, 11],
			"({ foo: function foo() {} })": [3, 20],
			"({ foo: function() {} })": [3, 16],
			"({ ['foo']: function() {} })": [3, 20],
			"({ [foo]: function() {} })": [3, 18],
			"({ foo() {} })": [3, 6],
			"({ foo: function* foo() {} })": [3, 21],
			"({ foo: function*() {} })": [3, 17],
			"({ ['foo']: function*() {} })": [3, 21],
			"({ [foo]: function*() {} })": [3, 19],
			"({ *foo() {} })": [3, 7],
			"({ foo: async function foo() {} })": [3, 26],
			"({ foo: async function() {} })": [3, 22],
			"({ ['foo']: async function() {} })": [3, 26],
			"({ [foo]: async function() {} })": [3, 24],
			"({ async foo() {} })": [3, 12],
			"({ get foo() {} })": [3, 10],
			"({ set foo(a) {} })": [3, 10],
			"class A { constructor() {} }": [10, 21],
			"class A { foo() {} }": [10, 13],
			"class A { *foo() {} }": [10, 14],
			"class A { async foo() {} }": [10, 19],
			"class A { ['foo']() {} }": [10, 17],
			"class A { *['foo']() {} }": [10, 18],
			"class A { async ['foo']() {} }": [10, 23],
			"class A { [foo]() {} }": [10, 15],
			"class A { *[foo]() {} }": [10, 16],
			"class A { async [foo]() {} }": [10, 21],
			"class A { get foo() {} }": [10, 17],
			"class A { set foo(a) {} }": [10, 17],
			"class A { static foo() {} }": [10, 20],
			"class A { static *foo() {} }": [10, 21],
			"class A { static async foo() {} }": [10, 26],
			"class A { static get foo() {} }": [10, 24],
			"class A { static set foo(a) {} }": [10, 24],
			"class A { foo = function() {}; }": [10, 24],
			"class A { foo = function bar() {}; }": [10, 28],
			"class A { static foo = function() {}; }": [10, 31],
			"class A { foo = () => {}; }": [10, 16],
			"class A { foo = arg => {}; }": [10, 16],
		};

		Object.keys(expectedResults).forEach(key => {
			const expectedLoc = {
				start: {
					line: 1,
					column: expectedResults[key][0],
				},
				end: {
					line: 1,
					column: expectedResults[key][1],
				},
			};

			it(`should return "${JSON.stringify(expectedLoc)}" for "${key}".`, () => {
				linter.defineRule("checker", {
					create: mustCall(() => ({
						":function": mustCall(node => {
							assert.deepStrictEqual(
								astUtils.getFunctionHeadLoc(
									node,
									linter.getSourceCode(),
								),
								expectedLoc,
							);
						}),
					})),
				});

				linter.verify(
					key,
					{
						rules: { checker: "error" },
						parserOptions: { ecmaVersion: 13 },
					},
					"test.js",
				);
			});
		});
	});

	describe("isEmptyBlock", () => {
		const expectedResults = {
			"{}": true,
			"{ a }": false,
			a: false,
		};

		Object.keys(expectedResults).forEach(key => {
			it(`should return ${expectedResults[key]} for ${key}`, () => {
				const ast = espree.parse(key);

				assert.strictEqual(
					astUtils.isEmptyBlock(ast.body[0]),
					expectedResults[key],
				);
			});
		});
	});

	describe("isEmptyFunction", () => {
		const expectedResults = {
			"(function foo() {})": true,
			"(function foo() { a })": false,
			"(a) => {}": true,
			"(a) => { a }": false,
			"(a) => a": false,
		};

		Object.keys(expectedResults).forEach(key => {
			it(`should return ${expectedResults[key]} for ${key}`, () => {
				const ast = espree.parse(key, { ecmaVersion: 6 });

				assert.strictEqual(
					astUtils.isEmptyFunction(ast.body[0].expression),
					expectedResults[key],
				);
			});
		});
	});

	describe("getNextLocation", () => {
		const expectedResults = {
			"": [[1, 0], null],
			"\n": [[1, 0], [2, 0], null],
			"\r\n": [[1, 0], [2, 0], null],
			foo: [[1, 0], [1, 1], [1, 2], [1, 3], null],
			"foo\n": [[1, 0], [1, 1], [1, 2], [1, 3], [2, 0], null],
			"foo\r\n": [[1, 0], [1, 1], [1, 2], [1, 3], [2, 0], null],
			"foo;\n": [[1, 0], [1, 1], [1, 2], [1, 3], [1, 4], [2, 0], null],
			"a\nb": [[1, 0], [1, 1], [2, 0], [2, 1], null],
			"a\nb\n": [[1, 0], [1, 1], [2, 0], [2, 1], [3, 0], null],
			"a\r\nb\r\n": [[1, 0], [1, 1], [2, 0], [2, 1], [3, 0], null],
			"a\nb\r\n": [[1, 0], [1, 1], [2, 0], [2, 1], [3, 0], null],
			"a\n\n": [[1, 0], [1, 1], [2, 0], [3, 0], null],
			"a\r\n\r\n": [[1, 0], [1, 1], [2, 0], [3, 0], null],
			"\n\r\n\n\r\n": [[1, 0], [2, 0], [3, 0], [4, 0], [5, 0], null],
			"ab\u2029c": [[1, 0], [1, 1], [1, 2], [2, 0], [2, 1], null],
			"ab\ncde\n": [
				[1, 0],
				[1, 1],
				[1, 2],
				[2, 0],
				[2, 1],
				[2, 2],
				[2, 3],
				[3, 0],
				null,
			],
			"a ": [[1, 0], [1, 1], [1, 2], null],
			"a\t": [[1, 0], [1, 1], [1, 2], null],
			"a \n": [[1, 0], [1, 1], [1, 2], [2, 0], null],
		};

		Object.keys(expectedResults).forEach(code => {
			it(`should return expected locations for "${code}".`, () => {
				const ast = espree.parse(code, ESPREE_CONFIG);
				const sourceCode = new SourceCode(code, ast);
				const locations = expectedResults[code];

				for (let i = 0; i < locations.length - 1; i++) {
					const location = {
						line: locations[i][0],
						column: locations[i][1],
					};
					const expectedNextLocation = locations[i + 1]
						? {
								line: locations[i + 1][0],
								column: locations[i + 1][1],
							}
						: null;

					assert.deepStrictEqual(
						astUtils.getNextLocation(sourceCode, location),
						expectedNextLocation,
					);
				}
			});
		});
	});

	describe("getParenthesisedText", () => {
		const expectedResults = {
			"(((foo))); bar;": "(((foo)))",
			"(/* comment */(((foo.bar())))); baz();":
				"(/* comment */(((foo.bar()))))",
			"(foo, bar)": "(foo, bar)",
		};

		Object.keys(expectedResults).forEach(key => {
			it(`should return ${expectedResults[key]} for ${key}`, () => {
				const ast = espree.parse(key, {
					tokens: true,
					comment: true,
					range: true,
					loc: true,
				});
				const sourceCode = new SourceCode(key, ast);

				assert.strictEqual(
					astUtils.getParenthesisedText(
						sourceCode,
						ast.body[0].expression,
					),
					expectedResults[key],
				);
			});
		});
	});

	describe("couldBeError", () => {
		const EXPECTED_RESULTS = {
			5: false,
			null: false,
			true: false,
			"'foo'": false,
			"`foo`": false,
			foo: true,
			"new Foo": true,
			"Foo()": true,
			"foo`bar`": true,
			"foo.bar": true,
			"(foo = bar)": true,
			"(foo = 1)": false,
			"(foo += bar)": false,
			"(foo -= bar)": false,
			"(foo *= bar)": false,
			"(foo /= bar)": false,
			"(foo %= bar)": false,
			"(foo **= bar)": false,
			"(foo <<= bar)": false,
			"(foo >>= bar)": false,
			"(foo >>>= bar)": false,
			"(foo &= bar)": false,
			"(foo |= bar)": false,
			"(foo ^= bar)": false,
			"(1, 2, 3)": false,
			"(foo, 2, 3)": false,
			"(1, 2, foo)": true,
			"1 && 2": false,
			"1 && foo": true,
			"foo && 2": false,

			// A future improvement could detect the left side as statically falsy, making this false.
			"false && foo": true,
			"foo &&= 2": false,
			"foo.bar ??= 2": true,
			"foo[bar] ||= 2": true,
			"foo ? 1 : 2": false,
			"foo ? bar : 2": true,
			"foo ? 1 : bar": true,
			"[1, 2, 3]": false,
			"({ foo: 1 })": false,
		};

		Object.keys(EXPECTED_RESULTS).forEach(key => {
			it(`returns ${EXPECTED_RESULTS[key]} for ${key}`, () => {
				const ast = espree.parse(key, { ecmaVersion: 2021 });

				assert.strictEqual(
					astUtils.couldBeError(ast.body[0].expression),
					EXPECTED_RESULTS[key],
				);
			});
		});
	});

	describe("isArrowToken", () => {
		const code = "() => 5";
		const tokens = espree.parse(code, {
			ecmaVersion: 6,
			tokens: true,
		}).tokens;
		const expected = [false, false, true, false];

		tokens.forEach((token, index) => {
			it(`should return ${expected[index]} for '${token.value}'.`, () => {
				assert.strictEqual(
					astUtils.isArrowToken(token),
					expected[index],
				);
			});
		});
	});

	{
		const code = "if (obj && foo) { obj[foo](); }";
		const tokens = espree.parse(code, {
			ecmaVersion: 6,
			tokens: true,
		}).tokens;
		const expected = [
			false,
			false,
			false,
			false,
			false,
			false,
			false,
			false,
			false,
			false,
			false,
			false,
			false,
			false,
			true,
		];

		describe("isClosingBraceToken", () => {
			tokens.forEach((token, index) => {
				it(`should return ${expected[index]} for '${token.value}'.`, () => {
					assert.strictEqual(
						astUtils.isClosingBraceToken(token),
						expected[index],
					);
				});
			});
		});

		describe("isNotClosingBraceToken", () => {
			tokens.forEach((token, index) => {
				it(`should return ${expected[index]} for '${token.value}'.`, () => {
					assert.strictEqual(
						astUtils.isNotClosingBraceToken(token),
						!expected[index],
					);
				});
			});
		});
	}

	{
		const code = "if (obj && foo) { obj[foo](); }";
		const tokens = espree.parse(code, {
			ecmaVersion: 6,
			tokens: true,
		}).tokens;
		const expected = [
			false,
			false,
			false,
			false,
			false,
			false,
			false,
			false,
			false,
			false,
			true,
			false,
			false,
			false,
			false,
		];

		describe("isClosingBracketToken", () => {
			tokens.forEach((token, index) => {
				it(`should return ${expected[index]} for '${token.value}'.`, () => {
					assert.strictEqual(
						astUtils.isClosingBracketToken(token),
						expected[index],
					);
				});
			});
		});

		describe("isNotClosingBracketToken", () => {
			tokens.forEach((token, index) => {
				it(`should return ${expected[index]} for '${token.value}'.`, () => {
					assert.strictEqual(
						astUtils.isNotClosingBracketToken(token),
						!expected[index],
					);
				});
			});
		});
	}

	{
		const code = "if (obj && foo) { obj[foo](); }";
		const tokens = espree.parse(code, {
			ecmaVersion: 6,
			tokens: true,
		}).tokens;
		const expected = [
			false,
			false,
			false,
			false,
			false,
			true,
			false,
			false,
			false,
			false,
			false,
			false,
			true,
			false,
			false,
		];

		describe("isClosingParenToken", () => {
			tokens.forEach((token, index) => {
				it(`should return ${expected[index]} for '${token.value}'.`, () => {
					assert.strictEqual(
						astUtils.isClosingParenToken(token),
						expected[index],
					);
				});
			});
		});

		describe("isNotClosingParenToken", () => {
			tokens.forEach((token, index) => {
				it(`should return ${expected[index]} for '${token.value}'.`, () => {
					assert.strictEqual(
						astUtils.isNotClosingParenToken(token),
						!expected[index],
					);
				});
			});
		});
	}

	{
		const code = "const obj = {foo: 1, bar: 2};";
		const tokens = espree.parse(code, {
			ecmaVersion: 6,
			tokens: true,
		}).tokens;
		const expected = [
			false,
			false,
			false,
			false,
			false,
			true,
			false,
			false,
			false,
			true,
			false,
			false,
			false,
		];

		describe("isColonToken", () => {
			tokens.forEach((token, index) => {
				it(`should return ${expected[index]} for '${token.value}'.`, () => {
					assert.strictEqual(
						astUtils.isColonToken(token),
						expected[index],
					);
				});
			});
		});

		describe("isNotColonToken", () => {
			tokens.forEach((token, index) => {
				it(`should return ${expected[index]} for '${token.value}'.`, () => {
					assert.strictEqual(
						astUtils.isNotColonToken(token),
						!expected[index],
					);
				});
			});
		});
	}

	{
		const code = "const obj = {foo: 1, bar: 2};";
		const tokens = espree.parse(code, {
			ecmaVersion: 6,
			tokens: true,
		}).tokens;
		const expected = [
			false,
			false,
			false,
			false,
			false,
			false,
			false,
			true,
			false,
			false,
			false,
			false,
			false,
		];

		describe("isCommaToken", () => {
			tokens.forEach((token, index) => {
				it(`should return ${expected[index]} for '${token.value}'.`, () => {
					assert.strictEqual(
						astUtils.isCommaToken(token),
						expected[index],
					);
				});
			});
		});

		describe("isNotCommaToken", () => {
			tokens.forEach((token, index) => {
				it(`should return ${expected[index]} for '${token.value}'.`, () => {
					assert.strictEqual(
						astUtils.isNotCommaToken(token),
						!expected[index],
					);
				});
			});
		});
	}

	{
		const code = "const obj = {foo: 1.5, bar: a.b};";
		const tokens = espree.parse(code, {
			ecmaVersion: 6,
			tokens: true,
		}).tokens;
		const expected = [
			false,
			false,
			false,
			false,
			false,
			false,
			false,
			false,
			false,
			false,
			false,
			true,
			false,
			false,
			false,
		];

		describe("isDotToken", () => {
			tokens.forEach((token, index) => {
				it(`should return ${expected[index]} for '${token.value}'.`, () => {
					assert.strictEqual(
						astUtils.isDotToken(token),
						expected[index],
					);
				});
			});
		});

		describe("isNotDotToken", () => {
			tokens.forEach((token, index) => {
				it(`should return ${!expected[index]} for '${token.value}'.`, () => {
					assert.strictEqual(
						astUtils.isNotDotToken(token),
						!expected[index],
					);
				});
			});
		});
	}

	describe("isCommentToken", () => {
		const code = "const obj = /*block*/ {foo: 1, bar: 2}; //line";
		const ast = espree.parse(code, {
			ecmaVersion: 6,
			tokens: true,
			comment: true,
		});

		ast.tokens.forEach(token => {
			it(`should return false for '${token.value}'.`, () => {
				assert.strictEqual(astUtils.isCommentToken(token), false);
			});
		});
		ast.comments.forEach(comment => {
			it(`should return true for '${comment.value}'.`, () => {
				assert.strictEqual(astUtils.isCommentToken(comment), true);
			});
		});
	});

	describe("isKeywordToken", () => {
		const code = "const obj = {foo: 1, bar: 2};";
		const tokens = espree.parse(code, {
			ecmaVersion: 6,
			tokens: true,
		}).tokens;
		const expected = [
			true,
			false,
			false,
			false,
			false,
			false,
			false,
			false,
			false,
			false,
			false,
			false,
			false,
		];

		tokens.forEach((token, index) => {
			it(`should return ${expected[index]} for '${token.value}'.`, () => {
				assert.strictEqual(
					astUtils.isKeywordToken(token),
					expected[index],
				);
			});
		});
	});

	{
		const code = "if (obj && foo) { obj[foo](); }";
		const tokens = espree.parse(code, {
			ecmaVersion: 6,
			tokens: true,
		}).tokens;
		const expected = [
			false,
			false,
			false,
			false,
			false,
			false,
			true,
			false,
			false,
			false,
			false,
			false,
			false,
			false,
			false,
		];

		describe("isOpeningBraceToken", () => {
			tokens.forEach((token, index) => {
				it(`should return ${expected[index]} for '${token.value}'.`, () => {
					assert.strictEqual(
						astUtils.isOpeningBraceToken(token),
						expected[index],
					);
				});
			});
		});

		describe("isNotOpeningBraceToken", () => {
			tokens.forEach((token, index) => {
				it(`should return ${expected[index]} for '${token.value}'.`, () => {
					assert.strictEqual(
						astUtils.isNotOpeningBraceToken(token),
						!expected[index],
					);
				});
			});
		});
	}

	{
		const code = "if (obj && foo) { obj[foo](); }";
		const tokens = espree.parse(code, {
			ecmaVersion: 6,
			tokens: true,
		}).tokens;
		const expected = [
			false,
			false,
			false,
			false,
			false,
			false,
			false,
			false,
			true,
			false,
			false,
			false,
			false,
			false,
			false,
		];

		describe("isOpeningBracketToken", () => {
			tokens.forEach((token, index) => {
				it(`should return ${expected[index]} for '${token.value}'.`, () => {
					assert.strictEqual(
						astUtils.isOpeningBracketToken(token),
						expected[index],
					);
				});
			});
		});

		describe("isNotOpeningBracketToken", () => {
			tokens.forEach((token, index) => {
				it(`should return ${expected[index]} for '${token.value}'.`, () => {
					assert.strictEqual(
						astUtils.isNotOpeningBracketToken(token),
						!expected[index],
					);
				});
			});
		});
	}

	{
		const code = "if (obj && foo) { obj[foo](); }";
		const tokens = espree.parse(code, {
			ecmaVersion: 6,
			tokens: true,
		}).tokens;
		const expected = [
			false,
			true,
			false,
			false,
			false,
			false,
			false,
			false,
			false,
			false,
			false,
			true,
			false,
			false,
			false,
		];

		describe("isOpeningParenToken", () => {
			tokens.forEach((token, index) => {
				it(`should return ${expected[index]} for '${token.value}'.`, () => {
					assert.strictEqual(
						astUtils.isOpeningParenToken(token),
						expected[index],
					);
				});
			});
		});

		describe("isNotOpeningParenToken", () => {
			tokens.forEach((token, index) => {
				it(`should return ${expected[index]} for '${token.value}'.`, () => {
					assert.strictEqual(
						astUtils.isNotOpeningParenToken(token),
						!expected[index],
					);
				});
			});
		});
	}

	{
		const code = "if (obj && foo) { obj[foo](); }";
		const tokens = espree.parse(code, {
			ecmaVersion: 6,
			tokens: true,
		}).tokens;
		const expected = [
			false,
			false,
			false,
			false,
			false,
			false,
			false,
			false,
			false,
			false,
			false,
			false,
			false,
			true,
			false,
		];

		describe("isSemicolonToken", () => {
			tokens.forEach((token, index) => {
				it(`should return ${expected[index]} for '${token.value}'.`, () => {
					assert.strictEqual(
						astUtils.isSemicolonToken(token),
						expected[index],
					);
				});
			});
		});

		describe("isNotSemicolonToken", () => {
			tokens.forEach((token, index) => {
				it(`should return ${expected[index]} for '${token.value}'.`, () => {
					assert.strictEqual(
						astUtils.isNotSemicolonToken(token),
						!expected[index],
					);
				});
			});
		});
	}

	describe("isNullLiteral", () => {
		const EXPECTED_RESULTS = {
			null: true,
			"/abc/u": false,
			5: false,
			true: false,
			"'null'": false,
			foo: false,
		};

		Object.keys(EXPECTED_RESULTS).forEach(key => {
			it(`returns ${EXPECTED_RESULTS[key]} for ${key}`, () => {
				const ast = espree.parse(key, { ecmaVersion: 6 });

				assert.strictEqual(
					astUtils.isNullLiteral(ast.body[0].expression),
					EXPECTED_RESULTS[key],
				);
			});
		});
	});

	describe("createGlobalLinebreakMatcher", () => {
		it("returns a regular expression with the g flag", () => {
			assert.instanceOf(astUtils.createGlobalLinebreakMatcher(), RegExp);
			assert(
				astUtils
					.createGlobalLinebreakMatcher()
					.toString()
					.endsWith("/gu"),
			);
		});
		it("returns unique objects on each call", () => {
			const firstObject = astUtils.createGlobalLinebreakMatcher();
			const secondObject = astUtils.createGlobalLinebreakMatcher();

			assert.notStrictEqual(firstObject, secondObject);
		});
		describe("correctly matches linebreaks", () => {
			const LINE_COUNTS = {
				foo: 1,
				"foo\rbar": 2,
				"foo\n": 2,
				"foo\nbar": 2,
				"foo\r\nbar": 2,
				"foo\r\u2028bar": 3,
				"foo\u2029bar": 2,
			};

			Object.keys(LINE_COUNTS).forEach(text => {
				it(text, () => {
					assert.strictEqual(
						text.split(astUtils.createGlobalLinebreakMatcher())
							.length,
						LINE_COUNTS[text],
					);
				});
			});
		});
	});

	describe("canTokensBeAdjacent", () => {
		const CASES = new Map([
			[["foo", "bar"], false],
			[[";foo", "bar"], false],
			[[";", "bar"], true],
			[[")", "bar"], true],
			[["foo0", "bar"], false],
			[["foo;", "bar"], true],
			[["foo", "0"], false],
			[["of", ".2"], true],
			[["2", ".2"], false],
			[["of", "'foo'"], true],
			[["foo", "`bar`"], true],
			[["`foo`", "in"], true],
			[["of", "0.2"], false],
			[["of", "0."], false],
			[[".2", "foo"], false],
			[["2.", "foo"], false],
			[["+", "-"], true],
			[["++", "-"], true],
			[["+", "--"], true],
			[["++", "--"], true],
			[["-", "+"], true],
			[["--", "+"], true],
			[["-", "++"], true],
			[["--", "++"], true],
			[["+", "+"], false],
			[["-", "-"], false],
			[["++", "+"], false],
			[["--", "-"], false],
			[["+", "++"], false],
			[["-", "--"], false],
			[["a/", "b"], true],
			[["a/", "+b"], true],
			[["a+", "/^regex$/"], true],
			[["a/", "/^regex$/"], false],
			[["a+", "/**/"], true],
			[["a+", "/**/b"], true],
			[["//", "a"], false],
			[["a/", "/**/b"], false],
			[["a+", "//"], true],
			[["a+", "//\nb"], true],
			[["a/", "//\nb"], false],
			[["/**/", "b"], true],
			[["a/**/", "b"], true],
			[["/**/a", "b"], false],
			[["a", "/**/b"], true],
			[["a", "b/**/"], false],
			[["a", "//\nb"], true],
			[["a", "b//"], false],
			[["#!/usr/bin/env node", "("], false],
			[["123invalidtoken", "("], false],
			[["(", "123invalidtoken"], false],
			[["(", "1n"], true],
			[["1n", "+"], true],
			[["1n", "in"], false],
			[["return", "#x"], true],
			[["yield", "#x"], true],
			[["get", "#x"], true],
		]);

		CASES.forEach((expectedResult, tokenStrings) => {
			it(tokenStrings.join(", "), () => {
				assert.strictEqual(
					astUtils.canTokensBeAdjacent(
						tokenStrings[0],
						tokenStrings[1],
					),
					expectedResult,
				);
			});
		});

		it("#!/usr/bin/env node, (", () => {
			assert.strictEqual(
				astUtils.canTokensBeAdjacent(
					{ type: "Shebang", value: "#!/usr/bin/env node" },
					{ type: "Punctuator", value: "(" },
				),
				false,
			);
		});
	});

	describe("equalTokens", () => {
		it("should return true if tokens are equal", () => {
			const code = "a=0;a=0;";
			const ast = espree.parse(code, ESPREE_CONFIG);
			const sourceCode = new SourceCode(code, ast);

			assert.strictEqual(
				astUtils.equalTokens(ast.body[0], ast.body[1], sourceCode),
				true,
			);
		});

		it("should return false if tokens are not equal", () => {
			const code = "a=0;a=1;";
			const ast = espree.parse(code, ESPREE_CONFIG);
			const sourceCode = new SourceCode(code, ast);

			assert.strictEqual(
				astUtils.equalTokens(ast.body[0], ast.body[1], sourceCode),
				false,
			);
		});
	});

	describe("equalLiteralValue", () => {
		describe("should return true if two regex values are same, even if it's not supported natively.", () => {
			const patterns = [
				{
					nodeA: {
						type: "Literal",
						value: /(?:)/u,
						regex: { pattern: "(?:)", flags: "u" },
					},
					nodeB: {
						type: "Literal",
						value: /(?:)/u,
						regex: { pattern: "(?:)", flags: "u" },
					},
					expected: true,
				},
				{
					nodeA: {
						type: "Literal",
						value: null,
						regex: { pattern: "(?:)", flags: "u" },
					},
					nodeB: {
						type: "Literal",
						value: null,
						regex: { pattern: "(?:)", flags: "u" },
					},
					expected: true,
				},
				{
					nodeA: {
						type: "Literal",
						value: null,
						regex: { pattern: "(?:)", flags: "u" },
					},
					nodeB: {
						type: "Literal",
						value: /(?:)/, // eslint-disable-line require-unicode-regexp -- Checking non-Unicode regex
						regex: { pattern: "(?:)", flags: "" },
					},
					expected: false,
				},
				{
					nodeA: {
						type: "Literal",
						value: null,
						regex: { pattern: "(?:a)", flags: "u" },
					},
					nodeB: {
						type: "Literal",
						value: null,
						regex: { pattern: "(?:b)", flags: "u" },
					},
					expected: false,
				},
			];

			for (const { nodeA, nodeB, expected } of patterns) {
				it(`should return ${expected} if it compared ${util.format("%o", nodeA)} and ${util.format("%o", nodeB)}`, () => {
					assert.strictEqual(
						astUtils.equalLiteralValue(nodeA, nodeB),
						expected,
					);
				});
			}
		});

		describe("should return true if two bigint values are same, even if it's not supported natively.", () => {
			const patterns = [
				{
					nodeA: {
						type: "Literal",
						value: null,
						bigint: "1",
					},
					nodeB: {
						type: "Literal",
						value: null,
						bigint: "1",
					},
					expected: true,
				},
				{
					nodeA: {
						type: "Literal",
						value: null,
						bigint: "1",
					},
					nodeB: {
						type: "Literal",
						value: null,
						bigint: "2",
					},
					expected: false,
				},
				{
					nodeA: {
						type: "Literal",
						value: 1n,
						bigint: "1",
					},
					nodeB: {
						type: "Literal",
						value: 1n,
						bigint: "1",
					},
					expected: true,
				},
				{
					nodeA: {
						type: "Literal",
						value: 1n,
						bigint: "1",
					},
					nodeB: {
						type: "Literal",
						value: 2n,
						bigint: "2",
					},
					expected: false,
				},
			];

			for (const { nodeA, nodeB, expected } of patterns) {
				it(`should return ${expected} if it compared ${util.format("%o", nodeA)} and ${util.format("%o", nodeB)}`, () => {
					assert.strictEqual(
						astUtils.equalLiteralValue(nodeA, nodeB),
						expected,
					);
				});
			}
		});
	});

	describe("hasOctalOrNonOctalDecimalEscapeSequence", () => {
		const expectedResults = {
			"\\1": true,
			"\\2": true,
			"\\7": true,
			"\\00": true,
			"\\01": true,
			"\\02": true,
			"\\07": true,
			"\\08": true,
			"\\09": true,
			"\\10": true,
			"\\12": true,
			" \\1": true,
			"\\1 ": true,
			"a\\1": true,
			"\\1a": true,
			"a\\1a": true,
			" \\01": true,
			"\\01 ": true,
			"a\\01": true,
			"\\01a": true,
			"a\\01a": true,
			"a\\08a": true,
			"\\0\\1": true,
			"\\0\\01": true,
			"\\0\\08": true,
			"\\n\\1": true,
			"\\n\\01": true,
			"\\n\\08": true,
			"\\\\\\1": true,
			"\\\\\\01": true,
			"\\\\\\08": true,
			"\\8": true,
			"\\9": true,
			"a\\8a": true,
			"\\0\\8": true,
			"\\8\\0": true,
			"\\80": true,
			"\\81": true,
			"\\\\\\8": true,
			"\\\n\\1": true,
			"foo\\\nbar\\2baz": true,
			"\\\n\\8": true,
			"foo\\\nbar\\9baz": true,

			"\\0": false,
			" \\0": false,
			"\\0 ": false,
			"a\\0": false,
			"\\0a": false,
			"\\\\": false,
			"\\\\0": false,
			"\\\\01": false,
			"\\\\08": false,
			"\\\\1": false,
			"\\\\12": false,
			"\\\\\\0": false,
			"\\0\\\\": false,
			0: false,
			1: false,
			8: false,
			"01": false,
			"08": false,
			80: false,
			12: false,
			"\\a": false,
			"\\n": false,
			"\\\n": false,
			"foo\\\nbar": false,
			"128\\\n349": false,
		};

		Object.keys(expectedResults).forEach(key => {
			it(`should return ${expectedResults[key]} for ${key}`, () => {
				const ast = espree.parse(`"${key}"`);

				assert.strictEqual(
					astUtils.hasOctalOrNonOctalDecimalEscapeSequence(
						ast.body[0].expression.raw,
					),
					expectedResults[key],
				);
			});
		});
	});

	describe("isLogicalAssignmentOperator", () => {
		const expectedResults = {
			"&&=": true,
			"||=": true,
			"??=": true,
			"&&": false,
			"||": false,
			"??": false,
			"=": false,
			"&=": false,
			"|=": false,
			"+=": false,
			"**=": false,
			"==": false,
			"===": false,
		};

		Object.entries(expectedResults).forEach(([key, value]) => {
			it(`should return ${value} for ${key}`, () => {
				assert.strictEqual(
					astUtils.isLogicalAssignmentOperator(key),
					value,
				);
			});
		});
	});

	describe("isTopLevelExpressionStatement", () => {
		it("should return false for a Program node", () => {
			const node = { type: "Program", parent: null };

			assert.strictEqual(
				astUtils.isTopLevelExpressionStatement(node),
				false,
			);
		});

		it("should return false if the node is not an ExpressionStatement", () => {
			linter.defineRule("checker", {
				create: mustCall(() => ({
					":expression": mustCall(node => {
						assert.strictEqual(
							astUtils.isTopLevelExpressionStatement(node),
							false,
						);
					}),
				})),
			});

			linter.verify('var foo = () => "use strict";', {
				rules: { checker: "error" },
				parserOptions: { ecmaVersion: 2022 },
			});
		});

		const expectedResults = [
			['if (foo) { "use strict"; }', '"use strict";', false],
			['{ "use strict"; }', '"use strict";', false],
			[
				'switch (foo) { case bar: "use strict"; }',
				'"use strict";',
				false,
			],
			["foo; bar;", "foo;", true],
			["foo; bar;", "bar;", true],
			["function foo() { bar; }", "bar;", true],
			["var foo = function () { foo(); };", "foo();", true],
			["var foo = () => { 'bar'; }", "'bar';", true],
			['"use strict"', '"use strict"', true],
			["(`use strict`)", "(`use strict`)", true],
		];

		expectedResults.forEach(([code, nodeText, expectedRetVal]) => {
			it(`should return ${expectedRetVal} for \`${nodeText}\` in \`${code}\``, () => {
				linter.defineRule("checker", {
					create: mustCall(context => {
						const assertForNode = mustCall(node =>
							assert.strictEqual(
								astUtils.isTopLevelExpressionStatement(node),
								expectedRetVal,
							),
						);

						return {
							ExpressionStatement(node) {
								if (
									context.sourceCode.getText(node) ===
									nodeText
								) {
									assertForNode(node);
								}
							},
						};
					}),
				});

				linter.verify(code, {
					rules: { checker: "error" },
					parserOptions: { ecmaVersion: 2022 },
				});
			});
		});
	});

	describe("isStaticTemplateLiteral", () => {
		const expectedResults = {
			"``": true,
			"`foo`": true,
			"`foo${bar}`": false,
			'"foo"': false,
			"foo`bar`": false,
		};

		Object.entries(expectedResults).forEach(([code, expectedResult]) => {
			it(`returns ${expectedResult} for ${code}`, () => {
				const ast = espree.parse(code, { ecmaVersion: 6 });

				assert.strictEqual(
					astUtils.isStaticTemplateLiteral(ast.body[0].expression),
					expectedResult,
				);
			});
		});
	});

	describe("isDirective", () => {
		const expectedResults = [
			{ code: '"use strict";', expectedRetVal: true },
			{
				code: '"use strict"; "use asm";',
				nodeText: '"use asm";',
				expectedRetVal: true,
			},
			{
				code: 'const a = () => { "foo"; }',
				nodeText: '"foo";',
				expectedRetVal: true,
			},
			{ code: '"";', expectedRetVal: true },
			{ code: '{ "foo"; }', nodeText: '"foo";', expectedRetVal: false },
			{ code: "foo();", expectedRetVal: false },
			{ code: '"foo" + "bar";', expectedRetVal: false },
			{ code: "12345;", expectedRetVal: false },
			{ code: "`foo`;", expectedRetVal: false },
			{ code: "('foo');", expectedRetVal: false },
			{
				code: 'foo(); "use strict";',
				nodeText: '"use strict";',
				expectedRetVal: false,
			},
		];

		expectedResults.forEach(({ code, nodeText = code, expectedRetVal }) => {
			it(`should return ${expectedRetVal} for \`${nodeText}\` in \`${code}\``, () => {
				linter.defineRule("checker", {
					create: mustCall(({ sourceCode }) => {
						const assertForNode = mustCall(node =>
							assert.strictEqual(
								astUtils.isDirective(node),
								expectedRetVal,
							),
						);

						return {
							ExpressionStatement(node) {
								if (sourceCode.getText(node) === nodeText) {
									assertForNode(node);

									if (!expectedRetVal) {
										// The flow parser sets `directive` to null on non-directive ExpressionStatement nodes.
										node.directive = null;
										assertForNode(node);
									}
								}
							},
						};
					}),
				});

				linter.verify(code, {
					rules: { checker: "error" },
					parserOptions: { ecmaVersion: 2022 },
				});
			});
		});
	});
=======
            assert.strictEqual(astUtils.getStaticPropertyName(node), "b");
        });

        it("should return '100' for` [100]: 1`", () => {
            const ast = espree.parse("({[100]: 1})", { ecmaVersion: 6 });
            const node = ast.body[0].expression.properties[0];

            assert.strictEqual(astUtils.getStaticPropertyName(node), "100");
        });

        it("should return '/(?<zero>0)/' for `[/(?<zero>0)/]: 1`", () => {
            const ast = espree.parse("({[/(?<zero>0)/]: 1})", { ecmaVersion: 2018 });
            const node = ast.body[0].expression.properties[0];

            assert.strictEqual(astUtils.getStaticPropertyName(node), "/(?<zero>0)/");
        });

        it("should return null for `[b]: 1`", () => {
            const ast = espree.parse("({[b]: 1})", { ecmaVersion: 6 });
            const node = ast.body[0].expression.properties[0];

            assert.strictEqual(astUtils.getStaticPropertyName(node), null);
        });

        it("should return null for `['a' + 'b']: 1`", () => {
            const ast = espree.parse("({['a' + 'b']: 1})", { ecmaVersion: 6 });
            const node = ast.body[0].expression.properties[0];

            assert.strictEqual(astUtils.getStaticPropertyName(node), null);
        });

        it("should return null for `[tag`b`]: 1`", () => {
            const ast = espree.parse("({[tag`b`]: 1})", { ecmaVersion: 6 });
            const node = ast.body[0].expression.properties[0];

            assert.strictEqual(astUtils.getStaticPropertyName(node), null);
        });

        it("should return null for `[`${b}`]: 1`", () => {
            const ast = espree.parse("({[`${b}`]: 1})", { ecmaVersion: 6 });
            const node = ast.body[0].expression.properties[0];

            assert.strictEqual(astUtils.getStaticPropertyName(node), null);
        });

        it("should return null for non member expressions", () => {
            const ast = espree.parse("foo()");

            assert.strictEqual(astUtils.getStaticPropertyName(ast.body[0].expression), null);
            assert.strictEqual(astUtils.getStaticPropertyName(ast.body[0]), null);
            assert.strictEqual(astUtils.getStaticPropertyName(ast.body), null);
            assert.strictEqual(astUtils.getStaticPropertyName(ast), null);
            assert.strictEqual(astUtils.getStaticPropertyName(null), null);
        });
    });

    describe("getDirectivePrologue", () => {
        it("should return empty array if node is not a Program, FunctionDeclaration, FunctionExpression, or ArrowFunctionExpression", () => {
            const ast = espree.parse("if (a) { b(); }");
            const node = ast.body[0];

            assert.deepStrictEqual(astUtils.getDirectivePrologue(node), []);
        });

        it("should return empty array if node is a braceless ArrowFunctionExpression node", () => {
            const ast = espree.parse("var foo = () => 'use strict';", { ecmaVersion: 6 });
            const node = ast.body[0].declarations[0].init;

            assert.deepStrictEqual(astUtils.getDirectivePrologue(node), []);
        });

        it("should return empty array if there are no directives in Program body", () => {
            const ast = espree.parse("var foo;");
            const node = ast;

            assert.deepStrictEqual(astUtils.getDirectivePrologue(node), []);
        });

        it("should return empty array if there are no directives in FunctionDeclaration body", () => {
            const ast = espree.parse("function foo() { return bar; }");
            const node = ast.body[0];

            assert.deepStrictEqual(astUtils.getDirectivePrologue(node), []);
        });

        it("should return empty array if there are no directives in FunctionExpression body", () => {
            const ast = espree.parse("var foo = function() { return bar; }");
            const node = ast.body[0].declarations[0].init;

            assert.deepStrictEqual(astUtils.getDirectivePrologue(node), []);
        });

        it("should return empty array if there are no directives in ArrowFunctionExpression body", () => {
            const ast = espree.parse("var foo = () => { return bar; };", { ecmaVersion: 6 });
            const node = ast.body[0].declarations[0].init;

            assert.deepStrictEqual(astUtils.getDirectivePrologue(node), []);
        });

        it("should return directives in Program body", () => {
            const ast = espree.parse("'use strict'; 'use asm'; var foo;");
            const result = astUtils.getDirectivePrologue(ast);

            assert.strictEqual(result.length, 2);
            assert.strictEqual(result[0].expression.value, "use strict");
            assert.strictEqual(result[1].expression.value, "use asm");
        });

        it("should return directives in FunctionDeclaration body", () => {
            const ast = espree.parse("function foo() { 'use strict'; 'use asm'; return bar; }");
            const result = astUtils.getDirectivePrologue(ast.body[0]);

            assert.strictEqual(result.length, 2);
            assert.strictEqual(result[0].expression.value, "use strict");
            assert.strictEqual(result[1].expression.value, "use asm");
        });

        it("should return directives in FunctionExpression body", () => {
            const ast = espree.parse("var foo = function() { 'use strict'; 'use asm'; return bar; }");
            const result = astUtils.getDirectivePrologue(ast.body[0].declarations[0].init);

            assert.strictEqual(result.length, 2);
            assert.strictEqual(result[0].expression.value, "use strict");
            assert.strictEqual(result[1].expression.value, "use asm");
        });

        it("should return directives in ArrowFunctionExpression body", () => {
            const ast = espree.parse("var foo = () => { 'use strict'; 'use asm'; return bar; };", { ecmaVersion: 6 });
            const result = astUtils.getDirectivePrologue(ast.body[0].declarations[0].init);

            assert.strictEqual(result.length, 2);
            assert.strictEqual(result[0].expression.value, "use strict");
            assert.strictEqual(result[1].expression.value, "use asm");
        });
    });

    {
        const expectedResults = {
            0: true,
            5: true,
            8: true,
            9: true,
            50: true,
            123: true,
            "1_0": true,
            "1_0_1": true,
            "12_3": true,
            "5_000": true,
            "500_0": true,
            "500_00": true,
            "5_000_00": true,
            "1_234_56": true,
            "1_2_3_4": true,
            "11_22_33_44": true,
            "1_23_4_56_7_89": true,
            "08": true,
            "09": true,
            "008": true,
            "0192": true,
            "0180": true,
            "090": true,
            "088": true,
            "099": true,
            "089": true,
            "0098": true,
            "01892": true,
            "08192": true,
            "01829": true,
            "018290": true,
            "0.": false,
            "5.": false,
            ".0": false,
            ".5": false,
            "5.0": false,
            "5.00_00": false,
            "5.0_1": false,
            "0.1_0": false,
            "5.1_2": false,
            "1.23_45": false,
            ".0_1": false,
            ".12_34": false,
            "05": false,
            "0123": false,
            "076543210": false,
            "08.": false,
            "0x5": false,
            "0b11_01": false,
            "0o0_1": false,
            "0x56_78": false,
            "5e0": false,
            "0.e1": false,
            ".0e1": false,
            "5e0_1": false,
            "5e1_000": false,
            "5e12_34": false,
            "5e-0": false,
            "5e-0_1": false,
            "5e-1_2": false,
            "1_2.3_4e5_6": false,
            "1n": false,
            "1_2n": false,
            "1_000n": false,
            "'5'": false
        };

        const ecmaVersion = espree.latestEcmaVersion;

        describe("isDecimalInteger", () => {
            Object.keys(expectedResults).forEach(key => {
                it(`should return ${expectedResults[key]} for ${key}`, () => {
                    assert.strictEqual(
                        astUtils.isDecimalInteger(
                            espree.parse(key, { ecmaVersion }).body[0].expression
                        ),
                        expectedResults[key]
                    );
                });
            });
        });

        describe("isDecimalIntegerNumericToken", () => {
            Object.keys(expectedResults).forEach(key => {
                it(`should return ${expectedResults[key]} for ${key}`, () => {
                    assert.strictEqual(
                        astUtils.isDecimalIntegerNumericToken(
                            espree.tokenize(key, { ecmaVersion })[0]
                        ),
                        expectedResults[key]
                    );
                });
            });
        });
    }

    describe("getFunctionNameWithKind", () => {
        const expectedResults = {
            "function foo() {}": "function 'foo'",
            "(function foo() {})": "function 'foo'",
            "(function() {})": "function",
            "function* foo() {}": "generator function 'foo'",
            "(function* foo() {})": "generator function 'foo'",
            "(function*() {})": "generator function",
            "() => {}": "arrow function",
            "async () => {}": "async arrow function",
            "({ foo: function foo() {} })": "method 'foo'",
            "({ foo: function() {} })": "method 'foo'",
            "({ '': function() {} })": "method ''",
            "({ ['foo']: function() {} })": "method 'foo'",
            "({ ['']: function() {} })": "method ''",
            "({ [foo]: function() {} })": "method",
            "({ foo() {} })": "method 'foo'",
            "({ foo: function* foo() {} })": "generator method 'foo'",
            "({ foo: function*() {} })": "generator method 'foo'",
            "({ ['foo']: function*() {} })": "generator method 'foo'",
            "({ [foo]: function*() {} })": "generator method",
            "({ *foo() {} })": "generator method 'foo'",
            "({ foo: async function foo() {} })": "async method 'foo'",
            "({ foo: async function() {} })": "async method 'foo'",
            "({ ['foo']: async function() {} })": "async method 'foo'",
            "({ [foo]: async function() {} })": "async method",
            "({ async foo() {} })": "async method 'foo'",
            "({ get foo() {} })": "getter 'foo'",
            "({ set foo(a) {} })": "setter 'foo'",
            "class A { constructor() {} }": "constructor",
            "class A { foo() {} }": "method 'foo'",
            "class A { *foo() {} }": "generator method 'foo'",
            "class A { async foo() {} }": "async method 'foo'",
            "class A { ['foo']() {} }": "method 'foo'",
            "class A { *['foo']() {} }": "generator method 'foo'",
            "class A { async ['foo']() {} }": "async method 'foo'",
            "class A { [foo]() {} }": "method",
            "class A { *[foo]() {} }": "generator method",
            "class A { async [foo]() {} }": "async method",
            "class A { get foo() {} }": "getter 'foo'",
            "class A { set foo(a) {} }": "setter 'foo'",
            "class A { static foo() {} }": "static method 'foo'",
            "class A { static *foo() {} }": "static generator method 'foo'",
            "class A { static async foo() {} }": "static async method 'foo'",
            "class A { static get foo() {} }": "static getter 'foo'",
            "class A { static set foo(a) {} }": "static setter 'foo'",
            "class A { foo = () => {}; }": "method 'foo'",
            "class A { foo = function() {}; }": "method 'foo'",
            "class A { foo = function bar() {}; }": "method 'foo'",
            "class A { static foo = () => {}; }": "static method 'foo'",
            "class A { '#foo' = () => {}; }": "method '#foo'",
            "class A { #foo = () => {}; }": "private method #foo",
            "class A { static #foo = () => {}; }": "static private method #foo",
            "class A { '#foo'() {} }": "method '#foo'",
            "class A { #foo() {} }": "private method #foo",
            "class A { static #foo() {} }": "static private method #foo"
        };

        Object.keys(expectedResults).forEach(key => {
            it(`should return "${expectedResults[key]}" for "${key}".`, () => {
                linter.defineRule("checker", {
                    create: mustCall(() => ({
                        ":function": mustCall(node => {
                            assert.strictEqual(
                                astUtils.getFunctionNameWithKind(node),
                                expectedResults[key]
                            );
                        })
                    }))
                });

                linter.verify(key, { rules: { checker: "error" }, parserOptions: { ecmaVersion: 13 } });
            });
        });
    });

    describe("getFunctionHeadLoc", () => {
        const expectedResults = {
            "function foo() {}": [0, 12],
            "(function foo() {})": [1, 13],
            "(function() {})": [1, 9],
            "function* foo() {}": [0, 13],
            "(function* foo() {})": [1, 14],
            "(function*() {})": [1, 10],
            "() => {}": [3, 5],
            "async () => {}": [9, 11],
            "({ foo: function foo() {} })": [3, 20],
            "({ foo: function() {} })": [3, 16],
            "({ ['foo']: function() {} })": [3, 20],
            "({ [foo]: function() {} })": [3, 18],
            "({ foo() {} })": [3, 6],
            "({ foo: function* foo() {} })": [3, 21],
            "({ foo: function*() {} })": [3, 17],
            "({ ['foo']: function*() {} })": [3, 21],
            "({ [foo]: function*() {} })": [3, 19],
            "({ *foo() {} })": [3, 7],
            "({ foo: async function foo() {} })": [3, 26],
            "({ foo: async function() {} })": [3, 22],
            "({ ['foo']: async function() {} })": [3, 26],
            "({ [foo]: async function() {} })": [3, 24],
            "({ async foo() {} })": [3, 12],
            "({ get foo() {} })": [3, 10],
            "({ set foo(a) {} })": [3, 10],
            "class A { constructor() {} }": [10, 21],
            "class A { foo() {} }": [10, 13],
            "class A { *foo() {} }": [10, 14],
            "class A { async foo() {} }": [10, 19],
            "class A { ['foo']() {} }": [10, 17],
            "class A { *['foo']() {} }": [10, 18],
            "class A { async ['foo']() {} }": [10, 23],
            "class A { [foo]() {} }": [10, 15],
            "class A { *[foo]() {} }": [10, 16],
            "class A { async [foo]() {} }": [10, 21],
            "class A { get foo() {} }": [10, 17],
            "class A { set foo(a) {} }": [10, 17],
            "class A { static foo() {} }": [10, 20],
            "class A { static *foo() {} }": [10, 21],
            "class A { static async foo() {} }": [10, 26],
            "class A { static get foo() {} }": [10, 24],
            "class A { static set foo(a) {} }": [10, 24],
            "class A { foo = function() {}; }": [10, 24],
            "class A { foo = function bar() {}; }": [10, 28],
            "class A { static foo = function() {}; }": [10, 31],
            "class A { foo = () => {}; }": [10, 16],
            "class A { foo = arg => {}; }": [10, 16]
        };

        Object.keys(expectedResults).forEach(key => {
            const expectedLoc = {
                start: {
                    line: 1,
                    column: expectedResults[key][0]
                },
                end: {
                    line: 1,
                    column: expectedResults[key][1]
                }
            };

            it(`should return "${JSON.stringify(expectedLoc)}" for "${key}".`, () => {
                linter.defineRule("checker", {
                    create: mustCall(() => ({
                        ":function": mustCall(node => {
                            assert.deepStrictEqual(
                                astUtils.getFunctionHeadLoc(node, linter.getSourceCode()),
                                expectedLoc
                            );
                        })
                    }))
                });

                linter.verify(key, { rules: { checker: "error" }, parserOptions: { ecmaVersion: 13 } }, "test.js");
            });
        });
    });

    describe("isEmptyBlock", () => {
        const expectedResults = {
            "{}": true,
            "{ a }": false,
            a: false
        };

        Object.keys(expectedResults).forEach(key => {
            it(`should return ${expectedResults[key]} for ${key}`, () => {
                const ast = espree.parse(key);

                assert.strictEqual(astUtils.isEmptyBlock(ast.body[0]), expectedResults[key]);
            });
        });
    });

    describe("isEmptyFunction", () => {
        const expectedResults = {
            "(function foo() {})": true,
            "(function foo() { a })": false,
            "(a) => {}": true,
            "(a) => { a }": false,
            "(a) => a": false
        };

        Object.keys(expectedResults).forEach(key => {
            it(`should return ${expectedResults[key]} for ${key}`, () => {
                const ast = espree.parse(key, { ecmaVersion: 6 });

                assert.strictEqual(astUtils.isEmptyFunction(ast.body[0].expression), expectedResults[key]);
            });
        });
    });

    describe("getNextLocation", () => {
        const expectedResults = {
            "": [[1, 0], null],
            "\n": [[1, 0], [2, 0], null],
            "\r\n": [[1, 0], [2, 0], null],
            "foo": [[1, 0], [1, 1], [1, 2], [1, 3], null],
            "foo\n": [[1, 0], [1, 1], [1, 2], [1, 3], [2, 0], null],
            "foo\r\n": [[1, 0], [1, 1], [1, 2], [1, 3], [2, 0], null],
            "foo;\n": [[1, 0], [1, 1], [1, 2], [1, 3], [1, 4], [2, 0], null],
            "a\nb": [[1, 0], [1, 1], [2, 0], [2, 1], null],
            "a\nb\n": [[1, 0], [1, 1], [2, 0], [2, 1], [3, 0], null],
            "a\r\nb\r\n": [[1, 0], [1, 1], [2, 0], [2, 1], [3, 0], null],
            "a\nb\r\n": [[1, 0], [1, 1], [2, 0], [2, 1], [3, 0], null],
            "a\n\n": [[1, 0], [1, 1], [2, 0], [3, 0], null],
            "a\r\n\r\n": [[1, 0], [1, 1], [2, 0], [3, 0], null],
            "\n\r\n\n\r\n": [[1, 0], [2, 0], [3, 0], [4, 0], [5, 0], null],
            "ab\u2029c": [[1, 0], [1, 1], [1, 2], [2, 0], [2, 1], null],
            "ab\ncde\n": [[1, 0], [1, 1], [1, 2], [2, 0], [2, 1], [2, 2], [2, 3], [3, 0], null],
            "a ": [[1, 0], [1, 1], [1, 2], null],
            "a\t": [[1, 0], [1, 1], [1, 2], null],
            "a \n": [[1, 0], [1, 1], [1, 2], [2, 0], null]
        };

        Object.keys(expectedResults).forEach(code => {
            it(`should return expected locations for "${code}".`, () => {
                const ast = espree.parse(code, ESPREE_CONFIG);
                const sourceCode = new SourceCode(code, ast);
                const locations = expectedResults[code];

                for (let i = 0; i < locations.length - 1; i++) {
                    const location = { line: locations[i][0], column: locations[i][1] };
                    const expectedNextLocation = locations[i + 1]
                        ? { line: locations[i + 1][0], column: locations[i + 1][1] }
                        : null;

                    assert.deepStrictEqual(
                        astUtils.getNextLocation(sourceCode, location),
                        expectedNextLocation
                    );
                }
            });
        });
    });

    describe("getParenthesisedText", () => {
        const expectedResults = {
            "(((foo))); bar;": "(((foo)))",
            "(/* comment */(((foo.bar())))); baz();": "(/* comment */(((foo.bar()))))",
            "(foo, bar)": "(foo, bar)"
        };

        Object.keys(expectedResults).forEach(key => {
            it(`should return ${expectedResults[key]} for ${key}`, () => {
                const ast = espree.parse(key, { tokens: true, comment: true, range: true, loc: true });
                const sourceCode = new SourceCode(key, ast);

                assert.strictEqual(astUtils.getParenthesisedText(sourceCode, ast.body[0].expression), expectedResults[key]);
            });
        });
    });

    describe("couldBeError", () => {
        const EXPECTED_RESULTS = {
            5: false,
            null: false,
            true: false,
            "'foo'": false,
            "`foo`": false,
            foo: true,
            "new Foo": true,
            "Foo()": true,
            "foo`bar`": true,
            "foo.bar": true,
            "(foo = bar)": true,
            "(foo = 1)": false,
            "(foo += bar)": false,
            "(foo -= bar)": false,
            "(foo *= bar)": false,
            "(foo /= bar)": false,
            "(foo %= bar)": false,
            "(foo **= bar)": false,
            "(foo <<= bar)": false,
            "(foo >>= bar)": false,
            "(foo >>>= bar)": false,
            "(foo &= bar)": false,
            "(foo |= bar)": false,
            "(foo ^= bar)": false,
            "(1, 2, 3)": false,
            "(foo, 2, 3)": false,
            "(1, 2, foo)": true,
            "1 && 2": false,
            "1 && foo": true,
            "foo && 2": false,

            // A future improvement could detect the left side as statically falsy, making this false.
            "false && foo": true,
            "foo &&= 2": false,
            "foo.bar ??= 2": true,
            "foo[bar] ||= 2": true,
            "foo ? 1 : 2": false,
            "foo ? bar : 2": true,
            "foo ? 1 : bar": true,
            "[1, 2, 3]": false,
            "({ foo: 1 })": false
        };

        Object.keys(EXPECTED_RESULTS).forEach(key => {
            it(`returns ${EXPECTED_RESULTS[key]} for ${key}`, () => {
                const ast = espree.parse(key, { ecmaVersion: 2021 });

                assert.strictEqual(astUtils.couldBeError(ast.body[0].expression), EXPECTED_RESULTS[key]);
            });
        });
    });

    describe("isArrowToken", () => {
        const code = "() => 5";
        const tokens = espree.parse(code, { ecmaVersion: 6, tokens: true }).tokens;
        const expected = [false, false, true, false];

        tokens.forEach((token, index) => {
            it(`should return ${expected[index]} for '${token.value}'.`, () => {
                assert.strictEqual(astUtils.isArrowToken(token), expected[index]);
            });
        });
    });

    {
        const code = "if (obj && foo) { obj[foo](); }";
        const tokens = espree.parse(code, { ecmaVersion: 6, tokens: true }).tokens;
        const expected = [false, false, false, false, false, false, false, false, false, false, false, false, false, false, true];

        describe("isClosingBraceToken", () => {
            tokens.forEach((token, index) => {
                it(`should return ${expected[index]} for '${token.value}'.`, () => {
                    assert.strictEqual(astUtils.isClosingBraceToken(token), expected[index]);
                });
            });
        });

        describe("isNotClosingBraceToken", () => {
            tokens.forEach((token, index) => {
                it(`should return ${expected[index]} for '${token.value}'.`, () => {
                    assert.strictEqual(astUtils.isNotClosingBraceToken(token), !expected[index]);
                });
            });
        });
    }

    {
        const code = "if (obj && foo) { obj[foo](); }";
        const tokens = espree.parse(code, { ecmaVersion: 6, tokens: true }).tokens;
        const expected = [false, false, false, false, false, false, false, false, false, false, true, false, false, false, false];

        describe("isClosingBracketToken", () => {
            tokens.forEach((token, index) => {
                it(`should return ${expected[index]} for '${token.value}'.`, () => {
                    assert.strictEqual(astUtils.isClosingBracketToken(token), expected[index]);
                });
            });
        });

        describe("isNotClosingBracketToken", () => {
            tokens.forEach((token, index) => {
                it(`should return ${expected[index]} for '${token.value}'.`, () => {
                    assert.strictEqual(astUtils.isNotClosingBracketToken(token), !expected[index]);
                });
            });
        });
    }

    {
        const code = "if (obj && foo) { obj[foo](); }";
        const tokens = espree.parse(code, { ecmaVersion: 6, tokens: true }).tokens;
        const expected = [false, false, false, false, false, true, false, false, false, false, false, false, true, false, false];

        describe("isClosingParenToken", () => {
            tokens.forEach((token, index) => {
                it(`should return ${expected[index]} for '${token.value}'.`, () => {
                    assert.strictEqual(astUtils.isClosingParenToken(token), expected[index]);
                });
            });
        });

        describe("isNotClosingParenToken", () => {
            tokens.forEach((token, index) => {
                it(`should return ${expected[index]} for '${token.value}'.`, () => {
                    assert.strictEqual(astUtils.isNotClosingParenToken(token), !expected[index]);
                });
            });
        });
    }

    {
        const code = "const obj = {foo: 1, bar: 2};";
        const tokens = espree.parse(code, { ecmaVersion: 6, tokens: true }).tokens;
        const expected = [false, false, false, false, false, true, false, false, false, true, false, false, false];

        describe("isColonToken", () => {
            tokens.forEach((token, index) => {
                it(`should return ${expected[index]} for '${token.value}'.`, () => {
                    assert.strictEqual(astUtils.isColonToken(token), expected[index]);
                });
            });
        });

        describe("isNotColonToken", () => {
            tokens.forEach((token, index) => {
                it(`should return ${expected[index]} for '${token.value}'.`, () => {
                    assert.strictEqual(astUtils.isNotColonToken(token), !expected[index]);
                });
            });
        });
    }

    {
        const code = "const obj = {foo: 1, bar: 2};";
        const tokens = espree.parse(code, { ecmaVersion: 6, tokens: true }).tokens;
        const expected = [false, false, false, false, false, false, false, true, false, false, false, false, false];

        describe("isCommaToken", () => {
            tokens.forEach((token, index) => {
                it(`should return ${expected[index]} for '${token.value}'.`, () => {
                    assert.strictEqual(astUtils.isCommaToken(token), expected[index]);
                });
            });
        });

        describe("isNotCommaToken", () => {
            tokens.forEach((token, index) => {
                it(`should return ${expected[index]} for '${token.value}'.`, () => {
                    assert.strictEqual(astUtils.isNotCommaToken(token), !expected[index]);
                });
            });
        });
    }

    {
        const code = "const obj = {foo: 1.5, bar: a.b};";
        const tokens = espree.parse(code, { ecmaVersion: 6, tokens: true }).tokens;
        const expected = [false, false, false, false, false, false, false, false, false, false, false, true, false, false, false];

        describe("isDotToken", () => {
            tokens.forEach((token, index) => {
                it(`should return ${expected[index]} for '${token.value}'.`, () => {
                    assert.strictEqual(astUtils.isDotToken(token), expected[index]);
                });
            });
        });

        describe("isNotDotToken", () => {
            tokens.forEach((token, index) => {
                it(`should return ${!expected[index]} for '${token.value}'.`, () => {
                    assert.strictEqual(astUtils.isNotDotToken(token), !expected[index]);
                });
            });
        });
    }

    describe("isCommentToken", () => {
        const code = "const obj = /*block*/ {foo: 1, bar: 2}; //line";
        const ast = espree.parse(code, { ecmaVersion: 6, tokens: true, comment: true });

        ast.tokens.forEach(token => {
            it(`should return false for '${token.value}'.`, () => {
                assert.strictEqual(astUtils.isCommentToken(token), false);
            });
        });
        ast.comments.forEach(comment => {
            it(`should return true for '${comment.value}'.`, () => {
                assert.strictEqual(astUtils.isCommentToken(comment), true);
            });
        });
    });

    describe("isKeywordToken", () => {
        const code = "const obj = {foo: 1, bar: 2};";
        const tokens = espree.parse(code, { ecmaVersion: 6, tokens: true }).tokens;
        const expected = [true, false, false, false, false, false, false, false, false, false, false, false, false];

        tokens.forEach((token, index) => {
            it(`should return ${expected[index]} for '${token.value}'.`, () => {
                assert.strictEqual(astUtils.isKeywordToken(token), expected[index]);
            });
        });
    });

    {
        const code = "if (obj && foo) { obj[foo](); }";
        const tokens = espree.parse(code, { ecmaVersion: 6, tokens: true }).tokens;
        const expected = [false, false, false, false, false, false, true, false, false, false, false, false, false, false, false];

        describe("isOpeningBraceToken", () => {
            tokens.forEach((token, index) => {
                it(`should return ${expected[index]} for '${token.value}'.`, () => {
                    assert.strictEqual(astUtils.isOpeningBraceToken(token), expected[index]);
                });
            });
        });

        describe("isNotOpeningBraceToken", () => {
            tokens.forEach((token, index) => {
                it(`should return ${expected[index]} for '${token.value}'.`, () => {
                    assert.strictEqual(astUtils.isNotOpeningBraceToken(token), !expected[index]);
                });
            });
        });
    }

    {
        const code = "if (obj && foo) { obj[foo](); }";
        const tokens = espree.parse(code, { ecmaVersion: 6, tokens: true }).tokens;
        const expected = [false, false, false, false, false, false, false, false, true, false, false, false, false, false, false];

        describe("isOpeningBracketToken", () => {
            tokens.forEach((token, index) => {
                it(`should return ${expected[index]} for '${token.value}'.`, () => {
                    assert.strictEqual(astUtils.isOpeningBracketToken(token), expected[index]);
                });
            });
        });

        describe("isNotOpeningBracketToken", () => {
            tokens.forEach((token, index) => {
                it(`should return ${expected[index]} for '${token.value}'.`, () => {
                    assert.strictEqual(astUtils.isNotOpeningBracketToken(token), !expected[index]);
                });
            });
        });
    }

    {
        const code = "if (obj && foo) { obj[foo](); }";
        const tokens = espree.parse(code, { ecmaVersion: 6, tokens: true }).tokens;
        const expected = [false, true, false, false, false, false, false, false, false, false, false, true, false, false, false];

        describe("isOpeningParenToken", () => {
            tokens.forEach((token, index) => {
                it(`should return ${expected[index]} for '${token.value}'.`, () => {
                    assert.strictEqual(astUtils.isOpeningParenToken(token), expected[index]);
                });
            });
        });

        describe("isNotOpeningParenToken", () => {
            tokens.forEach((token, index) => {
                it(`should return ${expected[index]} for '${token.value}'.`, () => {
                    assert.strictEqual(astUtils.isNotOpeningParenToken(token), !expected[index]);
                });
            });
        });
    }

    {
        const code = "if (obj && foo) { obj[foo](); }";
        const tokens = espree.parse(code, { ecmaVersion: 6, tokens: true }).tokens;
        const expected = [false, false, false, false, false, false, false, false, false, false, false, false, false, true, false];

        describe("isSemicolonToken", () => {
            tokens.forEach((token, index) => {
                it(`should return ${expected[index]} for '${token.value}'.`, () => {
                    assert.strictEqual(astUtils.isSemicolonToken(token), expected[index]);
                });
            });
        });

        describe("isNotSemicolonToken", () => {
            tokens.forEach((token, index) => {
                it(`should return ${expected[index]} for '${token.value}'.`, () => {
                    assert.strictEqual(astUtils.isNotSemicolonToken(token), !expected[index]);
                });
            });
        });
    }

    describe("isNullLiteral", () => {
        const EXPECTED_RESULTS = {
            null: true,
            "/abc/u": false,
            5: false,
            true: false,
            "'null'": false,
            foo: false
        };

        Object.keys(EXPECTED_RESULTS).forEach(key => {
            it(`returns ${EXPECTED_RESULTS[key]} for ${key}`, () => {
                const ast = espree.parse(key, { ecmaVersion: 6 });

                assert.strictEqual(astUtils.isNullLiteral(ast.body[0].expression), EXPECTED_RESULTS[key]);
            });
        });
    });

    describe("createGlobalLinebreakMatcher", () => {
        it("returns a regular expression with the g flag", () => {
            assert.instanceOf(astUtils.createGlobalLinebreakMatcher(), RegExp);
            assert(astUtils.createGlobalLinebreakMatcher().toString().endsWith("/gu"));
        });
        it("returns unique objects on each call", () => {
            const firstObject = astUtils.createGlobalLinebreakMatcher();
            const secondObject = astUtils.createGlobalLinebreakMatcher();

            assert.notStrictEqual(firstObject, secondObject);
        });
        describe("correctly matches linebreaks", () => {
            const LINE_COUNTS = {
                foo: 1,
                "foo\rbar": 2,
                "foo\n": 2,
                "foo\nbar": 2,
                "foo\r\nbar": 2,
                "foo\r\u2028bar": 3,
                "foo\u2029bar": 2
            };

            Object.keys(LINE_COUNTS).forEach(text => {
                it(text, () => {
                    assert.strictEqual(text.split(astUtils.createGlobalLinebreakMatcher()).length, LINE_COUNTS[text]);
                });
            });
        });
    });

    describe("canTokensBeAdjacent", () => {
        const CASES = new Map([
            [["foo", "bar"], false],
            [[";foo", "bar"], false],
            [[";", "bar"], true],
            [[")", "bar"], true],
            [["foo0", "bar"], false],
            [["foo;", "bar"], true],
            [["foo", "0"], false],
            [["of", ".2"], true],
            [["2", ".2"], false],
            [["of", "'foo'"], true],
            [["foo", "`bar`"], true],
            [["`foo`", "in"], true],
            [["of", "0.2"], false],
            [["of", "0."], false],
            [[".2", "foo"], false],
            [["2.", "foo"], false],
            [["+", "-"], true],
            [["++", "-"], true],
            [["+", "--"], true],
            [["++", "--"], true],
            [["-", "+"], true],
            [["--", "+"], true],
            [["-", "++"], true],
            [["--", "++"], true],
            [["+", "+"], false],
            [["-", "-"], false],
            [["++", "+"], false],
            [["--", "-"], false],
            [["+", "++"], false],
            [["-", "--"], false],
            [["a/", "b"], true],
            [["a/", "+b"], true],
            [["a+", "/^regex$/"], true],
            [["a/", "/^regex$/"], false],
            [["a+", "/**/"], true],
            [["a+", "/**/b"], true],
            [["//", "a"], false],
            [["a/", "/**/b"], false],
            [["a+", "//"], true],
            [["a+", "//\nb"], true],
            [["a/", "//\nb"], false],
            [["/**/", "b"], true],
            [["a/**/", "b"], true],
            [["/**/a", "b"], false],
            [["a", "/**/b"], true],
            [["a", "b/**/"], false],
            [["a", "//\nb"], true],
            [["a", "b//"], false],
            [["#!/usr/bin/env node", "("], false],
            [["123invalidtoken", "("], false],
            [["(", "123invalidtoken"], false],
            [["(", "1n"], true],
            [["1n", "+"], true],
            [["1n", "in"], false],
            [["return", "#x"], true],
            [["yield", "#x"], true],
            [["get", "#x"], true]
        ]);

        CASES.forEach((expectedResult, tokenStrings) => {
            it(tokenStrings.join(", "), () => {
                assert.strictEqual(astUtils.canTokensBeAdjacent(tokenStrings[0], tokenStrings[1]), expectedResult);
            });
        });

        it("#!/usr/bin/env node, (", () => {
            assert.strictEqual(
                astUtils.canTokensBeAdjacent(
                    { type: "Shebang", value: "#!/usr/bin/env node" },
                    { type: "Punctuator", value: "(" }
                ),
                false
            );
        });
    });

    describe("equalTokens", () => {
        it("should return true if tokens are equal", () => {
            const code = "a=0;a=0;";
            const ast = espree.parse(code, ESPREE_CONFIG);
            const sourceCode = new SourceCode(code, ast);

            assert.strictEqual(astUtils.equalTokens(ast.body[0], ast.body[1], sourceCode), true);
        });

        it("should return false if tokens are not equal", () => {
            const code = "a=0;a=1;";
            const ast = espree.parse(code, ESPREE_CONFIG);
            const sourceCode = new SourceCode(code, ast);

            assert.strictEqual(astUtils.equalTokens(ast.body[0], ast.body[1], sourceCode), false);
        });
    });

    describe("equalLiteralValue", () => {
        describe("should return true if two regex values are same, even if it's not supported natively.", () => {
            const patterns = [
                {
                    nodeA: {
                        type: "Literal",
                        value: /(?:)/u,
                        regex: { pattern: "(?:)", flags: "u" }
                    },
                    nodeB: {
                        type: "Literal",
                        value: /(?:)/u,
                        regex: { pattern: "(?:)", flags: "u" }
                    },
                    expected: true
                },
                {
                    nodeA: {
                        type: "Literal",
                        value: null,
                        regex: { pattern: "(?:)", flags: "u" }
                    },
                    nodeB: {
                        type: "Literal",
                        value: null,
                        regex: { pattern: "(?:)", flags: "u" }
                    },
                    expected: true
                },
                {
                    nodeA: {
                        type: "Literal",
                        value: null,
                        regex: { pattern: "(?:)", flags: "u" }
                    },
                    nodeB: {
                        type: "Literal",
                        value: /(?:)/, // eslint-disable-line require-unicode-regexp -- Checking non-Unicode regex
                        regex: { pattern: "(?:)", flags: "" }
                    },
                    expected: false
                },
                {
                    nodeA: {
                        type: "Literal",
                        value: null,
                        regex: { pattern: "(?:a)", flags: "u" }
                    },
                    nodeB: {
                        type: "Literal",
                        value: null,
                        regex: { pattern: "(?:b)", flags: "u" }
                    },
                    expected: false
                }
            ];

            for (const { nodeA, nodeB, expected } of patterns) {
                it(`should return ${expected} if it compared ${util.format("%o", nodeA)} and ${util.format("%o", nodeB)}`, () => {
                    assert.strictEqual(astUtils.equalLiteralValue(nodeA, nodeB), expected);
                });
            }
        });

        describe("should return true if two bigint values are same, even if it's not supported natively.", () => {
            const patterns = [
                {
                    nodeA: {
                        type: "Literal",
                        value: null,
                        bigint: "1"
                    },
                    nodeB: {
                        type: "Literal",
                        value: null,
                        bigint: "1"
                    },
                    expected: true
                },
                {
                    nodeA: {
                        type: "Literal",
                        value: null,
                        bigint: "1"
                    },
                    nodeB: {
                        type: "Literal",
                        value: null,
                        bigint: "2"
                    },
                    expected: false
                },
                {
                    nodeA: {
                        type: "Literal",
                        value: 1n,
                        bigint: "1"
                    },
                    nodeB: {
                        type: "Literal",
                        value: 1n,
                        bigint: "1"
                    },
                    expected: true
                },
                {
                    nodeA: {
                        type: "Literal",
                        value: 1n,
                        bigint: "1"
                    },
                    nodeB: {
                        type: "Literal",
                        value: 2n,
                        bigint: "2"
                    },
                    expected: false
                }
            ];

            for (const { nodeA, nodeB, expected } of patterns) {
                it(`should return ${expected} if it compared ${util.format("%o", nodeA)} and ${util.format("%o", nodeB)}`, () => {
                    assert.strictEqual(astUtils.equalLiteralValue(nodeA, nodeB), expected);
                });
            }
        });
    });

    describe("hasOctalOrNonOctalDecimalEscapeSequence", () => {
        const expectedResults = {
            "\\1": true,
            "\\2": true,
            "\\7": true,
            "\\00": true,
            "\\01": true,
            "\\02": true,
            "\\07": true,
            "\\08": true,
            "\\09": true,
            "\\10": true,
            "\\12": true,
            " \\1": true,
            "\\1 ": true,
            "a\\1": true,
            "\\1a": true,
            "a\\1a": true,
            " \\01": true,
            "\\01 ": true,
            "a\\01": true,
            "\\01a": true,
            "a\\01a": true,
            "a\\08a": true,
            "\\0\\1": true,
            "\\0\\01": true,
            "\\0\\08": true,
            "\\n\\1": true,
            "\\n\\01": true,
            "\\n\\08": true,
            "\\\\\\1": true,
            "\\\\\\01": true,
            "\\\\\\08": true,
            "\\8": true,
            "\\9": true,
            "a\\8a": true,
            "\\0\\8": true,
            "\\8\\0": true,
            "\\80": true,
            "\\81": true,
            "\\\\\\8": true,
            "\\\n\\1": true,
            "foo\\\nbar\\2baz": true,
            "\\\n\\8": true,
            "foo\\\nbar\\9baz": true,

            "\\0": false,
            " \\0": false,
            "\\0 ": false,
            "a\\0": false,
            "\\0a": false,
            "\\\\": false,
            "\\\\0": false,
            "\\\\01": false,
            "\\\\08": false,
            "\\\\1": false,
            "\\\\12": false,
            "\\\\\\0": false,
            "\\0\\\\": false,
            "0": false,
            "1": false,
            "8": false,
            "01": false,
            "08": false,
            "80": false,
            "12": false,
            "\\a": false,
            "\\n": false,
            "\\\n": false,
            "foo\\\nbar": false,
            "128\\\n349": false
        };

        Object.keys(expectedResults).forEach(key => {
            it(`should return ${expectedResults[key]} for ${key}`, () => {
                const ast = espree.parse(`"${key}"`);

                assert.strictEqual(astUtils.hasOctalOrNonOctalDecimalEscapeSequence(ast.body[0].expression.raw), expectedResults[key]);
            });
        });
    });

    describe("isLogicalAssignmentOperator", () => {
        const expectedResults = {
            "&&=": true,
            "||=": true,
            "??=": true,
            "&&": false,
            "||": false,
            "??": false,
            "=": false,
            "&=": false,
            "|=": false,
            "+=": false,
            "**=": false,
            "==": false,
            "===": false
        };

        Object.entries(expectedResults).forEach(([key, value]) => {
            it(`should return ${value} for ${key}`, () => {
                assert.strictEqual(astUtils.isLogicalAssignmentOperator(key), value);
            });
        });
    });

    describe("isTopLevelExpressionStatement", () => {
        it("should return false for a Program node", () => {
            const node = { type: "Program", parent: null };

            assert.strictEqual(astUtils.isTopLevelExpressionStatement(node), false);
        });

        it("should return false if the node is not an ExpressionStatement", () => {
            linter.defineRule("checker", {
                create: mustCall(() => ({
                    ":expression": mustCall(node => {
                        assert.strictEqual(astUtils.isTopLevelExpressionStatement(node), false);
                    })
                }))
            });

            linter.verify("var foo = () => \"use strict\";", { rules: { checker: "error" }, parserOptions: { ecmaVersion: 2022 } });
        });

        const expectedResults = [
            ["if (foo) { \"use strict\"; }", "\"use strict\";", false],
            ["{ \"use strict\"; }", "\"use strict\";", false],
            ["switch (foo) { case bar: \"use strict\"; }", "\"use strict\";", false],
            ["foo; bar;", "foo;", true],
            ["foo; bar;", "bar;", true],
            ["function foo() { bar; }", "bar;", true],
            ["var foo = function () { foo(); };", "foo();", true],
            ["var foo = () => { 'bar'; }", "'bar';", true],
            ["\"use strict\"", "\"use strict\"", true],
            ["(`use strict`)", "(`use strict`)", true]
        ];

        expectedResults.forEach(([code, nodeText, expectedRetVal]) => {
            it(`should return ${expectedRetVal} for \`${nodeText}\` in \`${code}\``, () => {
                linter.defineRule("checker", {
                    create: mustCall(context => {
                        const assertForNode = mustCall(
                            node => assert.strictEqual(astUtils.isTopLevelExpressionStatement(node), expectedRetVal)
                        );

                        return ({
                            ExpressionStatement(node) {
                                if (context.sourceCode.getText(node) === nodeText) {
                                    assertForNode(node);
                                }
                            }
                        });
                    })
                });

                linter.verify(code, { rules: { checker: "error" }, parserOptions: { ecmaVersion: 2022 } });
            });
        });
    });

    describe("isStaticTemplateLiteral", () => {
        const expectedResults = {
            "``": true,
            "`foo`": true,
            "`foo${bar}`": false,
            "\"foo\"": false,
            "foo`bar`": false
        };

        Object.entries(expectedResults).forEach(([code, expectedResult]) => {
            it(`returns ${expectedResult} for ${code}`, () => {
                const ast = espree.parse(code, { ecmaVersion: 6 });

                assert.strictEqual(astUtils.isStaticTemplateLiteral(ast.body[0].expression), expectedResult);
            });
        });
    });

    describe("isDirective", () => {
        const expectedResults = [
            { code: '"use strict";', expectedRetVal: true },
            { code: '"use strict"; "use asm";', nodeText: '"use asm";', expectedRetVal: true },
            { code: 'const a = () => { "foo"; }', nodeText: '"foo";', expectedRetVal: true },
            { code: '"";', expectedRetVal: true },
            { code: '{ "foo"; }', nodeText: '"foo";', expectedRetVal: false },
            { code: "foo();", expectedRetVal: false },
            { code: '"foo" + "bar";', expectedRetVal: false },
            { code: "12345;", expectedRetVal: false },
            { code: "`foo`;", expectedRetVal: false },
            { code: "('foo');", expectedRetVal: false },
            { code: 'foo(); "use strict";', nodeText: '"use strict";', expectedRetVal: false }
        ];

        expectedResults.forEach(({ code, nodeText = code, expectedRetVal }) => {
            it(`should return ${expectedRetVal} for \`${nodeText}\` in \`${code}\``, () => {
                linter.defineRule("checker", {
                    create: mustCall(({ sourceCode }) => {
                        const assertForNode = mustCall(
                            node => assert.strictEqual(astUtils.isDirective(node), expectedRetVal)
                        );

                        return ({
                            ExpressionStatement(node) {
                                if (sourceCode.getText(node) === nodeText) {
                                    assertForNode(node);

                                    if (!expectedRetVal) {

                                        // The flow parser sets `directive` to null on non-directive ExpressionStatement nodes.
                                        node.directive = null;
                                        assertForNode(node);
                                    }
                                }
                            }
                        });
                    })
                });

                linter.verify(code, { rules: { checker: "error" }, parserOptions: { ecmaVersion: 2022 } });
            });
        });
    });
>>>>>>> 5d574963
});<|MERGE_RESOLUTION|>--- conflicted
+++ resolved
@@ -10,747 +10,26 @@
 //------------------------------------------------------------------------------
 
 const assert = require("chai").assert,
-	util = require("node:util"),
-	espree = require("espree"),
-	astUtils = require("../../../../lib/rules/utils/ast-utils"),
-	{ Linter } = require("../../../../lib/linter"),
-	{ SourceCode } = require("../../../../lib/languages/js/source-code");
+    util = require("node:util"),
+    espree = require("espree"),
+    astUtils = require("../../../../lib/rules/utils/ast-utils"),
+    { Linter } = require("../../../../lib/linter"),
+    { SourceCode } = require("../../../../lib/languages/js/source-code");
 
 //------------------------------------------------------------------------------
 // Tests
 //------------------------------------------------------------------------------
 
 const ESPREE_CONFIG = {
-	ecmaVersion: 6,
-	comment: true,
-	tokens: true,
-	range: true,
-	loc: true,
+    ecmaVersion: 6,
+    comment: true,
+    tokens: true,
+    range: true,
+    loc: true
 };
 const linter = new Linter({ configType: "eslintrc" });
 
 describe("ast-utils", () => {
-<<<<<<< HEAD
-	let callCounts;
-
-	beforeEach(() => {
-		callCounts = new Map();
-	});
-
-	/**
-	 * Asserts that a given function is called at least once during a test
-	 * @param {Function} func The function that must be called at least once
-	 * @returns {Function} A wrapper around the same function
-	 */
-	function mustCall(func) {
-		callCounts.set(func, 0);
-		return function Wrapper(...args) {
-			callCounts.set(func, callCounts.get(func) + 1);
-
-			return func.call(this, ...args);
-		};
-	}
-
-	afterEach(() => {
-		callCounts.forEach((callCount, func) => {
-			assert(
-				callCount > 0,
-				`Expected ${func.toString()} to be called at least once but it was not called`,
-			);
-		});
-	});
-
-	describe("ECMASCRIPT_GLOBALS", () => {
-		it("should contain es3 globals", () => {
-			assert.ownInclude(astUtils.ECMASCRIPT_GLOBALS, { Object: false });
-		});
-
-		it("should contain es5 globals", () => {
-			assert.ownInclude(astUtils.ECMASCRIPT_GLOBALS, { JSON: false });
-		});
-
-		it("should contain es2015 globals", () => {
-			assert.ownInclude(astUtils.ECMASCRIPT_GLOBALS, { Promise: false });
-		});
-
-		it("should contain es2017 globals", () => {
-			assert.ownInclude(astUtils.ECMASCRIPT_GLOBALS, {
-				SharedArrayBuffer: false,
-			});
-		});
-
-		it("should contain es2020 globals", () => {
-			assert.ownInclude(astUtils.ECMASCRIPT_GLOBALS, { BigInt: false });
-		});
-
-		it("should contain es2021 globals", () => {
-			assert.ownInclude(astUtils.ECMASCRIPT_GLOBALS, { WeakRef: false });
-		});
-	});
-
-	describe("isTokenOnSameLine", () => {
-		it("should return false if the tokens are not on the same line", () => {
-			linter.defineRule("checker", {
-				create: mustCall(context => ({
-					BlockStatement: mustCall(node => {
-						assert.isFalse(
-							astUtils.isTokenOnSameLine(
-								context.sourceCode.getTokenBefore(node),
-								node,
-							),
-						);
-					}),
-				})),
-			});
-
-			linter.verify("if(a)\n{}", { rules: { checker: "error" } });
-		});
-
-		it("should return true if the tokens are on the same line", () => {
-			linter.defineRule("checker", {
-				create: mustCall(context => ({
-					BlockStatement: mustCall(node => {
-						assert.isTrue(
-							astUtils.isTokenOnSameLine(
-								context.sourceCode.getTokenBefore(node),
-								node,
-							),
-						);
-					}),
-				})),
-			});
-
-			linter.verify("if(a){}", { rules: { checker: "error" } });
-		});
-	});
-
-	describe("isNullOrUndefined", () => {
-		it("should return true if the argument is null", () => {
-			assert.isTrue(
-				astUtils.isNullOrUndefined(
-					espree.parse("null").body[0].expression,
-				),
-			);
-		});
-
-		it("should return true if the argument is undefined", () => {
-			assert.isTrue(
-				astUtils.isNullOrUndefined(
-					espree.parse("undefined").body[0].expression,
-				),
-			);
-		});
-
-		it("should return false if the argument is a number", () => {
-			assert.isFalse(
-				astUtils.isNullOrUndefined(
-					espree.parse("1").body[0].expression,
-				),
-			);
-		});
-
-		it("should return false if the argument is a string", () => {
-			assert.isFalse(
-				astUtils.isNullOrUndefined(
-					espree.parse("'test'").body[0].expression,
-				),
-			);
-		});
-
-		it("should return false if the argument is a boolean", () => {
-			assert.isFalse(
-				astUtils.isNullOrUndefined(
-					espree.parse("true").body[0].expression,
-				),
-			);
-		});
-
-		it("should return false if the argument is an object", () => {
-			assert.isFalse(
-				astUtils.isNullOrUndefined(
-					espree.parse("({})").body[0].expression,
-				),
-			);
-		});
-
-		it("should return false if the argument is a unicode regex", () => {
-			assert.isFalse(
-				astUtils.isNullOrUndefined(
-					espree.parse("/abc/u", { ecmaVersion: 6 }).body[0]
-						.expression,
-				),
-			);
-		});
-	});
-
-	describe("checkReference", () => {
-		// catch
-		it("should return true if reference is assigned for catch", () => {
-			linter.defineRule("checker", {
-				create: mustCall(context => ({
-					CatchClause: mustCall(node => {
-						const variables =
-							context.sourceCode.getDeclaredVariables(node);
-
-						assert.lengthOf(
-							astUtils.getModifyingReferences(
-								variables[0].references,
-							),
-							1,
-						);
-					}),
-				})),
-			});
-
-			linter.verify("try { } catch (e) { e = 10; }", {
-				rules: { checker: "error" },
-			});
-		});
-
-		// const
-		it("should return true if reference is assigned for const", () => {
-			linter.defineRule("checker", {
-				create: mustCall(context => ({
-					VariableDeclaration: mustCall(node => {
-						const variables =
-							context.sourceCode.getDeclaredVariables(node);
-
-						assert.lengthOf(
-							astUtils.getModifyingReferences(
-								variables[0].references,
-							),
-							1,
-						);
-					}),
-				})),
-			});
-
-			linter.verify("const a = 1; a = 2;", {
-				rules: { checker: "error" },
-				parserOptions: { ecmaVersion: 6 },
-			});
-		});
-
-		it("should return false if reference is not assigned for const", () => {
-			linter.defineRule("checker", {
-				create: mustCall(context => ({
-					VariableDeclaration: mustCall(node => {
-						const variables =
-							context.sourceCode.getDeclaredVariables(node);
-
-						assert.lengthOf(
-							astUtils.getModifyingReferences(
-								variables[0].references,
-							),
-							0,
-						);
-					}),
-				})),
-			});
-
-			linter.verify("const a = 1; c = 2;", {
-				rules: { checker: "error" },
-				parserOptions: { ecmaVersion: 6 },
-			});
-		});
-
-		// class
-		it("should return true if reference is assigned for class", () => {
-			linter.defineRule("checker", {
-				create: mustCall(context => ({
-					ClassDeclaration: mustCall(node => {
-						const variables =
-							context.sourceCode.getDeclaredVariables(node);
-
-						assert.lengthOf(
-							astUtils.getModifyingReferences(
-								variables[0].references,
-							),
-							1,
-						);
-						assert.lengthOf(
-							astUtils.getModifyingReferences(
-								variables[1].references,
-							),
-							0,
-						);
-					}),
-				})),
-			});
-
-			linter.verify("class A { }\n A = 1;", {
-				rules: { checker: "error" },
-				parserOptions: { ecmaVersion: 6 },
-			});
-		});
-
-		it("should return false if reference is not assigned for class", () => {
-			linter.defineRule("checker", {
-				create: mustCall(context => ({
-					ClassDeclaration: mustCall(node => {
-						const variables =
-							context.sourceCode.getDeclaredVariables(node);
-
-						assert.lengthOf(
-							astUtils.getModifyingReferences(
-								variables[0].references,
-							),
-							0,
-						);
-					}),
-				})),
-			});
-
-			linter.verify("class A { } foo(A);", {
-				rules: { checker: "error" },
-				parserOptions: { ecmaVersion: 6 },
-			});
-		});
-	});
-
-	describe("isDirectiveComment", () => {
-		/**
-		 * Asserts the node is NOT a directive comment
-		 * @param {ASTNode} node node to assert
-		 * @returns {void}
-		 */
-		function assertFalse(node) {
-			assert.isFalse(astUtils.isDirectiveComment(node));
-		}
-
-		/**
-		 * Asserts the node is a directive comment
-		 * @param {ASTNode} node node to assert
-		 * @returns {void}
-		 */
-		function assertTrue(node) {
-			assert.isTrue(astUtils.isDirectiveComment(node));
-		}
-
-		it("should return false if it is not a directive line comment", () => {
-			const code = [
-				"// lalala I'm a normal comment",
-				"// trying to confuse eslint ",
-				"//trying to confuse eslint-directive-detection",
-				"//eslint is awesome",
-				"//global line comment is not a directive",
-				"//globals line comment is not a directive",
-				"//exported line comment is not a directive",
-			].join("\n");
-			const ast = espree.parse(code, ESPREE_CONFIG);
-			const sourceCode = new SourceCode(code, ast);
-			const comments = sourceCode.getAllComments();
-
-			comments.forEach(assertFalse);
-		});
-
-		it("should return false if it is not a directive block comment", () => {
-			const code = [
-				"/* lalala I'm a normal comment */",
-				"/* trying to confuse eslint */",
-				"/* trying to confuse eslint-directive-detection */",
-				"/*eSlInT is awesome*/",
-			].join("\n");
-			const ast = espree.parse(code, ESPREE_CONFIG);
-			const sourceCode = new SourceCode(code, ast);
-			const comments = sourceCode.getAllComments();
-
-			comments.forEach(assertFalse);
-		});
-
-		it("should return true if it is a directive line comment", () => {
-			const code = [
-				"// eslint-disable-line no-undef",
-				"// eslint-secret-directive 4 8 15 16 23 42   ",
-				"// eslint-directive-without-argument",
-				"//eslint-directive-without-padding",
-			].join("\n");
-			const ast = espree.parse(code, ESPREE_CONFIG);
-			const sourceCode = new SourceCode(code, ast);
-			const comments = sourceCode.getAllComments();
-
-			comments.forEach(assertTrue);
-		});
-
-		it("should return true if it is a directive block comment", () => {
-			const code = [
-				"/* eslint-disable no-undef */",
-				"/*eslint-enable no-undef*/",
-				'/* eslint-env {"es6": true} */',
-				"/* eslint foo */",
-				"/*eslint bar*/",
-				"/*global foo*/",
-				"/*globals foo*/",
-				"/*exported foo*/",
-			].join("\n");
-			const ast = espree.parse(code, ESPREE_CONFIG);
-			const sourceCode = new SourceCode(code, ast);
-			const comments = sourceCode.getAllComments();
-
-			comments.forEach(assertTrue);
-		});
-	});
-
-	describe("isParenthesised", () => {
-		it("should return false for not parenthesised nodes", () => {
-			const code = "condition ? 1 : 2";
-			const ast = espree.parse(code, ESPREE_CONFIG);
-			const sourceCode = new SourceCode(code, ast);
-
-			assert.isFalse(
-				astUtils.isParenthesised(sourceCode, ast.body[0].expression),
-			);
-		});
-
-		it("should return true for not parenthesised nodes", () => {
-			const code = "(condition ? 1 : 2)";
-			const ast = espree.parse(code, ESPREE_CONFIG);
-			const sourceCode = new SourceCode(code, ast);
-
-			assert.isTrue(
-				astUtils.isParenthesised(sourceCode, ast.body[0].expression),
-			);
-		});
-	});
-
-	describe("isFunction", () => {
-		it("should return true for FunctionDeclaration", () => {
-			const ast = espree.parse("function a() {}");
-			const node = ast.body[0];
-
-			assert(astUtils.isFunction(node));
-		});
-
-		it("should return true for FunctionExpression", () => {
-			const ast = espree.parse("(function a() {})");
-			const node = ast.body[0].expression;
-
-			assert(astUtils.isFunction(node));
-		});
-
-		it("should return true for AllowFunctionExpression", () => {
-			const ast = espree.parse("(() => {})", { ecmaVersion: 6 });
-			const node = ast.body[0].expression;
-
-			assert(astUtils.isFunction(node));
-		});
-
-		it("should return false for Program, VariableDeclaration, BlockStatement", () => {
-			const ast = espree.parse("var a; { }");
-
-			assert(!astUtils.isFunction(ast));
-			assert(!astUtils.isFunction(ast.body[0]));
-			assert(!astUtils.isFunction(ast.body[1]));
-		});
-	});
-
-	describe("isLoop", () => {
-		it("should return true for DoWhileStatement", () => {
-			const ast = espree.parse("do {} while (a)");
-			const node = ast.body[0];
-
-			assert(astUtils.isLoop(node));
-		});
-
-		it("should return true for ForInStatement", () => {
-			const ast = espree.parse("for (var k in obj) {}");
-			const node = ast.body[0];
-
-			assert(astUtils.isLoop(node));
-		});
-
-		it("should return true for ForOfStatement", () => {
-			const ast = espree.parse("for (var x of list) {}", {
-				ecmaVersion: 6,
-			});
-			const node = ast.body[0];
-
-			assert(astUtils.isLoop(node));
-		});
-
-		it("should return true for ForStatement", () => {
-			const ast = espree.parse("for (var i = 0; i < 10; ++i) {}");
-			const node = ast.body[0];
-
-			assert(astUtils.isLoop(node));
-		});
-
-		it("should return true for WhileStatement", () => {
-			const ast = espree.parse("while (a) {}");
-			const node = ast.body[0];
-
-			assert(astUtils.isLoop(node));
-		});
-
-		it("should return false for Program, VariableDeclaration, BlockStatement", () => {
-			const ast = espree.parse("var a; { }");
-
-			assert(!astUtils.isLoop(ast));
-			assert(!astUtils.isLoop(ast.body[0]));
-			assert(!astUtils.isLoop(ast.body[1]));
-		});
-	});
-
-	describe("isInLoop", () => {
-		/**
-		 * Asserts that the unique node of the given type in the code is either
-		 * in a loop or not in a loop.
-		 * @param {string} code the code to check.
-		 * @param {string} nodeType the type of the node to consider. The code
-		 *      must have exactly one node of ths type.
-		 * @param {boolean} expectedInLoop the expected result for whether the
-		 *      node is in a loop.
-		 * @returns {void}
-		 */
-		function assertNodeTypeInLoop(code, nodeType, expectedInLoop) {
-			const results = [];
-
-			linter.defineRule("checker", {
-				create: mustCall(() => ({
-					[nodeType]: mustCall(node => {
-						results.push(astUtils.isInLoop(node));
-					}),
-				})),
-			});
-			linter.verify(code, {
-				rules: { checker: "error" },
-				parserOptions: { ecmaVersion: 6 },
-			});
-
-			assert.lengthOf(results, 1);
-			assert.strictEqual(results[0], expectedInLoop);
-		}
-
-		it("should return true for a loop itself", () => {
-			assertNodeTypeInLoop("while (a) {}", "WhileStatement", true);
-		});
-
-		it("should return true for a loop condition", () => {
-			assertNodeTypeInLoop("while (a) {}", "Identifier", true);
-		});
-
-		it("should return true for a loop assignee", () => {
-			assertNodeTypeInLoop(
-				"for (var a in b) {}",
-				"VariableDeclaration",
-				true,
-			);
-		});
-
-		it("should return true for a node within a loop body", () => {
-			assertNodeTypeInLoop(
-				"for (var a of b) { console.log('Hello'); }",
-				"Literal",
-				true,
-			);
-		});
-
-		it("should return false for a node outside a loop body", () => {
-			assertNodeTypeInLoop(
-				"while (true) {} a(b);",
-				"CallExpression",
-				false,
-			);
-		});
-
-		it("should return false when the loop is not in the current function", () => {
-			assertNodeTypeInLoop(
-				"while (true) { funcs.push(() => { var a; }); }",
-				"VariableDeclaration",
-				false,
-			);
-		});
-	});
-
-	describe("getStaticStringValue", () => {
-		const expectedResults = {
-			// string literals
-			"''": "",
-			"'foo'": "foo",
-
-			// boolean literals
-			false: "false",
-			true: "true",
-
-			// null literal
-			null: "null",
-
-			// number literals
-			0: "0",
-			"0.": "0",
-			".0": "0",
-			1: "1",
-			"1.": "1",
-			".1": "0.1",
-			12: "12",
-			".12": "0.12",
-			0.12: "0.12",
-			12.34: "12.34",
-			"12e3": "12000",
-			"12e-3": "0.012",
-			"12.34e5": "1234000",
-			"12.34e-5": "0.0001234",
-			"011": "9",
-			"081": "81",
-			"0b11": "3",
-			"0b011": "3",
-			"0o11": "9",
-			"0o011": "9",
-			"0x11": "17",
-			"0x011": "17",
-
-			// regexp literals
-			"/a/": "/a/",
-			"/a/i": "/a/i",
-			"/[0-9]/": "/[0-9]/",
-			"/(?<zero>0)/": "/(?<zero>0)/",
-			"/(?<zero>0)/s": "/(?<zero>0)/s",
-			"/(?<=a)b/s": "/(?<=a)b/s",
-
-			// simple template literals
-			"``": "",
-			"`foo`": "foo",
-
-			// unsupported
-			"`${''}`": null,
-			"`${0}`": null,
-			"tag``": null,
-			"-0": null,
-			"-1": null,
-			"1 + 2": null,
-			"[]": null,
-			"({})": null,
-			foo: null,
-			undefined: null,
-			this: null,
-			"(function () {})": null,
-		};
-
-		Object.keys(expectedResults).forEach(key => {
-			it(`should return ${expectedResults[key]} for ${key}`, () => {
-				const ast = espree.parse(key, { ecmaVersion: 2018 });
-
-				assert.strictEqual(
-					astUtils.getStaticStringValue(ast.body[0].expression),
-					expectedResults[key],
-				);
-			});
-		});
-
-		it("should return text of regex literal even if it's not supported natively.", () => {
-			const node = {
-				type: "Literal",
-				value: null,
-				regex: { pattern: "(?:)", flags: "u" },
-			};
-			const expectedText = "/(?:)/u";
-
-			assert.strictEqual(
-				astUtils.getStaticStringValue(node),
-				expectedText,
-			);
-		});
-
-		it("should return text of bigint literal even if it's not supported natively.", () => {
-			const node = {
-				type: "Literal",
-				value: null,
-				bigint: "100n",
-			};
-			const expectedText = "100n";
-
-			assert.strictEqual(
-				astUtils.getStaticStringValue(node),
-				expectedText,
-			);
-		});
-	});
-
-	describe("getStaticPropertyName", () => {
-		it("should return 'b' for `a.b`", () => {
-			const ast = espree.parse("a.b");
-			const node = ast.body[0].expression;
-
-			assert.strictEqual(astUtils.getStaticPropertyName(node), "b");
-		});
-
-		it("should return 'b' for `a['b']`", () => {
-			const ast = espree.parse("a['b']");
-			const node = ast.body[0].expression;
-
-			assert.strictEqual(astUtils.getStaticPropertyName(node), "b");
-		});
-
-		it("should return 'b' for `a[`b`]`", () => {
-			const ast = espree.parse("a[`b`]", { ecmaVersion: 6 });
-			const node = ast.body[0].expression;
-
-			assert.strictEqual(astUtils.getStaticPropertyName(node), "b");
-		});
-
-		it("should return '100' for `a[100]`", () => {
-			const ast = espree.parse("a[100]");
-			const node = ast.body[0].expression;
-
-			assert.strictEqual(astUtils.getStaticPropertyName(node), "100");
-		});
-
-		it("should return null for `a[b]`", () => {
-			const ast = espree.parse("a[b]");
-			const node = ast.body[0].expression;
-
-			assert.strictEqual(astUtils.getStaticPropertyName(node), null);
-		});
-
-		it("should return null for `a['a' + 'b']`", () => {
-			const ast = espree.parse("a['a' + 'b']");
-			const node = ast.body[0].expression;
-
-			assert.strictEqual(astUtils.getStaticPropertyName(node), null);
-		});
-
-		it("should return null for `a[tag`b`]`", () => {
-			const ast = espree.parse("a[tag`b`]", { ecmaVersion: 6 });
-			const node = ast.body[0].expression;
-
-			assert.strictEqual(astUtils.getStaticPropertyName(node), null);
-		});
-
-		it("should return null for `a[`${b}`]`", () => {
-			const ast = espree.parse("a[`${b}`]", { ecmaVersion: 6 });
-			const node = ast.body[0].expression;
-
-			assert.strictEqual(astUtils.getStaticPropertyName(node), null);
-		});
-
-		it("should return 'b' for `b: 1`", () => {
-			const ast = espree.parse("({b: 1})");
-			const node = ast.body[0].expression.properties[0];
-
-			assert.strictEqual(astUtils.getStaticPropertyName(node), "b");
-		});
-
-		it("should return 'b' for `b() {}`", () => {
-			const ast = espree.parse("({b() {}})", { ecmaVersion: 6 });
-			const node = ast.body[0].expression.properties[0];
-
-			assert.strictEqual(astUtils.getStaticPropertyName(node), "b");
-		});
-
-		it("should return 'b' for `get b() {}`", () => {
-			const ast = espree.parse("({get b() {}})", { ecmaVersion: 6 });
-			const node = ast.body[0].expression.properties[0];
-
-			assert.strictEqual(astUtils.getStaticPropertyName(node), "b");
-		});
-
-		it("should return 'b' for `['b']: 1`", () => {
-			const ast = espree.parse("({['b']: 1})", { ecmaVersion: 6 });
-			const node = ast.body[0].expression.properties[0];
-
-			assert.strictEqual(astUtils.getStaticPropertyName(node), "b");
-		});
-=======
     let callCounts;
 
     beforeEach(() => {
@@ -1313,1749 +592,56 @@
         it("should return null for `a[tag`b`]`", () => {
             const ast = espree.parse("a[tag`b`]", { ecmaVersion: 6 });
             const node = ast.body[0].expression;
->>>>>>> 5d574963
-
-		it("should return 'b' for `['b']() {}`", () => {
-			const ast = espree.parse("({['b']() {}})", { ecmaVersion: 6 });
-			const node = ast.body[0].expression.properties[0];
-
-			assert.strictEqual(astUtils.getStaticPropertyName(node), "b");
-		});
-
-		it("should return 'b' for `[`b`]: 1`", () => {
-			const ast = espree.parse("({[`b`]: 1})", { ecmaVersion: 6 });
-			const node = ast.body[0].expression.properties[0];
-
-			assert.strictEqual(astUtils.getStaticPropertyName(node), "b");
-		});
-
-		it("should return '100' for` [100]: 1`", () => {
-			const ast = espree.parse("({[100]: 1})", { ecmaVersion: 6 });
-			const node = ast.body[0].expression.properties[0];
-
-			assert.strictEqual(astUtils.getStaticPropertyName(node), "100");
-		});
-
-		it("should return '/(?<zero>0)/' for `[/(?<zero>0)/]: 1`", () => {
-			const ast = espree.parse("({[/(?<zero>0)/]: 1})", {
-				ecmaVersion: 2018,
-			});
-			const node = ast.body[0].expression.properties[0];
-
-			assert.strictEqual(
-				astUtils.getStaticPropertyName(node),
-				"/(?<zero>0)/",
-			);
-		});
-
-		it("should return null for `[b]: 1`", () => {
-			const ast = espree.parse("({[b]: 1})", { ecmaVersion: 6 });
-			const node = ast.body[0].expression.properties[0];
-
-			assert.strictEqual(astUtils.getStaticPropertyName(node), null);
-		});
-
-		it("should return null for `['a' + 'b']: 1`", () => {
-			const ast = espree.parse("({['a' + 'b']: 1})", { ecmaVersion: 6 });
-			const node = ast.body[0].expression.properties[0];
-
-			assert.strictEqual(astUtils.getStaticPropertyName(node), null);
-		});
-
-<<<<<<< HEAD
-		it("should return null for `[tag`b`]: 1`", () => {
-			const ast = espree.parse("({[tag`b`]: 1})", { ecmaVersion: 6 });
-			const node = ast.body[0].expression.properties[0];
-
-			assert.strictEqual(astUtils.getStaticPropertyName(node), null);
-		});
-
-		it("should return null for `[`${b}`]: 1`", () => {
-			const ast = espree.parse("({[`${b}`]: 1})", { ecmaVersion: 6 });
-			const node = ast.body[0].expression.properties[0];
-
-			assert.strictEqual(astUtils.getStaticPropertyName(node), null);
-		});
-
-		it("should return null for non member expressions", () => {
-			const ast = espree.parse("foo()");
-
-			assert.strictEqual(
-				astUtils.getStaticPropertyName(ast.body[0].expression),
-				null,
-			);
-			assert.strictEqual(
-				astUtils.getStaticPropertyName(ast.body[0]),
-				null,
-			);
-			assert.strictEqual(astUtils.getStaticPropertyName(ast.body), null);
-			assert.strictEqual(astUtils.getStaticPropertyName(ast), null);
-			assert.strictEqual(astUtils.getStaticPropertyName(null), null);
-		});
-	});
-
-	describe("getDirectivePrologue", () => {
-		it("should return empty array if node is not a Program, FunctionDeclaration, FunctionExpression, or ArrowFunctionExpression", () => {
-			const ast = espree.parse("if (a) { b(); }");
-			const node = ast.body[0];
-
-			assert.deepStrictEqual(astUtils.getDirectivePrologue(node), []);
-		});
-
-		it("should return empty array if node is a braceless ArrowFunctionExpression node", () => {
-			const ast = espree.parse("var foo = () => 'use strict';", {
-				ecmaVersion: 6,
-			});
-			const node = ast.body[0].declarations[0].init;
-
-			assert.deepStrictEqual(astUtils.getDirectivePrologue(node), []);
-		});
-
-		it("should return empty array if there are no directives in Program body", () => {
-			const ast = espree.parse("var foo;");
-			const node = ast;
-
-			assert.deepStrictEqual(astUtils.getDirectivePrologue(node), []);
-		});
-
-		it("should return empty array if there are no directives in FunctionDeclaration body", () => {
-			const ast = espree.parse("function foo() { return bar; }");
-			const node = ast.body[0];
-
-			assert.deepStrictEqual(astUtils.getDirectivePrologue(node), []);
-		});
-
-		it("should return empty array if there are no directives in FunctionExpression body", () => {
-			const ast = espree.parse("var foo = function() { return bar; }");
-			const node = ast.body[0].declarations[0].init;
-
-			assert.deepStrictEqual(astUtils.getDirectivePrologue(node), []);
-		});
-
-		it("should return empty array if there are no directives in ArrowFunctionExpression body", () => {
-			const ast = espree.parse("var foo = () => { return bar; };", {
-				ecmaVersion: 6,
-			});
-			const node = ast.body[0].declarations[0].init;
-
-			assert.deepStrictEqual(astUtils.getDirectivePrologue(node), []);
-		});
-
-		it("should return directives in Program body", () => {
-			const ast = espree.parse("'use strict'; 'use asm'; var foo;");
-			const result = astUtils.getDirectivePrologue(ast);
-
-			assert.strictEqual(result.length, 2);
-			assert.strictEqual(result[0].expression.value, "use strict");
-			assert.strictEqual(result[1].expression.value, "use asm");
-		});
-
-		it("should return directives in FunctionDeclaration body", () => {
-			const ast = espree.parse(
-				"function foo() { 'use strict'; 'use asm'; return bar; }",
-			);
-			const result = astUtils.getDirectivePrologue(ast.body[0]);
-
-			assert.strictEqual(result.length, 2);
-			assert.strictEqual(result[0].expression.value, "use strict");
-			assert.strictEqual(result[1].expression.value, "use asm");
-		});
-
-		it("should return directives in FunctionExpression body", () => {
-			const ast = espree.parse(
-				"var foo = function() { 'use strict'; 'use asm'; return bar; }",
-			);
-			const result = astUtils.getDirectivePrologue(
-				ast.body[0].declarations[0].init,
-			);
-
-			assert.strictEqual(result.length, 2);
-			assert.strictEqual(result[0].expression.value, "use strict");
-			assert.strictEqual(result[1].expression.value, "use asm");
-		});
-
-		it("should return directives in ArrowFunctionExpression body", () => {
-			const ast = espree.parse(
-				"var foo = () => { 'use strict'; 'use asm'; return bar; };",
-				{ ecmaVersion: 6 },
-			);
-			const result = astUtils.getDirectivePrologue(
-				ast.body[0].declarations[0].init,
-			);
-
-			assert.strictEqual(result.length, 2);
-			assert.strictEqual(result[0].expression.value, "use strict");
-			assert.strictEqual(result[1].expression.value, "use asm");
-		});
-	});
-
-	{
-		const expectedResults = {
-			0: true,
-			5: true,
-			8: true,
-			9: true,
-			50: true,
-			123: true,
-			"1_0": true,
-			"1_0_1": true,
-			"12_3": true,
-			"5_000": true,
-			"500_0": true,
-			"500_00": true,
-			"5_000_00": true,
-			"1_234_56": true,
-			"1_2_3_4": true,
-			"11_22_33_44": true,
-			"1_23_4_56_7_89": true,
-			"08": true,
-			"09": true,
-			"008": true,
-			"0192": true,
-			"0180": true,
-			"090": true,
-			"088": true,
-			"099": true,
-			"089": true,
-			"0098": true,
-			"01892": true,
-			"08192": true,
-			"01829": true,
-			"018290": true,
-			"0.": false,
-			"5.": false,
-			".0": false,
-			".5": false,
-			"5.0": false,
-			"5.00_00": false,
-			"5.0_1": false,
-			"0.1_0": false,
-			"5.1_2": false,
-			"1.23_45": false,
-			".0_1": false,
-			".12_34": false,
-			"05": false,
-			"0123": false,
-			"076543210": false,
-			"08.": false,
-			"0x5": false,
-			"0b11_01": false,
-			"0o0_1": false,
-			"0x56_78": false,
-			"5e0": false,
-			"0.e1": false,
-			".0e1": false,
-			"5e0_1": false,
-			"5e1_000": false,
-			"5e12_34": false,
-			"5e-0": false,
-			"5e-0_1": false,
-			"5e-1_2": false,
-			"1_2.3_4e5_6": false,
-			"1n": false,
-			"1_2n": false,
-			"1_000n": false,
-			"'5'": false,
-		};
-
-		const ecmaVersion = espree.latestEcmaVersion;
-
-		describe("isDecimalInteger", () => {
-			Object.keys(expectedResults).forEach(key => {
-				it(`should return ${expectedResults[key]} for ${key}`, () => {
-					assert.strictEqual(
-						astUtils.isDecimalInteger(
-							espree.parse(key, { ecmaVersion }).body[0]
-								.expression,
-						),
-						expectedResults[key],
-					);
-				});
-			});
-		});
-
-		describe("isDecimalIntegerNumericToken", () => {
-			Object.keys(expectedResults).forEach(key => {
-				it(`should return ${expectedResults[key]} for ${key}`, () => {
-					assert.strictEqual(
-						astUtils.isDecimalIntegerNumericToken(
-							espree.tokenize(key, { ecmaVersion })[0],
-						),
-						expectedResults[key],
-					);
-				});
-			});
-		});
-	}
-
-	describe("getFunctionNameWithKind", () => {
-		const expectedResults = {
-			"function foo() {}": "function 'foo'",
-			"(function foo() {})": "function 'foo'",
-			"(function() {})": "function",
-			"function* foo() {}": "generator function 'foo'",
-			"(function* foo() {})": "generator function 'foo'",
-			"(function*() {})": "generator function",
-			"() => {}": "arrow function",
-			"async () => {}": "async arrow function",
-			"({ foo: function foo() {} })": "method 'foo'",
-			"({ foo: function() {} })": "method 'foo'",
-			"({ '': function() {} })": "method ''",
-			"({ ['foo']: function() {} })": "method 'foo'",
-			"({ ['']: function() {} })": "method ''",
-			"({ [foo]: function() {} })": "method",
-			"({ foo() {} })": "method 'foo'",
-			"({ foo: function* foo() {} })": "generator method 'foo'",
-			"({ foo: function*() {} })": "generator method 'foo'",
-			"({ ['foo']: function*() {} })": "generator method 'foo'",
-			"({ [foo]: function*() {} })": "generator method",
-			"({ *foo() {} })": "generator method 'foo'",
-			"({ foo: async function foo() {} })": "async method 'foo'",
-			"({ foo: async function() {} })": "async method 'foo'",
-			"({ ['foo']: async function() {} })": "async method 'foo'",
-			"({ [foo]: async function() {} })": "async method",
-			"({ async foo() {} })": "async method 'foo'",
-			"({ get foo() {} })": "getter 'foo'",
-			"({ set foo(a) {} })": "setter 'foo'",
-			"class A { constructor() {} }": "constructor",
-			"class A { foo() {} }": "method 'foo'",
-			"class A { *foo() {} }": "generator method 'foo'",
-			"class A { async foo() {} }": "async method 'foo'",
-			"class A { ['foo']() {} }": "method 'foo'",
-			"class A { *['foo']() {} }": "generator method 'foo'",
-			"class A { async ['foo']() {} }": "async method 'foo'",
-			"class A { [foo]() {} }": "method",
-			"class A { *[foo]() {} }": "generator method",
-			"class A { async [foo]() {} }": "async method",
-			"class A { get foo() {} }": "getter 'foo'",
-			"class A { set foo(a) {} }": "setter 'foo'",
-			"class A { static foo() {} }": "static method 'foo'",
-			"class A { static *foo() {} }": "static generator method 'foo'",
-			"class A { static async foo() {} }": "static async method 'foo'",
-			"class A { static get foo() {} }": "static getter 'foo'",
-			"class A { static set foo(a) {} }": "static setter 'foo'",
-			"class A { foo = () => {}; }": "method 'foo'",
-			"class A { foo = function() {}; }": "method 'foo'",
-			"class A { foo = function bar() {}; }": "method 'foo'",
-			"class A { static foo = () => {}; }": "static method 'foo'",
-			"class A { '#foo' = () => {}; }": "method '#foo'",
-			"class A { #foo = () => {}; }": "private method #foo",
-			"class A { static #foo = () => {}; }": "static private method #foo",
-			"class A { '#foo'() {} }": "method '#foo'",
-			"class A { #foo() {} }": "private method #foo",
-			"class A { static #foo() {} }": "static private method #foo",
-		};
-
-		Object.keys(expectedResults).forEach(key => {
-			it(`should return "${expectedResults[key]}" for "${key}".`, () => {
-				linter.defineRule("checker", {
-					create: mustCall(() => ({
-						":function": mustCall(node => {
-							assert.strictEqual(
-								astUtils.getFunctionNameWithKind(node),
-								expectedResults[key],
-							);
-						}),
-					})),
-				});
-
-				linter.verify(key, {
-					rules: { checker: "error" },
-					parserOptions: { ecmaVersion: 13 },
-				});
-			});
-		});
-	});
-
-	describe("getFunctionHeadLoc", () => {
-		const expectedResults = {
-			"function foo() {}": [0, 12],
-			"(function foo() {})": [1, 13],
-			"(function() {})": [1, 9],
-			"function* foo() {}": [0, 13],
-			"(function* foo() {})": [1, 14],
-			"(function*() {})": [1, 10],
-			"() => {}": [3, 5],
-			"async () => {}": [9, 11],
-			"({ foo: function foo() {} })": [3, 20],
-			"({ foo: function() {} })": [3, 16],
-			"({ ['foo']: function() {} })": [3, 20],
-			"({ [foo]: function() {} })": [3, 18],
-			"({ foo() {} })": [3, 6],
-			"({ foo: function* foo() {} })": [3, 21],
-			"({ foo: function*() {} })": [3, 17],
-			"({ ['foo']: function*() {} })": [3, 21],
-			"({ [foo]: function*() {} })": [3, 19],
-			"({ *foo() {} })": [3, 7],
-			"({ foo: async function foo() {} })": [3, 26],
-			"({ foo: async function() {} })": [3, 22],
-			"({ ['foo']: async function() {} })": [3, 26],
-			"({ [foo]: async function() {} })": [3, 24],
-			"({ async foo() {} })": [3, 12],
-			"({ get foo() {} })": [3, 10],
-			"({ set foo(a) {} })": [3, 10],
-			"class A { constructor() {} }": [10, 21],
-			"class A { foo() {} }": [10, 13],
-			"class A { *foo() {} }": [10, 14],
-			"class A { async foo() {} }": [10, 19],
-			"class A { ['foo']() {} }": [10, 17],
-			"class A { *['foo']() {} }": [10, 18],
-			"class A { async ['foo']() {} }": [10, 23],
-			"class A { [foo]() {} }": [10, 15],
-			"class A { *[foo]() {} }": [10, 16],
-			"class A { async [foo]() {} }": [10, 21],
-			"class A { get foo() {} }": [10, 17],
-			"class A { set foo(a) {} }": [10, 17],
-			"class A { static foo() {} }": [10, 20],
-			"class A { static *foo() {} }": [10, 21],
-			"class A { static async foo() {} }": [10, 26],
-			"class A { static get foo() {} }": [10, 24],
-			"class A { static set foo(a) {} }": [10, 24],
-			"class A { foo = function() {}; }": [10, 24],
-			"class A { foo = function bar() {}; }": [10, 28],
-			"class A { static foo = function() {}; }": [10, 31],
-			"class A { foo = () => {}; }": [10, 16],
-			"class A { foo = arg => {}; }": [10, 16],
-		};
-
-		Object.keys(expectedResults).forEach(key => {
-			const expectedLoc = {
-				start: {
-					line: 1,
-					column: expectedResults[key][0],
-				},
-				end: {
-					line: 1,
-					column: expectedResults[key][1],
-				},
-			};
-
-			it(`should return "${JSON.stringify(expectedLoc)}" for "${key}".`, () => {
-				linter.defineRule("checker", {
-					create: mustCall(() => ({
-						":function": mustCall(node => {
-							assert.deepStrictEqual(
-								astUtils.getFunctionHeadLoc(
-									node,
-									linter.getSourceCode(),
-								),
-								expectedLoc,
-							);
-						}),
-					})),
-				});
-
-				linter.verify(
-					key,
-					{
-						rules: { checker: "error" },
-						parserOptions: { ecmaVersion: 13 },
-					},
-					"test.js",
-				);
-			});
-		});
-	});
-
-	describe("isEmptyBlock", () => {
-		const expectedResults = {
-			"{}": true,
-			"{ a }": false,
-			a: false,
-		};
-
-		Object.keys(expectedResults).forEach(key => {
-			it(`should return ${expectedResults[key]} for ${key}`, () => {
-				const ast = espree.parse(key);
-
-				assert.strictEqual(
-					astUtils.isEmptyBlock(ast.body[0]),
-					expectedResults[key],
-				);
-			});
-		});
-	});
-
-	describe("isEmptyFunction", () => {
-		const expectedResults = {
-			"(function foo() {})": true,
-			"(function foo() { a })": false,
-			"(a) => {}": true,
-			"(a) => { a }": false,
-			"(a) => a": false,
-		};
-
-		Object.keys(expectedResults).forEach(key => {
-			it(`should return ${expectedResults[key]} for ${key}`, () => {
-				const ast = espree.parse(key, { ecmaVersion: 6 });
-
-				assert.strictEqual(
-					astUtils.isEmptyFunction(ast.body[0].expression),
-					expectedResults[key],
-				);
-			});
-		});
-	});
-
-	describe("getNextLocation", () => {
-		const expectedResults = {
-			"": [[1, 0], null],
-			"\n": [[1, 0], [2, 0], null],
-			"\r\n": [[1, 0], [2, 0], null],
-			foo: [[1, 0], [1, 1], [1, 2], [1, 3], null],
-			"foo\n": [[1, 0], [1, 1], [1, 2], [1, 3], [2, 0], null],
-			"foo\r\n": [[1, 0], [1, 1], [1, 2], [1, 3], [2, 0], null],
-			"foo;\n": [[1, 0], [1, 1], [1, 2], [1, 3], [1, 4], [2, 0], null],
-			"a\nb": [[1, 0], [1, 1], [2, 0], [2, 1], null],
-			"a\nb\n": [[1, 0], [1, 1], [2, 0], [2, 1], [3, 0], null],
-			"a\r\nb\r\n": [[1, 0], [1, 1], [2, 0], [2, 1], [3, 0], null],
-			"a\nb\r\n": [[1, 0], [1, 1], [2, 0], [2, 1], [3, 0], null],
-			"a\n\n": [[1, 0], [1, 1], [2, 0], [3, 0], null],
-			"a\r\n\r\n": [[1, 0], [1, 1], [2, 0], [3, 0], null],
-			"\n\r\n\n\r\n": [[1, 0], [2, 0], [3, 0], [4, 0], [5, 0], null],
-			"ab\u2029c": [[1, 0], [1, 1], [1, 2], [2, 0], [2, 1], null],
-			"ab\ncde\n": [
-				[1, 0],
-				[1, 1],
-				[1, 2],
-				[2, 0],
-				[2, 1],
-				[2, 2],
-				[2, 3],
-				[3, 0],
-				null,
-			],
-			"a ": [[1, 0], [1, 1], [1, 2], null],
-			"a\t": [[1, 0], [1, 1], [1, 2], null],
-			"a \n": [[1, 0], [1, 1], [1, 2], [2, 0], null],
-		};
-
-		Object.keys(expectedResults).forEach(code => {
-			it(`should return expected locations for "${code}".`, () => {
-				const ast = espree.parse(code, ESPREE_CONFIG);
-				const sourceCode = new SourceCode(code, ast);
-				const locations = expectedResults[code];
-
-				for (let i = 0; i < locations.length - 1; i++) {
-					const location = {
-						line: locations[i][0],
-						column: locations[i][1],
-					};
-					const expectedNextLocation = locations[i + 1]
-						? {
-								line: locations[i + 1][0],
-								column: locations[i + 1][1],
-							}
-						: null;
-
-					assert.deepStrictEqual(
-						astUtils.getNextLocation(sourceCode, location),
-						expectedNextLocation,
-					);
-				}
-			});
-		});
-	});
-
-	describe("getParenthesisedText", () => {
-		const expectedResults = {
-			"(((foo))); bar;": "(((foo)))",
-			"(/* comment */(((foo.bar())))); baz();":
-				"(/* comment */(((foo.bar()))))",
-			"(foo, bar)": "(foo, bar)",
-		};
-
-		Object.keys(expectedResults).forEach(key => {
-			it(`should return ${expectedResults[key]} for ${key}`, () => {
-				const ast = espree.parse(key, {
-					tokens: true,
-					comment: true,
-					range: true,
-					loc: true,
-				});
-				const sourceCode = new SourceCode(key, ast);
-
-				assert.strictEqual(
-					astUtils.getParenthesisedText(
-						sourceCode,
-						ast.body[0].expression,
-					),
-					expectedResults[key],
-				);
-			});
-		});
-	});
-
-	describe("couldBeError", () => {
-		const EXPECTED_RESULTS = {
-			5: false,
-			null: false,
-			true: false,
-			"'foo'": false,
-			"`foo`": false,
-			foo: true,
-			"new Foo": true,
-			"Foo()": true,
-			"foo`bar`": true,
-			"foo.bar": true,
-			"(foo = bar)": true,
-			"(foo = 1)": false,
-			"(foo += bar)": false,
-			"(foo -= bar)": false,
-			"(foo *= bar)": false,
-			"(foo /= bar)": false,
-			"(foo %= bar)": false,
-			"(foo **= bar)": false,
-			"(foo <<= bar)": false,
-			"(foo >>= bar)": false,
-			"(foo >>>= bar)": false,
-			"(foo &= bar)": false,
-			"(foo |= bar)": false,
-			"(foo ^= bar)": false,
-			"(1, 2, 3)": false,
-			"(foo, 2, 3)": false,
-			"(1, 2, foo)": true,
-			"1 && 2": false,
-			"1 && foo": true,
-			"foo && 2": false,
-
-			// A future improvement could detect the left side as statically falsy, making this false.
-			"false && foo": true,
-			"foo &&= 2": false,
-			"foo.bar ??= 2": true,
-			"foo[bar] ||= 2": true,
-			"foo ? 1 : 2": false,
-			"foo ? bar : 2": true,
-			"foo ? 1 : bar": true,
-			"[1, 2, 3]": false,
-			"({ foo: 1 })": false,
-		};
-
-		Object.keys(EXPECTED_RESULTS).forEach(key => {
-			it(`returns ${EXPECTED_RESULTS[key]} for ${key}`, () => {
-				const ast = espree.parse(key, { ecmaVersion: 2021 });
-
-				assert.strictEqual(
-					astUtils.couldBeError(ast.body[0].expression),
-					EXPECTED_RESULTS[key],
-				);
-			});
-		});
-	});
-
-	describe("isArrowToken", () => {
-		const code = "() => 5";
-		const tokens = espree.parse(code, {
-			ecmaVersion: 6,
-			tokens: true,
-		}).tokens;
-		const expected = [false, false, true, false];
-
-		tokens.forEach((token, index) => {
-			it(`should return ${expected[index]} for '${token.value}'.`, () => {
-				assert.strictEqual(
-					astUtils.isArrowToken(token),
-					expected[index],
-				);
-			});
-		});
-	});
-
-	{
-		const code = "if (obj && foo) { obj[foo](); }";
-		const tokens = espree.parse(code, {
-			ecmaVersion: 6,
-			tokens: true,
-		}).tokens;
-		const expected = [
-			false,
-			false,
-			false,
-			false,
-			false,
-			false,
-			false,
-			false,
-			false,
-			false,
-			false,
-			false,
-			false,
-			false,
-			true,
-		];
-
-		describe("isClosingBraceToken", () => {
-			tokens.forEach((token, index) => {
-				it(`should return ${expected[index]} for '${token.value}'.`, () => {
-					assert.strictEqual(
-						astUtils.isClosingBraceToken(token),
-						expected[index],
-					);
-				});
-			});
-		});
-
-		describe("isNotClosingBraceToken", () => {
-			tokens.forEach((token, index) => {
-				it(`should return ${expected[index]} for '${token.value}'.`, () => {
-					assert.strictEqual(
-						astUtils.isNotClosingBraceToken(token),
-						!expected[index],
-					);
-				});
-			});
-		});
-	}
-
-	{
-		const code = "if (obj && foo) { obj[foo](); }";
-		const tokens = espree.parse(code, {
-			ecmaVersion: 6,
-			tokens: true,
-		}).tokens;
-		const expected = [
-			false,
-			false,
-			false,
-			false,
-			false,
-			false,
-			false,
-			false,
-			false,
-			false,
-			true,
-			false,
-			false,
-			false,
-			false,
-		];
-
-		describe("isClosingBracketToken", () => {
-			tokens.forEach((token, index) => {
-				it(`should return ${expected[index]} for '${token.value}'.`, () => {
-					assert.strictEqual(
-						astUtils.isClosingBracketToken(token),
-						expected[index],
-					);
-				});
-			});
-		});
-
-		describe("isNotClosingBracketToken", () => {
-			tokens.forEach((token, index) => {
-				it(`should return ${expected[index]} for '${token.value}'.`, () => {
-					assert.strictEqual(
-						astUtils.isNotClosingBracketToken(token),
-						!expected[index],
-					);
-				});
-			});
-		});
-	}
-
-	{
-		const code = "if (obj && foo) { obj[foo](); }";
-		const tokens = espree.parse(code, {
-			ecmaVersion: 6,
-			tokens: true,
-		}).tokens;
-		const expected = [
-			false,
-			false,
-			false,
-			false,
-			false,
-			true,
-			false,
-			false,
-			false,
-			false,
-			false,
-			false,
-			true,
-			false,
-			false,
-		];
-
-		describe("isClosingParenToken", () => {
-			tokens.forEach((token, index) => {
-				it(`should return ${expected[index]} for '${token.value}'.`, () => {
-					assert.strictEqual(
-						astUtils.isClosingParenToken(token),
-						expected[index],
-					);
-				});
-			});
-		});
-
-		describe("isNotClosingParenToken", () => {
-			tokens.forEach((token, index) => {
-				it(`should return ${expected[index]} for '${token.value}'.`, () => {
-					assert.strictEqual(
-						astUtils.isNotClosingParenToken(token),
-						!expected[index],
-					);
-				});
-			});
-		});
-	}
-
-	{
-		const code = "const obj = {foo: 1, bar: 2};";
-		const tokens = espree.parse(code, {
-			ecmaVersion: 6,
-			tokens: true,
-		}).tokens;
-		const expected = [
-			false,
-			false,
-			false,
-			false,
-			false,
-			true,
-			false,
-			false,
-			false,
-			true,
-			false,
-			false,
-			false,
-		];
-
-		describe("isColonToken", () => {
-			tokens.forEach((token, index) => {
-				it(`should return ${expected[index]} for '${token.value}'.`, () => {
-					assert.strictEqual(
-						astUtils.isColonToken(token),
-						expected[index],
-					);
-				});
-			});
-		});
-
-		describe("isNotColonToken", () => {
-			tokens.forEach((token, index) => {
-				it(`should return ${expected[index]} for '${token.value}'.`, () => {
-					assert.strictEqual(
-						astUtils.isNotColonToken(token),
-						!expected[index],
-					);
-				});
-			});
-		});
-	}
-
-	{
-		const code = "const obj = {foo: 1, bar: 2};";
-		const tokens = espree.parse(code, {
-			ecmaVersion: 6,
-			tokens: true,
-		}).tokens;
-		const expected = [
-			false,
-			false,
-			false,
-			false,
-			false,
-			false,
-			false,
-			true,
-			false,
-			false,
-			false,
-			false,
-			false,
-		];
-
-		describe("isCommaToken", () => {
-			tokens.forEach((token, index) => {
-				it(`should return ${expected[index]} for '${token.value}'.`, () => {
-					assert.strictEqual(
-						astUtils.isCommaToken(token),
-						expected[index],
-					);
-				});
-			});
-		});
-
-		describe("isNotCommaToken", () => {
-			tokens.forEach((token, index) => {
-				it(`should return ${expected[index]} for '${token.value}'.`, () => {
-					assert.strictEqual(
-						astUtils.isNotCommaToken(token),
-						!expected[index],
-					);
-				});
-			});
-		});
-	}
-
-	{
-		const code = "const obj = {foo: 1.5, bar: a.b};";
-		const tokens = espree.parse(code, {
-			ecmaVersion: 6,
-			tokens: true,
-		}).tokens;
-		const expected = [
-			false,
-			false,
-			false,
-			false,
-			false,
-			false,
-			false,
-			false,
-			false,
-			false,
-			false,
-			true,
-			false,
-			false,
-			false,
-		];
-
-		describe("isDotToken", () => {
-			tokens.forEach((token, index) => {
-				it(`should return ${expected[index]} for '${token.value}'.`, () => {
-					assert.strictEqual(
-						astUtils.isDotToken(token),
-						expected[index],
-					);
-				});
-			});
-		});
-
-		describe("isNotDotToken", () => {
-			tokens.forEach((token, index) => {
-				it(`should return ${!expected[index]} for '${token.value}'.`, () => {
-					assert.strictEqual(
-						astUtils.isNotDotToken(token),
-						!expected[index],
-					);
-				});
-			});
-		});
-	}
-
-	describe("isCommentToken", () => {
-		const code = "const obj = /*block*/ {foo: 1, bar: 2}; //line";
-		const ast = espree.parse(code, {
-			ecmaVersion: 6,
-			tokens: true,
-			comment: true,
-		});
-
-		ast.tokens.forEach(token => {
-			it(`should return false for '${token.value}'.`, () => {
-				assert.strictEqual(astUtils.isCommentToken(token), false);
-			});
-		});
-		ast.comments.forEach(comment => {
-			it(`should return true for '${comment.value}'.`, () => {
-				assert.strictEqual(astUtils.isCommentToken(comment), true);
-			});
-		});
-	});
-
-	describe("isKeywordToken", () => {
-		const code = "const obj = {foo: 1, bar: 2};";
-		const tokens = espree.parse(code, {
-			ecmaVersion: 6,
-			tokens: true,
-		}).tokens;
-		const expected = [
-			true,
-			false,
-			false,
-			false,
-			false,
-			false,
-			false,
-			false,
-			false,
-			false,
-			false,
-			false,
-			false,
-		];
-
-		tokens.forEach((token, index) => {
-			it(`should return ${expected[index]} for '${token.value}'.`, () => {
-				assert.strictEqual(
-					astUtils.isKeywordToken(token),
-					expected[index],
-				);
-			});
-		});
-	});
-
-	{
-		const code = "if (obj && foo) { obj[foo](); }";
-		const tokens = espree.parse(code, {
-			ecmaVersion: 6,
-			tokens: true,
-		}).tokens;
-		const expected = [
-			false,
-			false,
-			false,
-			false,
-			false,
-			false,
-			true,
-			false,
-			false,
-			false,
-			false,
-			false,
-			false,
-			false,
-			false,
-		];
-
-		describe("isOpeningBraceToken", () => {
-			tokens.forEach((token, index) => {
-				it(`should return ${expected[index]} for '${token.value}'.`, () => {
-					assert.strictEqual(
-						astUtils.isOpeningBraceToken(token),
-						expected[index],
-					);
-				});
-			});
-		});
-
-		describe("isNotOpeningBraceToken", () => {
-			tokens.forEach((token, index) => {
-				it(`should return ${expected[index]} for '${token.value}'.`, () => {
-					assert.strictEqual(
-						astUtils.isNotOpeningBraceToken(token),
-						!expected[index],
-					);
-				});
-			});
-		});
-	}
-
-	{
-		const code = "if (obj && foo) { obj[foo](); }";
-		const tokens = espree.parse(code, {
-			ecmaVersion: 6,
-			tokens: true,
-		}).tokens;
-		const expected = [
-			false,
-			false,
-			false,
-			false,
-			false,
-			false,
-			false,
-			false,
-			true,
-			false,
-			false,
-			false,
-			false,
-			false,
-			false,
-		];
-
-		describe("isOpeningBracketToken", () => {
-			tokens.forEach((token, index) => {
-				it(`should return ${expected[index]} for '${token.value}'.`, () => {
-					assert.strictEqual(
-						astUtils.isOpeningBracketToken(token),
-						expected[index],
-					);
-				});
-			});
-		});
-
-		describe("isNotOpeningBracketToken", () => {
-			tokens.forEach((token, index) => {
-				it(`should return ${expected[index]} for '${token.value}'.`, () => {
-					assert.strictEqual(
-						astUtils.isNotOpeningBracketToken(token),
-						!expected[index],
-					);
-				});
-			});
-		});
-	}
-
-	{
-		const code = "if (obj && foo) { obj[foo](); }";
-		const tokens = espree.parse(code, {
-			ecmaVersion: 6,
-			tokens: true,
-		}).tokens;
-		const expected = [
-			false,
-			true,
-			false,
-			false,
-			false,
-			false,
-			false,
-			false,
-			false,
-			false,
-			false,
-			true,
-			false,
-			false,
-			false,
-		];
-
-		describe("isOpeningParenToken", () => {
-			tokens.forEach((token, index) => {
-				it(`should return ${expected[index]} for '${token.value}'.`, () => {
-					assert.strictEqual(
-						astUtils.isOpeningParenToken(token),
-						expected[index],
-					);
-				});
-			});
-		});
-
-		describe("isNotOpeningParenToken", () => {
-			tokens.forEach((token, index) => {
-				it(`should return ${expected[index]} for '${token.value}'.`, () => {
-					assert.strictEqual(
-						astUtils.isNotOpeningParenToken(token),
-						!expected[index],
-					);
-				});
-			});
-		});
-	}
-
-	{
-		const code = "if (obj && foo) { obj[foo](); }";
-		const tokens = espree.parse(code, {
-			ecmaVersion: 6,
-			tokens: true,
-		}).tokens;
-		const expected = [
-			false,
-			false,
-			false,
-			false,
-			false,
-			false,
-			false,
-			false,
-			false,
-			false,
-			false,
-			false,
-			false,
-			true,
-			false,
-		];
-
-		describe("isSemicolonToken", () => {
-			tokens.forEach((token, index) => {
-				it(`should return ${expected[index]} for '${token.value}'.`, () => {
-					assert.strictEqual(
-						astUtils.isSemicolonToken(token),
-						expected[index],
-					);
-				});
-			});
-		});
-
-		describe("isNotSemicolonToken", () => {
-			tokens.forEach((token, index) => {
-				it(`should return ${expected[index]} for '${token.value}'.`, () => {
-					assert.strictEqual(
-						astUtils.isNotSemicolonToken(token),
-						!expected[index],
-					);
-				});
-			});
-		});
-	}
-
-	describe("isNullLiteral", () => {
-		const EXPECTED_RESULTS = {
-			null: true,
-			"/abc/u": false,
-			5: false,
-			true: false,
-			"'null'": false,
-			foo: false,
-		};
-
-		Object.keys(EXPECTED_RESULTS).forEach(key => {
-			it(`returns ${EXPECTED_RESULTS[key]} for ${key}`, () => {
-				const ast = espree.parse(key, { ecmaVersion: 6 });
-
-				assert.strictEqual(
-					astUtils.isNullLiteral(ast.body[0].expression),
-					EXPECTED_RESULTS[key],
-				);
-			});
-		});
-	});
-
-	describe("createGlobalLinebreakMatcher", () => {
-		it("returns a regular expression with the g flag", () => {
-			assert.instanceOf(astUtils.createGlobalLinebreakMatcher(), RegExp);
-			assert(
-				astUtils
-					.createGlobalLinebreakMatcher()
-					.toString()
-					.endsWith("/gu"),
-			);
-		});
-		it("returns unique objects on each call", () => {
-			const firstObject = astUtils.createGlobalLinebreakMatcher();
-			const secondObject = astUtils.createGlobalLinebreakMatcher();
-
-			assert.notStrictEqual(firstObject, secondObject);
-		});
-		describe("correctly matches linebreaks", () => {
-			const LINE_COUNTS = {
-				foo: 1,
-				"foo\rbar": 2,
-				"foo\n": 2,
-				"foo\nbar": 2,
-				"foo\r\nbar": 2,
-				"foo\r\u2028bar": 3,
-				"foo\u2029bar": 2,
-			};
-
-			Object.keys(LINE_COUNTS).forEach(text => {
-				it(text, () => {
-					assert.strictEqual(
-						text.split(astUtils.createGlobalLinebreakMatcher())
-							.length,
-						LINE_COUNTS[text],
-					);
-				});
-			});
-		});
-	});
-
-	describe("canTokensBeAdjacent", () => {
-		const CASES = new Map([
-			[["foo", "bar"], false],
-			[[";foo", "bar"], false],
-			[[";", "bar"], true],
-			[[")", "bar"], true],
-			[["foo0", "bar"], false],
-			[["foo;", "bar"], true],
-			[["foo", "0"], false],
-			[["of", ".2"], true],
-			[["2", ".2"], false],
-			[["of", "'foo'"], true],
-			[["foo", "`bar`"], true],
-			[["`foo`", "in"], true],
-			[["of", "0.2"], false],
-			[["of", "0."], false],
-			[[".2", "foo"], false],
-			[["2.", "foo"], false],
-			[["+", "-"], true],
-			[["++", "-"], true],
-			[["+", "--"], true],
-			[["++", "--"], true],
-			[["-", "+"], true],
-			[["--", "+"], true],
-			[["-", "++"], true],
-			[["--", "++"], true],
-			[["+", "+"], false],
-			[["-", "-"], false],
-			[["++", "+"], false],
-			[["--", "-"], false],
-			[["+", "++"], false],
-			[["-", "--"], false],
-			[["a/", "b"], true],
-			[["a/", "+b"], true],
-			[["a+", "/^regex$/"], true],
-			[["a/", "/^regex$/"], false],
-			[["a+", "/**/"], true],
-			[["a+", "/**/b"], true],
-			[["//", "a"], false],
-			[["a/", "/**/b"], false],
-			[["a+", "//"], true],
-			[["a+", "//\nb"], true],
-			[["a/", "//\nb"], false],
-			[["/**/", "b"], true],
-			[["a/**/", "b"], true],
-			[["/**/a", "b"], false],
-			[["a", "/**/b"], true],
-			[["a", "b/**/"], false],
-			[["a", "//\nb"], true],
-			[["a", "b//"], false],
-			[["#!/usr/bin/env node", "("], false],
-			[["123invalidtoken", "("], false],
-			[["(", "123invalidtoken"], false],
-			[["(", "1n"], true],
-			[["1n", "+"], true],
-			[["1n", "in"], false],
-			[["return", "#x"], true],
-			[["yield", "#x"], true],
-			[["get", "#x"], true],
-		]);
-
-		CASES.forEach((expectedResult, tokenStrings) => {
-			it(tokenStrings.join(", "), () => {
-				assert.strictEqual(
-					astUtils.canTokensBeAdjacent(
-						tokenStrings[0],
-						tokenStrings[1],
-					),
-					expectedResult,
-				);
-			});
-		});
-
-		it("#!/usr/bin/env node, (", () => {
-			assert.strictEqual(
-				astUtils.canTokensBeAdjacent(
-					{ type: "Shebang", value: "#!/usr/bin/env node" },
-					{ type: "Punctuator", value: "(" },
-				),
-				false,
-			);
-		});
-	});
-
-	describe("equalTokens", () => {
-		it("should return true if tokens are equal", () => {
-			const code = "a=0;a=0;";
-			const ast = espree.parse(code, ESPREE_CONFIG);
-			const sourceCode = new SourceCode(code, ast);
-
-			assert.strictEqual(
-				astUtils.equalTokens(ast.body[0], ast.body[1], sourceCode),
-				true,
-			);
-		});
-
-		it("should return false if tokens are not equal", () => {
-			const code = "a=0;a=1;";
-			const ast = espree.parse(code, ESPREE_CONFIG);
-			const sourceCode = new SourceCode(code, ast);
-
-			assert.strictEqual(
-				astUtils.equalTokens(ast.body[0], ast.body[1], sourceCode),
-				false,
-			);
-		});
-	});
-
-	describe("equalLiteralValue", () => {
-		describe("should return true if two regex values are same, even if it's not supported natively.", () => {
-			const patterns = [
-				{
-					nodeA: {
-						type: "Literal",
-						value: /(?:)/u,
-						regex: { pattern: "(?:)", flags: "u" },
-					},
-					nodeB: {
-						type: "Literal",
-						value: /(?:)/u,
-						regex: { pattern: "(?:)", flags: "u" },
-					},
-					expected: true,
-				},
-				{
-					nodeA: {
-						type: "Literal",
-						value: null,
-						regex: { pattern: "(?:)", flags: "u" },
-					},
-					nodeB: {
-						type: "Literal",
-						value: null,
-						regex: { pattern: "(?:)", flags: "u" },
-					},
-					expected: true,
-				},
-				{
-					nodeA: {
-						type: "Literal",
-						value: null,
-						regex: { pattern: "(?:)", flags: "u" },
-					},
-					nodeB: {
-						type: "Literal",
-						value: /(?:)/, // eslint-disable-line require-unicode-regexp -- Checking non-Unicode regex
-						regex: { pattern: "(?:)", flags: "" },
-					},
-					expected: false,
-				},
-				{
-					nodeA: {
-						type: "Literal",
-						value: null,
-						regex: { pattern: "(?:a)", flags: "u" },
-					},
-					nodeB: {
-						type: "Literal",
-						value: null,
-						regex: { pattern: "(?:b)", flags: "u" },
-					},
-					expected: false,
-				},
-			];
-
-			for (const { nodeA, nodeB, expected } of patterns) {
-				it(`should return ${expected} if it compared ${util.format("%o", nodeA)} and ${util.format("%o", nodeB)}`, () => {
-					assert.strictEqual(
-						astUtils.equalLiteralValue(nodeA, nodeB),
-						expected,
-					);
-				});
-			}
-		});
-
-		describe("should return true if two bigint values are same, even if it's not supported natively.", () => {
-			const patterns = [
-				{
-					nodeA: {
-						type: "Literal",
-						value: null,
-						bigint: "1",
-					},
-					nodeB: {
-						type: "Literal",
-						value: null,
-						bigint: "1",
-					},
-					expected: true,
-				},
-				{
-					nodeA: {
-						type: "Literal",
-						value: null,
-						bigint: "1",
-					},
-					nodeB: {
-						type: "Literal",
-						value: null,
-						bigint: "2",
-					},
-					expected: false,
-				},
-				{
-					nodeA: {
-						type: "Literal",
-						value: 1n,
-						bigint: "1",
-					},
-					nodeB: {
-						type: "Literal",
-						value: 1n,
-						bigint: "1",
-					},
-					expected: true,
-				},
-				{
-					nodeA: {
-						type: "Literal",
-						value: 1n,
-						bigint: "1",
-					},
-					nodeB: {
-						type: "Literal",
-						value: 2n,
-						bigint: "2",
-					},
-					expected: false,
-				},
-			];
-
-			for (const { nodeA, nodeB, expected } of patterns) {
-				it(`should return ${expected} if it compared ${util.format("%o", nodeA)} and ${util.format("%o", nodeB)}`, () => {
-					assert.strictEqual(
-						astUtils.equalLiteralValue(nodeA, nodeB),
-						expected,
-					);
-				});
-			}
-		});
-	});
-
-	describe("hasOctalOrNonOctalDecimalEscapeSequence", () => {
-		const expectedResults = {
-			"\\1": true,
-			"\\2": true,
-			"\\7": true,
-			"\\00": true,
-			"\\01": true,
-			"\\02": true,
-			"\\07": true,
-			"\\08": true,
-			"\\09": true,
-			"\\10": true,
-			"\\12": true,
-			" \\1": true,
-			"\\1 ": true,
-			"a\\1": true,
-			"\\1a": true,
-			"a\\1a": true,
-			" \\01": true,
-			"\\01 ": true,
-			"a\\01": true,
-			"\\01a": true,
-			"a\\01a": true,
-			"a\\08a": true,
-			"\\0\\1": true,
-			"\\0\\01": true,
-			"\\0\\08": true,
-			"\\n\\1": true,
-			"\\n\\01": true,
-			"\\n\\08": true,
-			"\\\\\\1": true,
-			"\\\\\\01": true,
-			"\\\\\\08": true,
-			"\\8": true,
-			"\\9": true,
-			"a\\8a": true,
-			"\\0\\8": true,
-			"\\8\\0": true,
-			"\\80": true,
-			"\\81": true,
-			"\\\\\\8": true,
-			"\\\n\\1": true,
-			"foo\\\nbar\\2baz": true,
-			"\\\n\\8": true,
-			"foo\\\nbar\\9baz": true,
-
-			"\\0": false,
-			" \\0": false,
-			"\\0 ": false,
-			"a\\0": false,
-			"\\0a": false,
-			"\\\\": false,
-			"\\\\0": false,
-			"\\\\01": false,
-			"\\\\08": false,
-			"\\\\1": false,
-			"\\\\12": false,
-			"\\\\\\0": false,
-			"\\0\\\\": false,
-			0: false,
-			1: false,
-			8: false,
-			"01": false,
-			"08": false,
-			80: false,
-			12: false,
-			"\\a": false,
-			"\\n": false,
-			"\\\n": false,
-			"foo\\\nbar": false,
-			"128\\\n349": false,
-		};
-
-		Object.keys(expectedResults).forEach(key => {
-			it(`should return ${expectedResults[key]} for ${key}`, () => {
-				const ast = espree.parse(`"${key}"`);
-
-				assert.strictEqual(
-					astUtils.hasOctalOrNonOctalDecimalEscapeSequence(
-						ast.body[0].expression.raw,
-					),
-					expectedResults[key],
-				);
-			});
-		});
-	});
-
-	describe("isLogicalAssignmentOperator", () => {
-		const expectedResults = {
-			"&&=": true,
-			"||=": true,
-			"??=": true,
-			"&&": false,
-			"||": false,
-			"??": false,
-			"=": false,
-			"&=": false,
-			"|=": false,
-			"+=": false,
-			"**=": false,
-			"==": false,
-			"===": false,
-		};
-
-		Object.entries(expectedResults).forEach(([key, value]) => {
-			it(`should return ${value} for ${key}`, () => {
-				assert.strictEqual(
-					astUtils.isLogicalAssignmentOperator(key),
-					value,
-				);
-			});
-		});
-	});
-
-	describe("isTopLevelExpressionStatement", () => {
-		it("should return false for a Program node", () => {
-			const node = { type: "Program", parent: null };
-
-			assert.strictEqual(
-				astUtils.isTopLevelExpressionStatement(node),
-				false,
-			);
-		});
-
-		it("should return false if the node is not an ExpressionStatement", () => {
-			linter.defineRule("checker", {
-				create: mustCall(() => ({
-					":expression": mustCall(node => {
-						assert.strictEqual(
-							astUtils.isTopLevelExpressionStatement(node),
-							false,
-						);
-					}),
-				})),
-			});
-
-			linter.verify('var foo = () => "use strict";', {
-				rules: { checker: "error" },
-				parserOptions: { ecmaVersion: 2022 },
-			});
-		});
-
-		const expectedResults = [
-			['if (foo) { "use strict"; }', '"use strict";', false],
-			['{ "use strict"; }', '"use strict";', false],
-			[
-				'switch (foo) { case bar: "use strict"; }',
-				'"use strict";',
-				false,
-			],
-			["foo; bar;", "foo;", true],
-			["foo; bar;", "bar;", true],
-			["function foo() { bar; }", "bar;", true],
-			["var foo = function () { foo(); };", "foo();", true],
-			["var foo = () => { 'bar'; }", "'bar';", true],
-			['"use strict"', '"use strict"', true],
-			["(`use strict`)", "(`use strict`)", true],
-		];
-
-		expectedResults.forEach(([code, nodeText, expectedRetVal]) => {
-			it(`should return ${expectedRetVal} for \`${nodeText}\` in \`${code}\``, () => {
-				linter.defineRule("checker", {
-					create: mustCall(context => {
-						const assertForNode = mustCall(node =>
-							assert.strictEqual(
-								astUtils.isTopLevelExpressionStatement(node),
-								expectedRetVal,
-							),
-						);
-
-						return {
-							ExpressionStatement(node) {
-								if (
-									context.sourceCode.getText(node) ===
-									nodeText
-								) {
-									assertForNode(node);
-								}
-							},
-						};
-					}),
-				});
-
-				linter.verify(code, {
-					rules: { checker: "error" },
-					parserOptions: { ecmaVersion: 2022 },
-				});
-			});
-		});
-	});
-
-	describe("isStaticTemplateLiteral", () => {
-		const expectedResults = {
-			"``": true,
-			"`foo`": true,
-			"`foo${bar}`": false,
-			'"foo"': false,
-			"foo`bar`": false,
-		};
-
-		Object.entries(expectedResults).forEach(([code, expectedResult]) => {
-			it(`returns ${expectedResult} for ${code}`, () => {
-				const ast = espree.parse(code, { ecmaVersion: 6 });
-
-				assert.strictEqual(
-					astUtils.isStaticTemplateLiteral(ast.body[0].expression),
-					expectedResult,
-				);
-			});
-		});
-	});
-
-	describe("isDirective", () => {
-		const expectedResults = [
-			{ code: '"use strict";', expectedRetVal: true },
-			{
-				code: '"use strict"; "use asm";',
-				nodeText: '"use asm";',
-				expectedRetVal: true,
-			},
-			{
-				code: 'const a = () => { "foo"; }',
-				nodeText: '"foo";',
-				expectedRetVal: true,
-			},
-			{ code: '"";', expectedRetVal: true },
-			{ code: '{ "foo"; }', nodeText: '"foo";', expectedRetVal: false },
-			{ code: "foo();", expectedRetVal: false },
-			{ code: '"foo" + "bar";', expectedRetVal: false },
-			{ code: "12345;", expectedRetVal: false },
-			{ code: "`foo`;", expectedRetVal: false },
-			{ code: "('foo');", expectedRetVal: false },
-			{
-				code: 'foo(); "use strict";',
-				nodeText: '"use strict";',
-				expectedRetVal: false,
-			},
-		];
-
-		expectedResults.forEach(({ code, nodeText = code, expectedRetVal }) => {
-			it(`should return ${expectedRetVal} for \`${nodeText}\` in \`${code}\``, () => {
-				linter.defineRule("checker", {
-					create: mustCall(({ sourceCode }) => {
-						const assertForNode = mustCall(node =>
-							assert.strictEqual(
-								astUtils.isDirective(node),
-								expectedRetVal,
-							),
-						);
-
-						return {
-							ExpressionStatement(node) {
-								if (sourceCode.getText(node) === nodeText) {
-									assertForNode(node);
-
-									if (!expectedRetVal) {
-										// The flow parser sets `directive` to null on non-directive ExpressionStatement nodes.
-										node.directive = null;
-										assertForNode(node);
-									}
-								}
-							},
-						};
-					}),
-				});
-
-				linter.verify(code, {
-					rules: { checker: "error" },
-					parserOptions: { ecmaVersion: 2022 },
-				});
-			});
-		});
-	});
-=======
+
+            assert.strictEqual(astUtils.getStaticPropertyName(node), null);
+        });
+
+        it("should return null for `a[`${b}`]`", () => {
+            const ast = espree.parse("a[`${b}`]", { ecmaVersion: 6 });
+            const node = ast.body[0].expression;
+
+            assert.strictEqual(astUtils.getStaticPropertyName(node), null);
+        });
+
+        it("should return 'b' for `b: 1`", () => {
+            const ast = espree.parse("({b: 1})");
+            const node = ast.body[0].expression.properties[0];
+
+            assert.strictEqual(astUtils.getStaticPropertyName(node), "b");
+        });
+
+        it("should return 'b' for `b() {}`", () => {
+            const ast = espree.parse("({b() {}})", { ecmaVersion: 6 });
+            const node = ast.body[0].expression.properties[0];
+
+            assert.strictEqual(astUtils.getStaticPropertyName(node), "b");
+        });
+
+        it("should return 'b' for `get b() {}`", () => {
+            const ast = espree.parse("({get b() {}})", { ecmaVersion: 6 });
+            const node = ast.body[0].expression.properties[0];
+
+            assert.strictEqual(astUtils.getStaticPropertyName(node), "b");
+        });
+
+        it("should return 'b' for `['b']: 1`", () => {
+            const ast = espree.parse("({['b']: 1})", { ecmaVersion: 6 });
+            const node = ast.body[0].expression.properties[0];
+
+            assert.strictEqual(astUtils.getStaticPropertyName(node), "b");
+        });
+
+        it("should return 'b' for `['b']() {}`", () => {
+            const ast = espree.parse("({['b']() {}})", { ecmaVersion: 6 });
+            const node = ast.body[0].expression.properties[0];
+
+            assert.strictEqual(astUtils.getStaticPropertyName(node), "b");
+        });
+
+        it("should return 'b' for `[`b`]: 1`", () => {
+            const ast = espree.parse("({[`b`]: 1})", { ecmaVersion: 6 });
+            const node = ast.body[0].expression.properties[0];
+
             assert.strictEqual(astUtils.getStaticPropertyName(node), "b");
         });
 
@@ -4351,5 +1937,4 @@
             });
         });
     });
->>>>>>> 5d574963
 });