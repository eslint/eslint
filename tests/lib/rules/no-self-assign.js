/**
 * @fileoverview Tests for no-self-assign rule.
 * @author Toru Nagashima
 */

"use strict";

//------------------------------------------------------------------------------
// Requirements
//------------------------------------------------------------------------------

const rule = require("../../../lib/rules/no-self-assign"),
    { RuleTester } = require("../../../lib/rule-tester");

//------------------------------------------------------------------------------
// Tests
//------------------------------------------------------------------------------

const ruleTester = new RuleTester();

ruleTester.run("no-self-assign", rule, {
    valid: [
        "var a = a",
        "a = b",
        "a += a",
        "a = +a",
        "a = [a]",
        "a &= a",
        "a |= a",
        { code: "let a = a", parserOptions: { ecmaVersion: 6 } },
        { code: "const a = a", parserOptions: { ecmaVersion: 6 } },
        { code: "[a] = a", parserOptions: { ecmaVersion: 6 } },
        { code: "[a = 1] = [a]", parserOptions: { ecmaVersion: 6 } },
        { code: "[a, b] = [b, a]", parserOptions: { ecmaVersion: 6 } },
        { code: "[a,, b] = [, b, a]", parserOptions: { ecmaVersion: 6 } },
        { code: "[x, a] = [...x, a]", parserOptions: { ecmaVersion: 6 } },
        { code: "[...a] = [...a, 1]", parserOptions: { ecmaVersion: 6 } },
        { code: "[a, ...b] = [0, ...b, 1]", parserOptions: { ecmaVersion: 6 } },
        { code: "[a, b] = {a, b}", parserOptions: { ecmaVersion: 6 } },
        { code: "({a} = a)", parserOptions: { ecmaVersion: 6 } },
        { code: "({a = 1} = {a})", parserOptions: { ecmaVersion: 6 } },
        { code: "({a: b} = {a})", parserOptions: { ecmaVersion: 6 } },
        { code: "({a} = {a: b})", parserOptions: { ecmaVersion: 6 } },
        { code: "({a} = {a() {}})", parserOptions: { ecmaVersion: 6 } },
        { code: "({a} = {[a]: a})", parserOptions: { ecmaVersion: 6 } },
        { code: "({[a]: b} = {[a]: b})", parserOptions: { ecmaVersion: 6 } },
        { code: "({'foo': a, 1: a} = {'bar': a, 2: a})", parserOptions: { ecmaVersion: 6 } },
        { code: "({a, ...b} = {a, ...b})", parserOptions: { ecmaVersion: 2018 } },
        { code: "a.b = a.c", options: [{ props: true }] },
        { code: "a.b = c.b", options: [{ props: true }] },
        { code: "a.b = a[b]", options: [{ props: true }] },
        { code: "a[b] = a.b", options: [{ props: true }] },
        { code: "a.b().c = a.b().c", options: [{ props: true }] },
        { code: "b().c = b().c", options: [{ props: true }] },
        { code: "a.null = a[/(?<zero>0)/]", options: [{ props: true }], parserOptions: { ecmaVersion: 2018 } },
        { code: "a[b + 1] = a[b + 1]", options: [{ props: true }] }, // it ignores non-simple computed properties.
        {
            code: "a.b = a.b",
            options: [{ props: false }]
        },
        {
            code: "a.b.c = a.b.c",
            options: [{ props: false }]
        },
        {
            code: "a[b] = a[b]",
            options: [{ props: false }]
        },
        {
            code: "a['b'] = a['b']",
            options: [{ props: false }]
        },
        {
            code: "a[\n    'b'\n] = a[\n    'b'\n]",
            options: [{ props: false }]
        },
        {
            code: "this.x = this.y",
            options: [{ props: true }]
        },
        {
            code: "this.x = this.x",
            options: [{ props: false }]
        },
        {
            code: "class C { #field; foo() { this['#field'] = this.#field; } }",
            parserOptions: { ecmaVersion: 2022 }
        },
        {
            code: "class C { #field; foo() { this.#field = this['#field']; } }",
            parserOptions: { ecmaVersion: 2022 }
        }
    ],
    invalid: [
        { code: "a = a", errors: [{ messageId: "selfAssignment", data: { name: "a" } }] },
        { code: "[a] = [a]", parserOptions: { ecmaVersion: 6 }, errors: [{ messageId: "selfAssignment", data: { name: "a" } }] },
        { code: "[a, b] = [a, b]", parserOptions: { ecmaVersion: 6 }, errors: [{ messageId: "selfAssignment", data: { name: "a" } }, { messageId: "selfAssignment", data: { name: "b" } }] },
        { code: "[a, b] = [a, c]", parserOptions: { ecmaVersion: 6 }, errors: [{ messageId: "selfAssignment", data: { name: "a" } }] },
        { code: "[a, b] = [, b]", parserOptions: { ecmaVersion: 6 }, errors: [{ messageId: "selfAssignment", data: { name: "b" } }] },
        { code: "[a, ...b] = [a, ...b]", parserOptions: { ecmaVersion: 6 }, errors: [{ messageId: "selfAssignment", data: { name: "a" } }, { messageId: "selfAssignment", data: { name: "b" } }] },
        { code: "[[a], {b}] = [[a], {b}]", parserOptions: { ecmaVersion: 6 }, errors: [{ messageId: "selfAssignment", data: { name: "a" } }, { messageId: "selfAssignment", data: { name: "b" } }] },
        { code: "({a} = {a})", parserOptions: { ecmaVersion: 6 }, errors: [{ messageId: "selfAssignment", data: { name: "a" } }] },
        { code: "({a: b} = {a: b})", parserOptions: { ecmaVersion: 6 }, errors: [{ messageId: "selfAssignment", data: { name: "b" } }] },
        { code: "({'a': b} = {'a': b})", parserOptions: { ecmaVersion: 6 }, errors: [{ messageId: "selfAssignment", data: { name: "b" } }] },
        { code: "({a: b} = {'a': b})", parserOptions: { ecmaVersion: 6 }, errors: [{ messageId: "selfAssignment", data: { name: "b" } }] },
        { code: "({'a': b} = {a: b})", parserOptions: { ecmaVersion: 6 }, errors: [{ messageId: "selfAssignment", data: { name: "b" } }] },
        { code: "({1: b} = {1: b})", parserOptions: { ecmaVersion: 6 }, errors: [{ messageId: "selfAssignment", data: { name: "b" } }] },
        { code: "({1: b} = {'1': b})", parserOptions: { ecmaVersion: 6 }, errors: [{ messageId: "selfAssignment", data: { name: "b" } }] },
        { code: "({'1': b} = {1: b})", parserOptions: { ecmaVersion: 6 }, errors: [{ messageId: "selfAssignment", data: { name: "b" } }] },
        { code: "({['a']: b} = {a: b})", parserOptions: { ecmaVersion: 6 }, errors: [{ messageId: "selfAssignment", data: { name: "b" } }] },
        { code: "({'a': b} = {[`a`]: b})", parserOptions: { ecmaVersion: 6 }, errors: [{ messageId: "selfAssignment", data: { name: "b" } }] },
        { code: "({1: b} = {[1]: b})", parserOptions: { ecmaVersion: 6 }, errors: [{ messageId: "selfAssignment", data: { name: "b" } }] },
        { code: "({a, b} = {a, b})", parserOptions: { ecmaVersion: 6 }, errors: [{ messageId: "selfAssignment", data: { name: "a" } }, { messageId: "selfAssignment", data: { name: "b" } }] },
        { code: "({a, b} = {b, a})", parserOptions: { ecmaVersion: 6 }, errors: [{ messageId: "selfAssignment", data: { name: "b" } }, { messageId: "selfAssignment", data: { name: "a" } }] },
        { code: "({a, b} = {c, a})", parserOptions: { ecmaVersion: 6 }, errors: [{ messageId: "selfAssignment", data: { name: "a" } }] },
        { code: "({a: {b}, c: [d]} = {a: {b}, c: [d]})", parserOptions: { ecmaVersion: 6 }, errors: [{ messageId: "selfAssignment", data: { name: "b" } }, { messageId: "selfAssignment", data: { name: "d" } }] },
        { code: "({a, b} = {a, ...x, b})", parserOptions: { ecmaVersion: 2018 }, errors: [{ messageId: "selfAssignment", data: { name: "b" } }] },
        {
            code: "a.b = a.b",
            errors: [{ messageId: "selfAssignment", data: { name: "a.b" } }]
        },
        {
            code: "a.b.c = a.b.c",
            errors: [{ messageId: "selfAssignment", data: { name: "a.b.c" } }]
        },
        {
            code: "a[b] = a[b]",
            errors: [{ messageId: "selfAssignment", data: { name: "a[b]" } }]
        },
        {
            code: "a['b'] = a['b']",
            errors: [{ messageId: "selfAssignment", data: { name: "a['b']" } }]
        },
        {
            code: "a[\n    'b'\n] = a[\n    'b'\n]",
            errors: [{ messageId: "selfAssignment", data: { name: "a['b']" } }]
        },
        { code: "a.b = a.b", options: [{ props: true }], errors: [{ messageId: "selfAssignment", data: { name: "a.b" } }] },
        { code: "a.b.c = a.b.c", options: [{ props: true }], errors: [{ messageId: "selfAssignment", data: { name: "a.b.c" } }] },
        { code: "a[b] = a[b]", options: [{ props: true }], errors: [{ messageId: "selfAssignment", data: { name: "a[b]" } }] },
        { code: "a['b'] = a['b']", options: [{ props: true }], errors: [{ messageId: "selfAssignment", data: { name: "a['b']" } }] },
        { code: "a[\n    'b'\n] = a[\n    'b'\n]", options: [{ props: true }], errors: [{ messageId: "selfAssignment", data: { name: "a['b']" } }] },
        {
            code: "this.x = this.x",
            options: [{ props: true }],
            errors: [{ messageId: "selfAssignment", data: { name: "this.x" } }]
        },
        { code: "a['/(?<zero>0)/'] = a[/(?<zero>0)/]", options: [{ props: true }], parserOptions: { ecmaVersion: 2018 }, errors: [{ messageId: "selfAssignment", data: { name: "a[/(?<zero>0)/]" } }] },

        // Optional chaining
        {
            code: "(a?.b).c = (a?.b).c",
            parserOptions: { ecmaVersion: 2020 },
            errors: [{ messageId: "selfAssignment", data: { name: "(a?.b).c" } }]
        },
        {
            code: "a.b = a?.b",
            parserOptions: { ecmaVersion: 2020 },
            errors: [{ messageId: "selfAssignment", data: { name: "a?.b" } }]
        },

<<<<<<< HEAD
        // logical assignment
        {
            code: "a &&= a",
            parserOptions: { ecmaVersion: 2021 },
            errors: [{ messageId: "selfAssignment", data: { name: "a" } }]
        },
        {
            code: "a ||= a",
            parserOptions: { ecmaVersion: 2021 },
            errors: [{ messageId: "selfAssignment", data: { name: "a" } }]
        },
        {
            code: "a ??= a",
            parserOptions: { ecmaVersion: 2021 },
            errors: [{ messageId: "selfAssignment", data: { name: "a" } }]
=======
        // Private members
        {
            code: "class C { #field; foo() { this.#field = this.#field; } }",
            parserOptions: { ecmaVersion: 2022 },
            errors: [{ messageId: "selfAssignment", data: { name: "this.#field" } }]
        },
        {
            code: "class C { #field; foo() { [this.#field] = [this.#field]; } }",
            parserOptions: { ecmaVersion: 2022 },
            errors: [{ messageId: "selfAssignment", data: { name: "this.#field" } }]
>>>>>>> 3b38018e
        }
    ]
});<|MERGE_RESOLUTION|>--- conflicted
+++ resolved
@@ -159,7 +159,18 @@
             errors: [{ messageId: "selfAssignment", data: { name: "a?.b" } }]
         },
 
-<<<<<<< HEAD
+        // Private members
+        {
+            code: "class C { #field; foo() { this.#field = this.#field; } }",
+            parserOptions: { ecmaVersion: 2022 },
+            errors: [{ messageId: "selfAssignment", data: { name: "this.#field" } }]
+        },
+        {
+            code: "class C { #field; foo() { [this.#field] = [this.#field]; } }",
+            parserOptions: { ecmaVersion: 2022 },
+            errors: [{ messageId: "selfAssignment", data: { name: "this.#field" } }]
+        },
+
         // logical assignment
         {
             code: "a &&= a",
@@ -175,18 +186,6 @@
             code: "a ??= a",
             parserOptions: { ecmaVersion: 2021 },
             errors: [{ messageId: "selfAssignment", data: { name: "a" } }]
-=======
-        // Private members
-        {
-            code: "class C { #field; foo() { this.#field = this.#field; } }",
-            parserOptions: { ecmaVersion: 2022 },
-            errors: [{ messageId: "selfAssignment", data: { name: "this.#field" } }]
-        },
-        {
-            code: "class C { #field; foo() { [this.#field] = [this.#field]; } }",
-            parserOptions: { ecmaVersion: 2022 },
-            errors: [{ messageId: "selfAssignment", data: { name: "this.#field" } }]
->>>>>>> 3b38018e
         }
     ]
 });