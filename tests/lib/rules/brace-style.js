/**
 * @fileoverview Tests for one-true-brace rule.
 * @author Ian Christian Myers
 */

//------------------------------------------------------------------------------
// Requirements
//------------------------------------------------------------------------------

<<<<<<< HEAD
var Test = require('../../eslint-test');
=======
var vows = require("vows"),
    eslintTest = require('../../eslint-test');
>>>>>>> a3b7b00c

//------------------------------------------------------------------------------
// Constants
//------------------------------------------------------------------------------

var RULE_ID = "brace-style";

//------------------------------------------------------------------------------
// Helpers
//------------------------------------------------------------------------------

function isViolationForType(type) {
    return eslintTest.violation(RULE_ID,
            "Opening curly brace does not appear on the same line as the block identifier.",
            type);
}

//------------------------------------------------------------------------------
// Tests
//------------------------------------------------------------------------------

<<<<<<< HEAD
new Test(RULE_ID)
    .addViolations("Opening curly brace does not appear on the same line as the block identifier.", {
        "function foo() \n { \n return; }": "FunctionDeclaration",
        "if (foo) \n { \n bar(); }": "IfStatement",
        "while (foo) \n { \n bar(); }": "WhileStatement",
        "for (;;) \n { \n bar(); }": "ForStatement",
        "with (foo) \n { \n bar(); }": "WithStatement",
        "switch (foo) \n { \n case \"bar\": break; }": "SwitchStatement",
        "try \n { \n bar(); \n } catch (e) {}": "TryStatement",
        "do \n { \n bar(); \n} while (true)": "DoWhileStatement",
        "for (foo in bar) \n { \n baz(); \n }": "ForInStatement"
    })
    .addNonViolations([
        "function foo () { return; }",
        "if (foo) { \n bar(); }",
        "while (foo) { \n bar(); }",
        "for (;;) { \n bar(); }",
        "with (foo) { \n bar(); }",
        "switch (foo) { \n case \"bar\": break; }",
        "try { \n bar();\n } catch (e) {\n baz(); \n }",
        "do { \n bar();\n } while (true)",
        "for (foo in bar) { \n baz(); \n }"
    ])
    .export(module)
=======
vows.describe(RULE_ID).addBatch({

    "when evaluating function declaration without one true brace style": {

        topic: "function foo() \n { \n return; }",

        "should report a violation": isViolationForType("FunctionDeclaration")
    },

    "when evaluating function declaration with one true brace style": {

        topic: "function foo () { return; }",

        "should not report a violation": eslintTest.noViolation
    },

    "when evaluating if statement without one true brace style": {

        topic: "if (foo) \n { \n bar(); }",

        "should report a violation": isViolationForType("IfStatement")
    },

    "when evaluating if statement with one true brace style": {

        topic: "if (foo) { \n bar(); }",

        "should not report a violation": eslintTest.noViolation
    },

    "when evaluating while statement without one true brace style": {

        topic: "while (foo) \n { \n bar(); }",

        "should report a violation": isViolationForType("WhileStatement")
    },

    "when evaluating while statement with one true brace style": {

        topic: "while (foo) { \n bar(); }",

        "should not report a violation": eslintTest.noViolation
    },

    "when evaluating for statement without one true brace style": {

        topic: "for (;;) \n { \n bar(); }",

        "should report a violation": isViolationForType("ForStatement")
    },

    "when evaluating for statement with one true brace style": {

        topic: "for (;;) { \n bar(); }",

        "should not report a violation": eslintTest.noViolation
    },

    "when evaluating with statement without one true brace style": {

        topic: "with (foo) \n { \n bar(); }",

        "should report a violation": isViolationForType("WithStatement")
    },

    "when evaluating with statement with one true brace style": {

        topic: "with (foo) { \n bar(); }",

        "should not report a violation": eslintTest.noViolation
    },

    "when evaluating switch statement without one true brace style": {

        topic: "switch (foo) \n { \n case \"bar\": break; }",

        "should report a violation": isViolationForType("SwitchStatement")
    },

    "when evaluating switch statement with one true brace style": {

        topic: "switch (foo) { \n case \"bar\": break; }",

        "should not report a violation": eslintTest.noViolation
    },

    "when evaluating try statement without one true brace style": {

        topic: "try \n { \n bar(); \n } catch (e) {}",

        "should report a violation": isViolationForType("TryStatement")
    },

    "when evaluating try/catch statement with one true brace style": {

        topic: "try { \n bar();\n } catch (e) {\n baz(); \n }",

        "should not report a violation": eslintTest.noViolation
    },

    "when evaluating do/while statement without one true brace style": {

        topic: "do \n { \n bar(); \n} while (true)",

        "should report a violation": isViolationForType("DoWhileStatement")
    },

    "when evaluating do/while statement with one true brace style": {

        topic: "do { \n bar();\n } while (true)",

        "should not report a violation": eslintTest.noViolation
    },

    "when evaluating for/in statement without one true brace style": {

        topic: "for (foo in bar) \n { \n baz(); \n }",

        "should report a violation": isViolationForType("ForInStatement")
    },

    "when evaluating for/in statement with one true brace style": {

        topic: "for (foo in bar) { \n baz(); \n }",

        "should not report a violation": eslintTest.noViolation
    },

}).export(module);
>>>>>>> a3b7b00c
<|MERGE_RESOLUTION|>--- conflicted
+++ resolved
@@ -7,12 +7,7 @@
 // Requirements
 //------------------------------------------------------------------------------
 
-<<<<<<< HEAD
 var Test = require('../../eslint-test');
-=======
-var vows = require("vows"),
-    eslintTest = require('../../eslint-test');
->>>>>>> a3b7b00c
 
 //------------------------------------------------------------------------------
 // Constants
@@ -21,20 +16,9 @@
 var RULE_ID = "brace-style";
 
 //------------------------------------------------------------------------------
-// Helpers
-//------------------------------------------------------------------------------
-
-function isViolationForType(type) {
-    return eslintTest.violation(RULE_ID,
-            "Opening curly brace does not appear on the same line as the block identifier.",
-            type);
-}
-
-//------------------------------------------------------------------------------
 // Tests
 //------------------------------------------------------------------------------
 
-<<<<<<< HEAD
 new Test(RULE_ID)
     .addViolations("Opening curly brace does not appear on the same line as the block identifier.", {
         "function foo() \n { \n return; }": "FunctionDeclaration",
@@ -58,135 +42,4 @@
         "do { \n bar();\n } while (true)",
         "for (foo in bar) { \n baz(); \n }"
     ])
-    .export(module)
-=======
-vows.describe(RULE_ID).addBatch({
-
-    "when evaluating function declaration without one true brace style": {
-
-        topic: "function foo() \n { \n return; }",
-
-        "should report a violation": isViolationForType("FunctionDeclaration")
-    },
-
-    "when evaluating function declaration with one true brace style": {
-
-        topic: "function foo () { return; }",
-
-        "should not report a violation": eslintTest.noViolation
-    },
-
-    "when evaluating if statement without one true brace style": {
-
-        topic: "if (foo) \n { \n bar(); }",
-
-        "should report a violation": isViolationForType("IfStatement")
-    },
-
-    "when evaluating if statement with one true brace style": {
-
-        topic: "if (foo) { \n bar(); }",
-
-        "should not report a violation": eslintTest.noViolation
-    },
-
-    "when evaluating while statement without one true brace style": {
-
-        topic: "while (foo) \n { \n bar(); }",
-
-        "should report a violation": isViolationForType("WhileStatement")
-    },
-
-    "when evaluating while statement with one true brace style": {
-
-        topic: "while (foo) { \n bar(); }",
-
-        "should not report a violation": eslintTest.noViolation
-    },
-
-    "when evaluating for statement without one true brace style": {
-
-        topic: "for (;;) \n { \n bar(); }",
-
-        "should report a violation": isViolationForType("ForStatement")
-    },
-
-    "when evaluating for statement with one true brace style": {
-
-        topic: "for (;;) { \n bar(); }",
-
-        "should not report a violation": eslintTest.noViolation
-    },
-
-    "when evaluating with statement without one true brace style": {
-
-        topic: "with (foo) \n { \n bar(); }",
-
-        "should report a violation": isViolationForType("WithStatement")
-    },
-
-    "when evaluating with statement with one true brace style": {
-
-        topic: "with (foo) { \n bar(); }",
-
-        "should not report a violation": eslintTest.noViolation
-    },
-
-    "when evaluating switch statement without one true brace style": {
-
-        topic: "switch (foo) \n { \n case \"bar\": break; }",
-
-        "should report a violation": isViolationForType("SwitchStatement")
-    },
-
-    "when evaluating switch statement with one true brace style": {
-
-        topic: "switch (foo) { \n case \"bar\": break; }",
-
-        "should not report a violation": eslintTest.noViolation
-    },
-
-    "when evaluating try statement without one true brace style": {
-
-        topic: "try \n { \n bar(); \n } catch (e) {}",
-
-        "should report a violation": isViolationForType("TryStatement")
-    },
-
-    "when evaluating try/catch statement with one true brace style": {
-
-        topic: "try { \n bar();\n } catch (e) {\n baz(); \n }",
-
-        "should not report a violation": eslintTest.noViolation
-    },
-
-    "when evaluating do/while statement without one true brace style": {
-
-        topic: "do \n { \n bar(); \n} while (true)",
-
-        "should report a violation": isViolationForType("DoWhileStatement")
-    },
-
-    "when evaluating do/while statement with one true brace style": {
-
-        topic: "do { \n bar();\n } while (true)",
-
-        "should not report a violation": eslintTest.noViolation
-    },
-
-    "when evaluating for/in statement without one true brace style": {
-
-        topic: "for (foo in bar) \n { \n baz(); \n }",
-
-        "should report a violation": isViolationForType("ForInStatement")
-    },
-
-    "when evaluating for/in statement with one true brace style": {
-
-        topic: "for (foo in bar) { \n baz(); \n }",
-
-        "should not report a violation": eslintTest.noViolation
-    },
-
-}).export(module);
->>>>>>> a3b7b00c
+    .export(module);