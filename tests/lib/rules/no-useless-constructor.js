--- conflicted
+++ resolved
@@ -191,12 +191,13 @@
                       foo = 'bar'
                       ;
                       [0]() { }
-<<<<<<< HEAD
-                    }`
-                }]
-            }]
-        }
-    ]
+                    }`,
+						},
+					],
+				},
+			],
+		},
+	],
 });
 const ruleTesterTypeScript = new RuleTester({
     languageOptions: {
@@ -362,14 +363,4 @@
         ],
       },
     ],
-  });
-=======
-                    }`,
-						},
-					],
-				},
-			],
-		},
-	],
-});
->>>>>>> 129882d2
+  });