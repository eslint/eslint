/**
 * @fileoverview Disallow parenthesesisng higher precedence subexpressions.
 * @author Michael Ficarra
 */

"use strict";

//------------------------------------------------------------------------------
// Requirements
//------------------------------------------------------------------------------

const rule = require("../../../lib/rules/no-extra-parens"),
    { RuleTester } = require("../../../lib/rule-tester");

/**
 * Create error message object for failure cases
 * @param {string} code source code
 * @param {string} output fixed source code
 * @param {string} type node type
 * @param {int} line line number
 * @param {Object} config rule configuration
 * @returns {Object} result object
 * @private
 */
function invalid(code, output, type, line, config) {
    const result = {
        code,
        output,
        parserOptions: config && config.parserOptions || {},
        errors: [
            {
                messageId: "unexpected",
                type
            }
        ],
        options: config && config.options || []
    };

    if (line) {
        result.errors[0].line = line;
    }
    return result;
}

const ruleTester = new RuleTester({
    parserOptions: {
        ecmaVersion: 2018,
        ecmaFeatures: {
            jsx: true
        }
    }
});

ruleTester.run("no-extra-parens", rule, {
    valid: [

        // all precedence boundaries
        "foo",
        "a = b, c = d",
        "a = b ? c : d",
        "a = (b, c)",
        "a || b ? c = d : e = f",
        "(a = b) ? (c, d) : (e, f)",
        "a && b || c && d",
        "(a ? b : c) || (d ? e : f)",
        "a | b && c | d",
        "(a || b) && (c || d)",
        "a ^ b | c ^ d",
        "(a && b) | (c && d)",
        "a & b ^ c & d",
        "(a | b) ^ (c | d)",
        "a == b & c != d",
        "(a ^ b) & (c ^ d)",
        "a < b === c in d",
        "(a & b) !== (c & d)",
        "a << b >= c >>> d",
        "(a == b) instanceof (c != d)",
        "a + b << c - d",
        "(a <= b) >> (c > d)",
        "a * b + c / d",
        "(a << b) - (c >> d)",
        "+a % !b",
        "(a + b) * (c - d)",
        "-void+delete~typeof!a",
        "!(a * b); typeof (a / b); +(a % b); delete (a * b); ~(a / b); void (a % b); -(a * b)",
        "a(b = c, (d, e))",
        "(++a)(b); (c++)(d);",
        "new (A())",
        "new (foo.Baz().foo)",
        "new (foo.baz.bar().foo.baz)",
        "new ({}.baz.bar.foo().baz)",
        "new (doSomething().baz.bar().foo)",
        "new ([][0].baz.foo().bar.foo)",
        "new (foo\n.baz\n.bar()\n.foo.baz)",
        "new A()()",
        "(new A)()",
        "(new (Foo || Bar))()",
        "(2 + 3) ** 4",
        "2 ** (2 + 3)",

        // same precedence
        "a, b, c",
        "a = b = c",
        "a ? b ? c : d : e",
        "a ? b : c ? d : e",
        "a || b || c",
        "a || (b || c)",
        "a && b && c",
        "a && (b && c)",
        "a | b | c",
        "a | (b | c)",
        "a ^ b ^ c",
        "a ^ (b ^ c)",
        "a & b & c",
        "a & (b & c)",
        "a == b == c",
        "a == (b == c)",
        "a < b < c",
        "a < (b < c)",
        "a << b << c",
        "a << (b << c)",
        "a + b + c",
        "a + (b + c)",
        "a * b * c",
        "a * (b * c)",
        "!!a; typeof +b; void -c; ~delete d;",
        "a(b)",
        "a(b)(c)",
        "a((b, c))",
        "new new A",
        "2 ** 3 ** 4",
        "(2 ** 3) ** 4",

        // constructs that contain expressions
        "if(a);",
        "with(a){}",
        "switch(a){ case 0: break; }",
        "function a(){ return b; }",
        "var a = () => { return b; }",
        "throw a;",
        "while(a);",
        "do; while(a);",
        "for(;;);",
        "for(a in b);",
        "for(a in b, c);",
        "for(a of b);",
        "for (a of (b, c));",
        "var a = (b, c);",
        "[]",
        "[a, b]",
        "!{a}",
        "!{a: 0, b: 1}",
        "!{[a]:0}",
        "!{[(a, b)]:0}",
        "!{a, ...b}",
        "const {a} = {}",
        "const {a:b} = {}",
        "const {a:b=1} = {}",
        "const {[a]:b} = {}",
        "const {[a]:b=1} = {}",
        "const {[(a, b)]:c} = {}",
        "const {a, ...b} = {}",

        // ExpressionStatement restricted productions
        "({});",
        "(function(){});",
        "(let[a] = b);",
        "(function*(){});",
        "(class{});",

        // special cases
        "(0).a",
        "(function(){ }())",
        "({a: function(){}}.a());",
        "({a:0}.a ? b : c)",

        // RegExp literal is allowed to have parens (#1589)
        "var isA = (/^a$/).test('a');",
        "var regex = (/^a$/);",
        "function a(){ return (/^a$/); }",
        "function a(){ return (/^a$/).test('a'); }",

        // IIFE is allowed to have parens in any position (#655)
        "var foo = (function() { return bar(); }())",
        "var o = { foo: (function() { return bar(); }()) };",
        "o.foo = (function(){ return bar(); }());",
        "(function(){ return bar(); }()), (function(){ return bar(); }())",

        // IIFE is allowed to have outer parens (#1004)
        "var foo = (function() { return bar(); })()",
        "var o = { foo: (function() { return bar(); })() };",
        "o.foo = (function(){ return bar(); })();",
        "(function(){ return bar(); })(), (function(){ return bar(); })()",
        "function foo() { return (function(){}()); }",

        // parens are required around yield
        "var foo = (function*() { if ((yield foo()) + 1) { return; } }())",

        // arrow functions have the precedence of an assignment expression
        "(() => 0)()",
        "(_ => 0)()",
        "_ => 0, _ => 1",
        "a = () => b = 0",
        "0 ? _ => 0 : _ => 0",
        "(_ => 0) || (_ => 0)",

        // Object literals as arrow function bodies need parentheses
        "x => ({foo: 1})",


        // Exponentiation operator `**`
        "1 + 2 ** 3",
        "1 - 2 ** 3",
        "2 ** -3",
        "(-2) ** 3",
        "(+2) ** 3",
        "+ (2 ** 3)",

        // https://github.com/eslint/eslint/issues/5789
        "a => ({b: c}[d])",
        "a => ({b: c}.d())",
        "a => ({b: c}.d.e)",

        // "functions" enables reports for function nodes only
        { code: "(0)", options: ["functions"] },
        { code: "a + (b * c)", options: ["functions"] },
        { code: "(a)(b)", options: ["functions"] },
        { code: "a, (b = c)", options: ["functions"] },
        { code: "for(a in (0));", options: ["functions"] },
        { code: "var a = (b = c)", options: ["functions"] },
        { code: "_ => (a = 0)", options: ["functions"] },

        // ["all", {conditionalAssign: false}] enables extra parens around conditional assignments
        { code: "while ((foo = bar())) {}", options: ["all", { conditionalAssign: false }] },
        { code: "if ((foo = bar())) {}", options: ["all", { conditionalAssign: false }] },
        { code: "do; while ((foo = bar()))", options: ["all", { conditionalAssign: false }] },
        { code: "for (;(a = b););", options: ["all", { conditionalAssign: false }] },

        // ["all", { nestedBinaryExpressions: false }] enables extra parens around conditional assignments
        { code: "a + (b * c)", options: ["all", { nestedBinaryExpressions: false }] },
        { code: "(a * b) + c", options: ["all", { nestedBinaryExpressions: false }] },
        { code: "(a * b) / c", options: ["all", { nestedBinaryExpressions: false }] },
        { code: "a || (b && c)", options: ["all", { nestedBinaryExpressions: false }] },

        // ["all", { returnAssign: false }] enables extra parens around expressions returned by return statements
        { code: "function a(b) { return b || c; }", options: ["all", { returnAssign: false }] },
        { code: "function a(b) { return; }", options: ["all", { returnAssign: false }] },
        { code: "function a(b) { return (b = 1); }", options: ["all", { returnAssign: false }] },
        { code: "function a(b) { return (b = c) || (b = d); }", options: ["all", { returnAssign: false }] },
        { code: "function a(b) { return c ? (d = b) : (e = b); }", options: ["all", { returnAssign: false }] },
        { code: "b => b || c;", options: ["all", { returnAssign: false }] },
        { code: "b => (b = 1);", options: ["all", { returnAssign: false }] },
        { code: "b => (b = c) || (b = d);", options: ["all", { returnAssign: false }] },
        { code: "b => c ? (d = b) : (e = b);", options: ["all", { returnAssign: false }] },
        { code: "b => { return b || c };", options: ["all", { returnAssign: false }] },
        { code: "b => { return (b = 1) };", options: ["all", { returnAssign: false }] },
        { code: "b => { return (b = c) || (b = d) };", options: ["all", { returnAssign: false }] },
        { code: "b => { return c ? (d = b) : (e = b) };", options: ["all", { returnAssign: false }] },

        // https://github.com/eslint/eslint/issues/3653
        "(function(){}).foo(), 1, 2;",
        "(function(){}).foo++;",
        "(function(){}).foo() || bar;",
        "(function(){}).foo() + 1;",
        "(function(){}).foo() ? bar : baz;",
        "(function(){}).foo.bar();",
        "(function(){}.foo());",
        "(function(){}.foo.bar);",

        "(class{}).foo(), 1, 2;",
        "(class{}).foo++;",
        "(class{}).foo() || bar;",
        "(class{}).foo() + 1;",
        "(class{}).foo() ? bar : baz;",
        "(class{}).foo.bar();",
        "(class{}.foo());",
        "(class{}.foo.bar);",

        // https://github.com/eslint/eslint/issues/4608
        "function *a() { yield b; }",
        "function *a() { yield yield; }",
        "function *a() { yield b, c; }",
        "function *a() { yield (b, c); }",
        "function *a() { yield b + c; }",
        "function *a() { (yield b) + c; }",

        // https://github.com/eslint/eslint/issues/4229
        [
            "function a() {",
            "    return (",
            "        b",
            "    );",
            "}"
        ].join("\n"),
        [
            "function a() {",
            "    return (",
            "        <JSX />",
            "    );",
            "}"
        ].join("\n"),
        [
            "function a() {",
            "    return (",
            "        <></>",
            "    );",
            "}"
        ].join("\n"),
        [
            "throw (",
            "    a",
            ");"
        ].join("\n"),
        [
            "function *a() {",
            "    yield (",
            "        b",
            "    );",
            "}"
        ].join("\n"),

        // async/await
        "async function a() { await (a + b) }",
        "async function a() { await (a + await b) }",
        "async function a() { (await a)() }",
        "async function a() { new (await a) }",
        { code: "(foo instanceof bar) instanceof baz", options: ["all", { nestedBinaryExpressions: false }] },
        { code: "(foo in bar) in baz", options: ["all", { nestedBinaryExpressions: false }] },
        { code: "(foo + bar) + baz", options: ["all", { nestedBinaryExpressions: false }] },
        { code: "(foo && bar) && baz", options: ["all", { nestedBinaryExpressions: false }] },
        { code: "foo instanceof (bar instanceof baz)", options: ["all", { nestedBinaryExpressions: false }] },
        { code: "foo in (bar in baz)", options: ["all", { nestedBinaryExpressions: false }] },
        { code: "foo + (bar + baz)", options: ["all", { nestedBinaryExpressions: false }] },
        { code: "foo && (bar && baz)", options: ["all", { nestedBinaryExpressions: false }] },

        // https://github.com/eslint/eslint/issues/9019
        "(async function() {});",
        "(async function () { }());",

        // ["all", { ignoreJSX: "all" }]
        { code: "const Component = (<div />)", options: ["all", { ignoreJSX: "all" }] },
        {
            code: [
                "const Component = (<>",
                "  <p />",
                "</>);"
            ].join("\n"),
            options: ["all", { ignoreJSX: "all" }]
        },
        {
            code: [
                "const Component = (<div>",
                "  <p />",
                "</div>);"
            ].join("\n"),
            options: ["all", { ignoreJSX: "all" }]
        },
        {
            code: [
                "const Component = (",
                "  <div />",
                ");"
            ].join("\n"),
            options: ["all", { ignoreJSX: "all" }]
        },
        {
            code: [
                "const Component =",
                "  (<div />)"
            ].join("\n"),
            options: ["all", { ignoreJSX: "all" }]
        },

        // ["all", { ignoreJSX: "single-line" }]
        { code: "const Component = (<div />);", options: ["all", { ignoreJSX: "single-line" }] },
        {
            code: [
                "const Component = (",
                "  <div />",
                ");"
            ].join("\n"),
            options: ["all", { ignoreJSX: "single-line" }]
        },
        {
            code: [
                "const Component =",
                "(<div />)"
            ].join("\n"),
            options: ["all", { ignoreJSX: "single-line" }]
        },

        // ["all", { ignoreJSX: "multi-line" }]
        {
            code: [
                "const Component = (",
                "<div>",
                "  <p />",
                "</div>",
                ");"
            ].join("\n"),
            options: ["all", { ignoreJSX: "multi-line" }]
        },
        {
            code: [
                "const Component = (<div>",
                "  <p />",
                "</div>);"
            ].join("\n"),
            options: ["all", { ignoreJSX: "multi-line" }]
        },
        {
            code: [
                "const Component =",
                "(<div>",
                "  <p />",
                "</div>);"
            ].join("\n"),
            options: ["all", { ignoreJSX: "multi-line" }]
        },
        {
            code: [
                "const Component = (<div",
                "  prop={true}",
                "/>)"
            ].join("\n"),
            options: ["all", { ignoreJSX: "multi-line" }]
        },

        // ["all", { enforceForArrowConditionals: false }]
        { code: "var a = b => 1 ? 2 : 3", options: ["all", { enforceForArrowConditionals: false }] },
        { code: "var a = (b) => (1 ? 2 : 3)", options: ["all", { enforceForArrowConditionals: false }] },

        "let a = [ ...b ]",
        "let a = { ...b }",
        {
            code: "let a = { ...b }",
            parserOptions: { ecmaVersion: 2018 }
        },
        "let a = [ ...(b, c) ]",
        "let a = { ...(b, c) }",
        {
            code: "let a = { ...(b, c) }",
            parserOptions: { ecmaVersion: 2018 }
        },
        "var [x = (1, foo)] = bar",
        "class A extends B {}",
        "const A = class extends B {}",
        "class A extends (B=C) {}",
        "const A = class extends (B=C) {}",
        "() => ({ foo: 1 })",
        "() => ({ foo: 1 }).foo",
        "() => ({ foo: 1 }.foo().bar).baz.qux()",
        "() => ({ foo: 1 }.foo().bar + baz)",
        {
            code: "export default (function(){}).foo",
            parserOptions: { ecmaVersion: 6, sourceType: "module" }
        },
        {
            code: "export default (class{}).foo",
            parserOptions: { ecmaVersion: 6, sourceType: "module" }
        },
        "({}).hasOwnProperty.call(foo, bar)",
        "({}) ? foo() : bar()",
        "({}) + foo",
        "(function(){}) + foo",
        "(let)\nfoo",
        "(let[foo]) = 1", // setting the 'foo' property of the 'let' variable to 1
        {
            code: "((function(){}).foo.bar)();",
            options: ["functions"]
        },
        {
            code: "((function(){}).foo)();",
            options: ["functions"]
        },
        "(let)[foo]",
        "for ((let) in foo);",
        "for ((let[foo]) in bar);",
        "for ((let)[foo] in bar);",
        "for ((let[foo].bar) in baz);",

        // https://github.com/eslint/eslint/issues/11706 (also in invalid[])
        "for (let a = (b in c); ;);",
        "for (let a = (b && c in d); ;);",
        "for (let a = (b in c && d); ;);",
        "for (let a = (b => b in c); ;);",
        "for (let a = b => (b in c); ;);",
        "for (let a = (b in c in d); ;);",
        "for (let a = (b in c), d = (e in f); ;);",
        "for (let a = (b => c => b in c); ;);",
        "for (let a = (b && c && d in e); ;);",
        "for (let a = b && (c in d); ;);",
        "for (let a = (b in c) && (d in e); ;);",
        "for ((a in b); ;);",
        "for (a = (b in c); ;);",
        "for ((a in b && c in d && e in f); ;);",
        "for (let a = [] && (b in c); ;);",
        "for (let a = (b in [c]); ;);",
        "for (let a = b => (c in d); ;);",
        "for (let a = (b in c) ? d : e; ;);",
        "for (let a = (b in c ? d : e); ;);",
        "for (let a = b ? c : (d in e); ;);",
        "for (let a = (b in c), d = () => { for ((e in f);;); for ((g in h);;); }; ;); for((i in j); ;);",

        // https://github.com/eslint/eslint/issues/11706 regression tests (also in invalid[])
        "for (let a = b; a; a); a; a;",
        "for (a; a; a); a; a;",
        "for (; a; a); a; a;",
        "for (let a = (b && c) === d; ;);"
    ],

    invalid: [
        invalid("(0)", "0", "Literal"),
        invalid("(  0  )", "  0  ", "Literal"),
        invalid("if((0));", "if(0);", "Literal"),
        invalid("if(( 0 ));", "if( 0 );", "Literal"),
        invalid("with((0)){}", "with(0){}", "Literal"),
        invalid("switch((0)){}", "switch(0){}", "Literal"),
        invalid("switch(0){ case (1): break; }", "switch(0){ case 1: break; }", "Literal"),
        invalid("for((0);;);", "for(0;;);", "Literal"),
        invalid("for(;(0););", "for(;0;);", "Literal"),
        invalid("for(;;(0));", "for(;;0);", "Literal"),
        invalid("throw(0)", "throw 0", "Literal"),
        invalid("while((0));", "while(0);", "Literal"),
        invalid("do; while((0))", "do; while(0)", "Literal"),
        invalid("for(a in (0));", "for(a in 0);", "Literal"),
        invalid("for(a of (0));", "for(a of 0);", "Literal", 1),
        invalid("const foo = {[(a)]:1}", "const foo = {[a]:1}", "Identifier", 1),
        invalid("const foo = {[(a=b)]:1}", "const foo = {[a=b]:1}", "AssignmentExpression", 1),
        invalid("const foo = {*[(Symbol.iterator)]() {}}", "const foo = {*[Symbol.iterator]() {}}", "MemberExpression", 1),
        invalid("const foo = { get [(a)]() {}}", "const foo = { get [a]() {}}", "Identifier", 1),
        invalid("const foo = {[(a+b)]:c, d}", "const foo = {[a+b]:c, d}", "BinaryExpression", 1),
        invalid("const foo = {a, [(b+c)]:d, e}", "const foo = {a, [b+c]:d, e}", "BinaryExpression", 1),
        invalid("const foo = {[(a+b)]:c, d:e}", "const foo = {[a+b]:c, d:e}", "BinaryExpression", 1),
        invalid("const foo = {a:b, [(c+d)]:e, f:g}", "const foo = {a:b, [c+d]:e, f:g}", "BinaryExpression", 1),
        invalid("const foo = {[(a+b)]:c, [d]:e}", "const foo = {[a+b]:c, [d]:e}", "BinaryExpression", 1),
        invalid("const foo = {[a]:b, [(c+d)]:e, [f]:g}", "const foo = {[a]:b, [c+d]:e, [f]:g}", "BinaryExpression", 1),
        invalid("const foo = {[(a+b)]:c, [(d,e)]:f}", "const foo = {[a+b]:c, [(d,e)]:f}", "BinaryExpression", 1),
        invalid("const foo = {[(a,b)]:c, [(d+e)]:f, [(g,h)]:e}", "const foo = {[(a,b)]:c, [d+e]:f, [(g,h)]:e}", "BinaryExpression", 1),
        invalid("const foo = {a, b:c, [(d+e)]:f, [(g,h)]:i, [j]:k}", "const foo = {a, b:c, [d+e]:f, [(g,h)]:i, [j]:k}", "BinaryExpression", 1),
        invalid("const foo = {[a+(b*c)]:d}", "const foo = {[a+b*c]:d}", "BinaryExpression", 1),
        invalid("const foo = {[(a, (b+c))]:d}", "const foo = {[(a, b+c)]:d}", "BinaryExpression", 1),
        invalid("const {[(a)]:b} = {}", "const {[a]:b} = {}", "Identifier", 1),
        invalid("const {[(a=b)]:c=1} = {}", "const {[a=b]:c=1} = {}", "AssignmentExpression", 1),
        invalid("const {[(a+b)]:c, d} = {}", "const {[a+b]:c, d} = {}", "BinaryExpression", 1),
        invalid("const {a, [(b+c)]:d, e} = {}", "const {a, [b+c]:d, e} = {}", "BinaryExpression", 1),
        invalid("const {[(a+b)]:c, d:e} = {}", "const {[a+b]:c, d:e} = {}", "BinaryExpression", 1),
        invalid("const {a:b, [(c+d)]:e, f:g} = {}", "const {a:b, [c+d]:e, f:g} = {}", "BinaryExpression", 1),
        invalid("const {[(a+b)]:c, [d]:e} = {}", "const {[a+b]:c, [d]:e} = {}", "BinaryExpression", 1),
        invalid("const {[a]:b, [(c+d)]:e, [f]:g} = {}", "const {[a]:b, [c+d]:e, [f]:g} = {}", "BinaryExpression", 1),
        invalid("const {[(a+b)]:c, [(d,e)]:f} = {}", "const {[a+b]:c, [(d,e)]:f} = {}", "BinaryExpression", 1),
        invalid("const {[(a,b)]:c, [(d+e)]:f, [(g,h)]:e} = {}", "const {[(a,b)]:c, [d+e]:f, [(g,h)]:e} = {}", "BinaryExpression", 1),
        invalid("const {a, b:c, [(d+e)]:f, [(g,h)]:i, [j]:k} = {}", "const {a, b:c, [d+e]:f, [(g,h)]:i, [j]:k} = {}", "BinaryExpression", 1),
        invalid("const {[a+(b*c)]:d} = {}", "const {[a+b*c]:d} = {}", "BinaryExpression", 1),
        invalid("const {[(a, (b+c))]:d} = {}", "const {[(a, b+c)]:d} = {}", "BinaryExpression", 1),
        invalid(
            "var foo = (function*() { if ((yield foo())) { return; } }())",
            "var foo = (function*() { if (yield foo()) { return; } }())",
            "YieldExpression",
            1
        ),
        invalid("f((0))", "f(0)", "Literal"),
        invalid("f(0, (1))", "f(0, 1)", "Literal"),
        invalid("!(0)", "!0", "Literal"),
        invalid("a[(1)]", "a[1]", "Literal"),
        invalid("(a)(b)", "a(b)", "Identifier"),
        invalid("(async)", "async", "Identifier"),
        invalid("(a, b)", "a, b", "SequenceExpression"),
        invalid("var a = (b = c);", "var a = b = c;", "AssignmentExpression"),
        invalid("function f(){ return (a); }", "function f(){ return a; }", "Identifier"),
        invalid("[a, (b = c)]", "[a, b = c]", "AssignmentExpression"),
        invalid("!{a: (b = c)}", "!{a: b = c}", "AssignmentExpression"),
        invalid("typeof(0)", "typeof 0", "Literal"),
        invalid("typeof (0)", "typeof 0", "Literal"),
        invalid("typeof([])", "typeof[]", "ArrayExpression"),
        invalid("typeof ([])", "typeof []", "ArrayExpression"),
        invalid("typeof( 0)", "typeof 0", "Literal"),
        invalid("typeof(typeof 5)", "typeof typeof 5", "UnaryExpression"),
        invalid("typeof (typeof 5)", "typeof typeof 5", "UnaryExpression"),
        invalid("+(+foo)", "+ +foo", "UnaryExpression"),
        invalid("-(-foo)", "- -foo", "UnaryExpression"),
        invalid("+(-foo)", "+-foo", "UnaryExpression"),
        invalid("-(+foo)", "-+foo", "UnaryExpression"),
        invalid("++(foo)", "++foo", "Identifier"),
        invalid("--(foo)", "--foo", "Identifier"),
        invalid("(a || b) ? c : d", "a || b ? c : d", "LogicalExpression"),
        invalid("a ? (b = c) : d", "a ? b = c : d", "AssignmentExpression"),
        invalid("a ? b : (c = d)", "a ? b : c = d", "AssignmentExpression"),
        invalid("f((a = b))", "f(a = b)", "AssignmentExpression"),
        invalid("a, (b = c)", "a, b = c", "AssignmentExpression"),
        invalid("a = (b * c)", "a = b * c", "BinaryExpression"),
        invalid("a + (b * c)", "a + b * c", "BinaryExpression"),
        invalid("(a * b) + c", "a * b + c", "BinaryExpression"),
        invalid("(a * b) / c", "a * b / c", "BinaryExpression"),
        invalid("(2) ** 3 ** 4", "2 ** 3 ** 4", "Literal", null),
        invalid("2 ** (3 ** 4)", "2 ** 3 ** 4", "BinaryExpression", null),
        invalid("(2 ** 3)", "2 ** 3", "BinaryExpression", null),
        invalid("(2 ** 3) + 1", "2 ** 3 + 1", "BinaryExpression", null),
        invalid("1 - (2 ** 3)", "1 - 2 ** 3", "BinaryExpression", null),

        invalid("a = (b * c)", "a = b * c", "BinaryExpression", null, { options: ["all", { nestedBinaryExpressions: false }] }),
        invalid("(b * c)", "b * c", "BinaryExpression", null, { options: ["all", { nestedBinaryExpressions: false }] }),

        invalid("a = (b = c)", "a = b = c", "AssignmentExpression"),
        invalid("(a).b", "a.b", "Identifier"),
        invalid("(0)[a]", "0[a]", "Literal"),
        invalid("(0.0).a", "0.0.a", "Literal"),
        invalid("(0xBEEF).a", "0xBEEF.a", "Literal"),
        invalid("(1e6).a", "1e6.a", "Literal"),
        invalid("(0123).a", "0123.a", "Literal"),
        invalid("a[(function() {})]", "a[function() {}]", "FunctionExpression"),
        invalid("new (function(){})", "new function(){}", "FunctionExpression"),
        invalid("new (\nfunction(){}\n)", "new \nfunction(){}\n", "FunctionExpression", 1),
        invalid("((function foo() {return 1;}))()", "(function foo() {return 1;})()", "FunctionExpression"),
        invalid("((function(){ return bar(); })())", "(function(){ return bar(); })()", "CallExpression"),
        invalid("(foo()).bar", "foo().bar", "CallExpression"),
        invalid("(foo.bar()).baz", "foo.bar().baz", "CallExpression"),
        invalid("(foo\n.bar())\n.baz", "foo\n.bar()\n.baz", "CallExpression"),

        invalid("new (A)", "new A", "Identifier"),
        invalid("(new A())()", "new A()()", "NewExpression"),
        invalid("(new A(1))()", "new A(1)()", "NewExpression"),
        invalid("((new A))()", "(new A)()", "NewExpression"),
        invalid("new (foo\n.baz\n.bar\n.foo.baz)", "new foo\n.baz\n.bar\n.foo.baz", "MemberExpression"),
        invalid("new (foo.baz.bar.baz)", "new foo.baz.bar.baz", "MemberExpression"),

        invalid("0, (_ => 0)", "0, _ => 0", "ArrowFunctionExpression", 1),
        invalid("(_ => 0), 0", "_ => 0, 0", "ArrowFunctionExpression", 1),
        invalid("a = (_ => 0)", "a = _ => 0", "ArrowFunctionExpression", 1),
        invalid("_ => (a = 0)", "_ => a = 0", "AssignmentExpression", 1),
        invalid("x => (({}))", "x => ({})", "ObjectExpression", 1),

        invalid("new (function(){})", "new function(){}", "FunctionExpression", null, { options: ["functions"] }),
        invalid("new (\nfunction(){}\n)", "new \nfunction(){}\n", "FunctionExpression", 1, { options: ["functions"] }),
        invalid("((function foo() {return 1;}))()", "(function foo() {return 1;})()", "FunctionExpression", null, { options: ["functions"] }),
        invalid("a[(function() {})]", "a[function() {}]", "FunctionExpression", null, { options: ["functions"] }),
        invalid("0, (_ => 0)", "0, _ => 0", "ArrowFunctionExpression", 1, { options: ["functions"] }),
        invalid("(_ => 0), 0", "_ => 0, 0", "ArrowFunctionExpression", 1, { options: ["functions"] }),
        invalid("a = (_ => 0)", "a = _ => 0", "ArrowFunctionExpression", 1, { options: ["functions"] }),


        invalid("while ((foo = bar())) {}", "while (foo = bar()) {}", "AssignmentExpression"),
        invalid("while ((foo = bar())) {}", "while (foo = bar()) {}", "AssignmentExpression", 1, { options: ["all", { conditionalAssign: true }] }),
        invalid("if ((foo = bar())) {}", "if (foo = bar()) {}", "AssignmentExpression"),
        invalid("do; while ((foo = bar()))", "do; while (foo = bar())", "AssignmentExpression"),
        invalid("for (;(a = b););", "for (;a = b;);", "AssignmentExpression"),

        // https://github.com/eslint/eslint/issues/3653
        invalid("((function(){})).foo();", "(function(){}).foo();", "FunctionExpression"),
        invalid("((function(){}).foo());", "(function(){}).foo();", "CallExpression"),
        invalid("((function(){}).foo);", "(function(){}).foo;", "MemberExpression"),
        invalid("0, (function(){}).foo();", "0, function(){}.foo();", "FunctionExpression"),
        invalid("void (function(){}).foo();", "void function(){}.foo();", "FunctionExpression"),
        invalid("++(function(){}).foo;", "++function(){}.foo;", "FunctionExpression"),
        invalid("bar || (function(){}).foo();", "bar || function(){}.foo();", "FunctionExpression"),
        invalid("1 + (function(){}).foo();", "1 + function(){}.foo();", "FunctionExpression"),
        invalid("bar ? (function(){}).foo() : baz;", "bar ? function(){}.foo() : baz;", "FunctionExpression"),
        invalid("bar ? baz : (function(){}).foo();", "bar ? baz : function(){}.foo();", "FunctionExpression"),
        invalid("bar((function(){}).foo(), 0);", "bar(function(){}.foo(), 0);", "FunctionExpression"),
        invalid("bar[(function(){}).foo()];", "bar[function(){}.foo()];", "FunctionExpression"),
        invalid("var bar = (function(){}).foo();", "var bar = function(){}.foo();", "FunctionExpression"),

        invalid("((class{})).foo();", "(class{}).foo();", "ClassExpression", null),
        invalid("((class{}).foo());", "(class{}).foo();", "CallExpression", null),
        invalid("((class{}).foo);", "(class{}).foo;", "MemberExpression", null),
        invalid("0, (class{}).foo();", "0, class{}.foo();", "ClassExpression", null),
        invalid("void (class{}).foo();", "void class{}.foo();", "ClassExpression", null),
        invalid("++(class{}).foo;", "++class{}.foo;", "ClassExpression", null),
        invalid("bar || (class{}).foo();", "bar || class{}.foo();", "ClassExpression", null),
        invalid("1 + (class{}).foo();", "1 + class{}.foo();", "ClassExpression", null),
        invalid("bar ? (class{}).foo() : baz;", "bar ? class{}.foo() : baz;", "ClassExpression", null),
        invalid("bar ? baz : (class{}).foo();", "bar ? baz : class{}.foo();", "ClassExpression", null),
        invalid("bar((class{}).foo(), 0);", "bar(class{}.foo(), 0);", "ClassExpression", null),
        invalid("bar[(class{}).foo()];", "bar[class{}.foo()];", "ClassExpression", null),
        invalid("var bar = (class{}).foo();", "var bar = class{}.foo();", "ClassExpression", null),

        // https://github.com/eslint/eslint/issues/4608
        invalid("function *a() { yield (b); }", "function *a() { yield b; }", "Identifier", null),
        invalid("function *a() { (yield b), c; }", "function *a() { yield b, c; }", "YieldExpression", null),
        invalid("function *a() { yield ((b, c)); }", "function *a() { yield (b, c); }", "SequenceExpression", null),
        invalid("function *a() { yield (b + c); }", "function *a() { yield b + c; }", "BinaryExpression", null),

        // https://github.com/eslint/eslint/issues/4229
        invalid([
            "function a() {",
            "    return (b);",
            "}"
        ].join("\n"), [
            "function a() {",
            "    return b;",
            "}"
        ].join("\n"), "Identifier"),
        invalid([
            "function a() {",
            "    return",
            "    (b);",
            "}"
        ].join("\n"), [
            "function a() {",
            "    return",
            "    b;",
            "}"
        ].join("\n"), "Identifier"),
        invalid([
            "function a() {",
            "    return ((",
            "       b",
            "    ));",
            "}"
        ].join("\n"), [
            "function a() {",
            "    return (",
            "       b",
            "    );",
            "}"
        ].join("\n"), "Identifier"),
        invalid([
            "function a() {",
            "    return (<JSX />);",
            "}"
        ].join("\n"), [
            "function a() {",
            "    return <JSX />;",
            "}"
        ].join("\n"), "JSXElement", null),
        invalid([
            "function a() {",
            "    return",
            "    (<JSX />);",
            "}"
        ].join("\n"), [
            "function a() {",
            "    return",
            "    <JSX />;",
            "}"
        ].join("\n"), "JSXElement", null),
        invalid([
            "function a() {",
            "    return ((",
            "       <JSX />",
            "    ));",
            "}"
        ].join("\n"), [
            "function a() {",
            "    return (",
            "       <JSX />",
            "    );",
            "}"
        ].join("\n"), "JSXElement", null),
        invalid([
            "function a() {",
            "    return ((",
            "       <></>",
            "    ));",
            "}"
        ].join("\n"), [
            "function a() {",
            "    return (",
            "       <></>",
            "    );",
            "}"
        ].join("\n"), "JSXFragment", null),
        invalid("throw (a);", "throw a;", "Identifier"),
        invalid([
            "throw ((",
            "   a",
            "));"
        ].join("\n"), [
            "throw (",
            "   a",
            ");"
        ].join("\n"), "Identifier"),
        invalid([
            "function *a() {",
            "    yield (b);",
            "}"
        ].join("\n"), [
            "function *a() {",
            "    yield b;",
            "}"
        ].join("\n"), "Identifier", null),
        invalid([
            "function *a() {",
            "    yield",
            "    (b);",
            "}"
        ].join("\n"), [
            "function *a() {",
            "    yield",
            "    b;",
            "}"
        ].join("\n"), "Identifier", null),
        invalid([
            "function *a() {",
            "    yield ((",
            "       b",
            "    ));",
            "}"
        ].join("\n"), [
            "function *a() {",
            "    yield (",
            "       b",
            "    );",
            "}"
        ].join("\n"), "Identifier", null),

        // returnAssign option
        {
            code: "function a(b) { return (b || c); }",
            output: "function a(b) { return b || c; }",
            options: ["all", { returnAssign: false }],
            errors: [
                {
                    messgeId: "unexpected",
                    type: "LogicalExpression"
                }
            ]
        },
        {
            code: "function a(b) { return ((b = c) || (d = e)); }",
            output: "function a(b) { return (b = c) || (d = e); }",
            errors: [
                {
                    messgeId: "unexpected",
                    type: "LogicalExpression"
                }
            ]
        },
        {
            code: "function a(b) { return (b = 1); }",
            output: "function a(b) { return b = 1; }",
            errors: [
                {
                    messgeId: "unexpected",
                    type: "AssignmentExpression"
                }
            ]
        },
        {
            code: "function a(b) { return c ? (d = b) : (e = b); }",
            output: "function a(b) { return c ? d = b : e = b; }",
            errors: [
                {
                    messgeId: "unexpected",
                    type: "AssignmentExpression"
                },
                {
                    messgeId: "unexpected",
                    type: "AssignmentExpression"
                }
            ]
        },
        {
            code: "b => (b || c);",
            output: "b => b || c;",
            options: ["all", { returnAssign: false }],

            errors: [
                {
                    messgeId: "unexpected",
                    type: "LogicalExpression"
                }
            ]
        },
        {
            code: "b => ((b = c) || (d = e));",
            output: "b => (b = c) || (d = e);",
            errors: [
                {
                    messgeId: "unexpected",
                    type: "LogicalExpression"
                }
            ]
        },
        {
            code: "b => (b = 1);",
            output: "b => b = 1;",
            errors: [
                {
                    messgeId: "unexpected",
                    type: "AssignmentExpression"
                }
            ]
        },
        {
            code: "b => c ? (d = b) : (e = b);",
            output: "b => c ? d = b : e = b;",
            errors: [
                {
                    messgeId: "unexpected",
                    type: "AssignmentExpression"
                },
                {
                    messgeId: "unexpected",
                    type: "AssignmentExpression"
                }
            ]
        },
        {
            code: "b => { return (b || c); }",
            output: "b => { return b || c; }",
            options: ["all", { returnAssign: false }],
            errors: [
                {
                    messgeId: "unexpected",
                    type: "LogicalExpression"
                }
            ]
        },
        {
            code: "b => { return ((b = c) || (d = e)) };",
            output: "b => { return (b = c) || (d = e) };",
            errors: [
                {
                    messgeId: "unexpected",
                    type: "LogicalExpression"
                }
            ]
        },
        {
            code: "b => { return (b = 1) };",
            output: "b => { return b = 1 };",
            errors: [
                {
                    messgeId: "unexpected",
                    type: "AssignmentExpression"
                }
            ]
        },
        {
            code: "b => { return c ? (d = b) : (e = b); }",
            output: "b => { return c ? d = b : e = b; }",
            errors: [
                {
                    messgeId: "unexpected",
                    type: "AssignmentExpression"
                },
                {
                    messgeId: "unexpected",
                    type: "AssignmentExpression"
                }
            ]
        },

        // async/await
        {
            code: "async function a() { (await a) + (await b); }",
            output: "async function a() { await a + await b; }",
            errors: [
                {
                    messgeId: "unexpected",
                    type: "AwaitExpression"
                },
                {
                    messgeId: "unexpected",
                    type: "AwaitExpression"
                }
            ]
        },
        invalid("async function a() { await (a); }", "async function a() { await a; }", "Identifier", null),
        invalid("async function a() { await (a()); }", "async function a() { await a(); }", "CallExpression", null),
        invalid("async function a() { await (+a); }", "async function a() { await +a; }", "UnaryExpression", null),
        invalid("async function a() { +(await a); }", "async function a() { +await a; }", "AwaitExpression", null),
        invalid("(foo) instanceof bar", "foo instanceof bar", "Identifier", 1, { options: ["all", { nestedBinaryExpressions: false }] }),
        invalid("(foo) in bar", "foo in bar", "Identifier", 1, { options: ["all", { nestedBinaryExpressions: false }] }),
        invalid("(foo) + bar", "foo + bar", "Identifier", 1, { options: ["all", { nestedBinaryExpressions: false }] }),
        invalid("(foo) && bar", "foo && bar", "Identifier", 1, { options: ["all", { nestedBinaryExpressions: false }] }),
        invalid("foo instanceof (bar)", "foo instanceof bar", "Identifier", 1, { options: ["all", { nestedBinaryExpressions: false }] }),
        invalid("foo in (bar)", "foo in bar", "Identifier", 1, { options: ["all", { nestedBinaryExpressions: false }] }),
        invalid("foo + (bar)", "foo + bar", "Identifier", 1, { options: ["all", { nestedBinaryExpressions: false }] }),
        invalid("foo && (bar)", "foo && bar", "Identifier", 1, { options: ["all", { nestedBinaryExpressions: false }] }),

        // ["all", { ignoreJSX: "multi-line" }]
        invalid("const Component = (<div />);", "const Component = <div />;", "JSXElement", 1, {
            options: ["all", { ignoreJSX: "multi-line" }]
        }),
        invalid([
            "const Component = (",
            "  <div />",
            ");"
        ].join("\n"), "const Component = \n  <div />\n;", "JSXElement", 1, {
            options: ["all", { ignoreJSX: "multi-line" }]
        }),
        invalid([
            "const Component = (",
            "  <></>",
            ");"
        ].join("\n"), "const Component = \n  <></>\n;", "JSXFragment", 1, {
            options: ["all", { ignoreJSX: "multi-line" }]
        }),

        // ["all", { ignoreJSX: "single-line" }]
        invalid([
            "const Component = (",
            "<div>",
            "  <p />",
            "</div>",
            ");"
        ].join("\n"), "const Component = \n<div>\n  <p />\n</div>\n;", "JSXElement", 1, {
            options: ["all", { ignoreJSX: "single-line" }]
        }),
        invalid([
            "const Component = (<div>",
            "  <p />",
            "</div>);"
        ].join("\n"), "const Component = <div>\n  <p />\n</div>;", "JSXElement", 1, {
            options: ["all", { ignoreJSX: "single-line" }]
        }),
        invalid([
            "const Component = (<div",
            "  prop={true}",
            "/>)"
        ].join("\n"), "const Component = <div\n  prop={true}\n/>", "JSXElement", 1, {
            options: ["all", { ignoreJSX: "single-line" }]
        }),

        // ["all", { ignoreJSX: "none" }] default, same as unspecified
        invalid("const Component = (<div />);", "const Component = <div />;", "JSXElement", 1, {
            options: ["all", { ignoreJSX: "none" }]
        }),
        invalid([
            "const Component = (<div>",
            "<p />",
            "</div>)"
        ].join("\n"), "const Component = <div>\n<p />\n</div>", "JSXElement", 1, {
            options: ["all", { ignoreJSX: "none" }]
        }),

        // ["all", { enforceForArrowConditionals: true }]
        {
            code: "var a = (b) => (1 ? 2 : 3)",
            output: "var a = (b) => 1 ? 2 : 3",
            options: ["all", { enforceForArrowConditionals: true }],
            errors: [
                {
                    messgeId: "unexpected"
                }
            ]
        },

        // ["all", { enforceForArrowConditionals: false }]
        {
            code: "var a = (b) => ((1 ? 2 : 3))",
            output: "var a = (b) => (1 ? 2 : 3)",
            options: ["all", { enforceForArrowConditionals: false }],
            errors: [
                {
                    messgeId: "unexpected"
                }
            ]
        },

        // https://github.com/eslint/eslint/issues/8175
        invalid(
            "let a = [...(b)]",
            "let a = [...b]",
            "Identifier",
            1
        ),
        invalid(
            "let a = {...(b)}",
            "let a = {...b}",
            "Identifier",
            1
        ),
        invalid(
            "let a = {...(b)}",
            "let a = {...b}",
            "Identifier",
            1,
            { parserOptions: { ecmaVersion: 2018 } }
        ),
        invalid(
            "let a = [...((b, c))]",
            "let a = [...(b, c)]",
            "SequenceExpression",
            1
        ),
        invalid(
            "let a = {...((b, c))}",
            "let a = {...(b, c)}",
            "SequenceExpression",
            1
        ),
        invalid(
            "let a = {...((b, c))}",
            "let a = {...(b, c)}",
            "SequenceExpression",
            1,
            { parserOptions: { ecmaVersion: 2018 } }
        ),
        invalid(
            "class A extends (B) {}",
            "class A extends B {}",
            "Identifier",
            1
        ),
        invalid(
            "const A = class extends (B) {}",
            "const A = class extends B {}",
            "Identifier",
            1
        ),
        invalid(
            "class A extends ((B=C)) {}",
            "class A extends (B=C) {}",
            "AssignmentExpression",
            1
        ),
        invalid(
            "const A = class extends ((B=C)) {}",
            "const A = class extends (B=C) {}",
            "AssignmentExpression",
            1
        ),
        invalid(
            "for (foo of(bar));",
            "for (foo of bar);",
            "Identifier",
            1
        ),
        invalid(
            "for ((foo) of bar);",
            "for (foo of bar);",
            "Identifier",
            1
        ),
        invalid(
            "for ((foo)in bar);",
            "for (foo in bar);",
            "Identifier",
            1
        ),
        invalid(
            "for ((foo['bar'])of baz);",
            "for (foo['bar']of baz);",
            "MemberExpression",
            1
        ),
        invalid(
            "() => (({ foo: 1 }).foo)",
            "() => ({ foo: 1 }).foo",
            "MemberExpression",
            1
        ),
        invalid(
            "(let).foo",
            "let.foo",
            "Identifier",
            1
        ),
        invalid(
            "for ((let.foo) in bar);",
            "for (let.foo in bar);",
            "MemberExpression",
            1
        ),
        invalid(
            "for ((let).foo.bar in baz);",
            "for (let.foo.bar in baz);",
            "Identifier",
            1
        ),
        invalid("for (a in (b, c));", "for (a in b, c);", "SequenceExpression", null),
        invalid(
            "(let)",
            "let",
            "Identifier",
            1
        ),
        invalid(
            "((let))",
            "(let)",
            "Identifier",
            1
        ),
<<<<<<< HEAD
        invalid("let s = `${(v)}`", "let s = `${v}`", "Identifier"),
        invalid("let s = `${(a, b)}`", "let s = `${a, b}`", "SequenceExpression"),
        invalid("function foo(a = (b)) {}", "function foo(a = b) {}", "Identifier"),
        invalid("const bar = (a = (b)) => a", "const bar = (a = b) => a", "Identifier"),
        invalid("const [a = (b)] = []", "const [a = b] = []", "Identifier"),
        invalid("const {a = (b)} = {}", "const {a = b} = {}", "Identifier")
=======

        // https://github.com/eslint/eslint/issues/11706 (also in valid[])
        {
            code: "for ((a = (b in c)); ;);",
            output: "for ((a = b in c); ;);",
            errors: [
                {
                    messageId: "unexpected"
                }
            ]
        },
        {
            code: "for (let a = ((b in c) && (d in e)); ;);",
            output: "for (let a = (b in c && d in e); ;);",
            errors: Array(2).fill(
                {
                    messageId: "unexpected"
                }
            )
        },
        {
            code: "for (let a = ((b in c) in d); ;);",
            output: "for (let a = (b in c in d); ;);",
            errors: [
                {
                    messageId: "unexpected"
                }
            ]
        },
        {
            code: "for (let a = (b && (c in d)), e = (f in g); ;);",
            output: "for (let a = (b && c in d), e = (f in g); ;);",
            errors: [
                {
                    messageId: "unexpected"
                }
            ]
        },
        {
            code: "for (let a = (b + c), d = (e in f); ;);",
            output: "for (let a = b + c, d = (e in f); ;);",
            errors: [
                {
                    messageId: "unexpected"
                }
            ]
        },
        {
            code: "for (let a = [(b in c)]; ;);",
            output: "for (let a = [b in c]; ;);",
            errors: [
                {
                    messageId: "unexpected"
                }
            ]
        },
        {
            code: "for (let a = [b, (c in d)]; ;);",
            output: "for (let a = [b, c in d]; ;);",
            errors: [
                {
                    messageId: "unexpected"
                }
            ]
        },
        {
            code: "for (let a = ([b in c]); ;);",
            output: "for (let a = [b in c]; ;);",
            errors: [
                {
                    messageId: "unexpected"
                }
            ]
        },
        {
            code: "for (let a = ([b, c in d]); ;);",
            output: "for (let a = [b, c in d]; ;);",
            errors: [
                {
                    messageId: "unexpected"
                }
            ]
        },
        {
            code: "for ((a = [b in c]); ;);",
            output: "for (a = [b in c]; ;);",
            errors: [
                {
                    messageId: "unexpected"
                }
            ]
        },
        {
            code: "for (let a = [b && (c in d)]; ;);",
            output: "for (let a = [b && c in d]; ;);",
            errors: [
                {
                    messageId: "unexpected"
                }
            ]
        },
        {
            code: "for (let a = [(b && c in d)]; ;);",
            output: "for (let a = [b && c in d]; ;);",
            errors: [
                {
                    messageId: "unexpected"
                }
            ]
        },
        {
            code: "for (let a = ([b && c in d]); ;);",
            output: "for (let a = [b && c in d]; ;);",
            errors: [
                {
                    messageId: "unexpected"
                }
            ]
        },
        {
            code: "for ((a = [b && c in d]); ;);",
            output: "for (a = [b && c in d]; ;);",
            errors: [
                {
                    messageId: "unexpected"
                }
            ]
        },
        {
            code: "for ([(a in b)]; ;);",
            output: "for ([a in b]; ;);",
            errors: [
                {
                    messageId: "unexpected"
                }
            ]
        },
        {
            code: "for (([a in b]); ;);",
            output: "for ([a in b]; ;);",
            errors: [
                {
                    messageId: "unexpected"
                }
            ]
        },
        {
            code: "for (let a = [(b in c)], d = (e in f); ;);",
            output: "for (let a = [b in c], d = (e in f); ;);",
            errors: [
                {
                    messageId: "unexpected"
                }
            ]
        },
        {
            code: "for (let [a = b && (c in d)] = []; ;);",
            output: "for (let [a = b && c in d] = []; ;);",
            errors: [
                {
                    messageId: "unexpected"
                }
            ]
        },
        {
            code: "for (let a = () => { (b in c) }; ;);",
            output: "for (let a = () => { b in c }; ;);",
            errors: [
                {
                    messageId: "unexpected"
                }
            ]
        },
        {
            code: "for (let a = () => { a && (b in c) }; ;);",
            output: "for (let a = () => { a && b in c }; ;);",
            errors: [
                {
                    messageId: "unexpected"
                }
            ]
        },
        {
            code: "for (let a = function () { (b in c) }; ;);",
            output: "for (let a = function () { b in c }; ;);",
            errors: [
                {
                    messageId: "unexpected"
                }
            ]
        },
        {
            code: "for (let a = { a: (b in c) }; ;);",
            output: "for (let a = { a: b in c }; ;);",
            errors: [
                {
                    messageId: "unexpected"
                }
            ]
        },
        {
            code: "for (let a = { a: b && (c in d) }; ;);",
            output: "for (let a = { a: b && c in d }; ;);",
            errors: [
                {
                    messageId: "unexpected"
                }
            ]
        },
        {
            code: "for (let { a = b && (c in d) } = {}; ;);",
            output: "for (let { a = b && c in d } = {}; ;);",
            errors: [
                {
                    messageId: "unexpected"
                }
            ]
        },
        {
            code: "for (let { a: { b = c && (d in e) } } = {}; ;);",
            output: "for (let { a: { b = c && d in e } } = {}; ;);",
            errors: [
                {
                    messageId: "unexpected"
                }
            ]
        },
        {
            code: "for (let a = `${a && (b in c)}`; ;);",
            output: "for (let a = `${a && b in c}`; ;);",
            errors: [
                {
                    messageId: "unexpected"
                }
            ]
        },
        {
            code: "for (let a = (b = c && (d in e)) => {}; ;);",
            output: "for (let a = (b = c && d in e) => {}; ;);",
            errors: [
                {
                    messageId: "unexpected"
                }
            ]
        },
        {
            code: "for (let a = (b, c = d && (e in f)) => {}; ;);",
            output: "for (let a = (b, c = d && e in f) => {}; ;);",
            errors: [
                {
                    messageId: "unexpected"
                }
            ]
        },
        {
            code: "for (let a = function (b = c && (d in e)) {}; ;);",
            output: "for (let a = function (b = c && d in e) {}; ;);",
            errors: [
                {
                    messageId: "unexpected"
                }
            ]
        },
        {
            code: "for (let a = function (b, c = d && (e in f)) {}; ;);",
            output: "for (let a = function (b, c = d && e in f) {}; ;);",
            errors: [
                {
                    messageId: "unexpected"
                }
            ]
        },
        {
            code: "for (let a = b((c in d)); ;);",
            output: "for (let a = b(c in d); ;);",
            errors: [
                {
                    messageId: "unexpected"
                }
            ]
        },
        {
            code: "for (let a = b(c, (d in e)); ;);",
            output: "for (let a = b(c, d in e); ;);",
            errors: [
                {
                    messageId: "unexpected"
                }
            ]
        },
        {
            code: "for (let a = b(c && (d in e)); ;);",
            output: "for (let a = b(c && d in e); ;);",
            errors: [
                {
                    messageId: "unexpected"
                }
            ]
        },
        {
            code: "for (let a = b(c, d && (e in f)); ;);",
            output: "for (let a = b(c, d && e in f); ;);",
            errors: [
                {
                    messageId: "unexpected"
                }
            ]
        },
        {
            code: "for (let a = new b((c in d)); ;);",
            output: "for (let a = new b(c in d); ;);",
            errors: [
                {
                    messageId: "unexpected"
                }
            ]
        },
        {
            code: "for (let a = new b(c, (d in e)); ;);",
            output: "for (let a = new b(c, d in e); ;);",
            errors: [
                {
                    messageId: "unexpected"
                }
            ]
        },
        {
            code: "for (let a = new b(c && (d in e)); ;);",
            output: "for (let a = new b(c && d in e); ;);",
            errors: [
                {
                    messageId: "unexpected"
                }
            ]
        },
        {
            code: "for (let a = new b(c, d && (e in f)); ;);",
            output: "for (let a = new b(c, d && e in f); ;);",
            errors: [
                {
                    messageId: "unexpected"
                }
            ]
        },
        {
            code: "for (let a = b[(c in d)]; ;);",
            output: "for (let a = b[c in d]; ;);",
            errors: [
                {
                    messageId: "unexpected"
                }
            ]
        },
        {
            code: "for (let a = b[c && (d in e)]; ;);",
            output: "for (let a = b[c && d in e]; ;);",
            errors: [
                {
                    messageId: "unexpected"
                }
            ]
        },
        {
            code: "for (let a = b ? (c in d) : e; ;);",
            output: "for (let a = b ? c in d : e; ;);",
            errors: [
                {
                    messageId: "unexpected"
                }
            ]
        },
        {
            code: "for (let a = b ? c && (d in e) : f; ;);",
            output: "for (let a = b ? c && d in e : f; ;);",
            errors: [
                {
                    messageId: "unexpected"
                }
            ]
        },
        {
            code: "for (a ? b && (c in d) : e; ;);",
            output: "for (a ? b && c in d : e; ;);",
            errors: [
                {
                    messageId: "unexpected"
                }
            ]
        },
        {
            code: "for (let a = ((b in c)); ;);",
            output: "for (let a = (b in c); ;);",
            errors: [
                {
                    messageId: "unexpected"
                }
            ]
        },
        {
            code: "for (((a in b)); ;);",
            output: "for ((a in b); ;);",
            errors: [
                {
                    messageId: "unexpected"
                }
            ]
        },
        {
            code: "for (((a && b in c && d)); ;);",
            output: "for ((a && b in c && d); ;);",
            errors: [
                {
                    messageId: "unexpected"
                }
            ]
        },
        {
            code: "for (let a = (!(b in c)); ;);",
            output: "for (let a = !(b in c); ;);",
            errors: [
                {
                    messageId: "unexpected"
                }
            ]
        },
        {
            code: "for (let a = (!(b && c in d)); ;);",
            output: "for (let a = !(b && c in d); ;);",
            errors: [
                {
                    messageId: "unexpected"
                }
            ]
        },
        {
            code: "for (let a = !((b in c) && (d in e)); ;);",
            output: "for (let a = !(b in c && d in e); ;);",
            errors: Array(2).fill(
                {
                    messageId: "unexpected"
                }
            )
        },
        {
            code: "for (let a = (x && (b in c)), d = () => { for ((e in f); ;); for ((g in h); ;); }; ;); for((i in j); ;);",
            output: "for (let a = (x && b in c), d = () => { for ((e in f); ;); for ((g in h); ;); }; ;); for((i in j); ;);",
            errors: [
                {
                    messageId: "unexpected"
                }
            ]
        },
        {
            code: "for (let a = (b in c), d = () => { for ((x && (e in f)); ;); for ((g in h); ;); }; ;); for((i in j); ;);",
            output: "for (let a = (b in c), d = () => { for ((x && e in f); ;); for ((g in h); ;); }; ;); for((i in j); ;);",
            errors: [
                {
                    messageId: "unexpected"
                }
            ]
        },
        {
            code: "for (let a = (b in c), d = () => { for ((e in f); ;); for ((x && (g in h)); ;); }; ;); for((i in j); ;);",
            output: "for (let a = (b in c), d = () => { for ((e in f); ;); for ((x && g in h); ;); }; ;); for((i in j); ;);",
            errors: [
                {
                    messageId: "unexpected"
                }
            ]
        },
        {
            code: "for (let a = (b in c), d = () => { for ((e in f); ;); for ((g in h); ;); }; ;); for((x && (i in j)); ;);",
            output: "for (let a = (b in c), d = () => { for ((e in f); ;); for ((g in h); ;); }; ;); for((x && i in j); ;);",
            errors: [
                {
                    messageId: "unexpected"
                }
            ]
        },
        {
            code: "for (let a = (x && (b in c)), d = () => { for ((e in f); ;); for ((y && (g in h)); ;); }; ;); for((i in j); ;);",
            output: "for (let a = (x && b in c), d = () => { for ((e in f); ;); for ((y && g in h); ;); }; ;); for((i in j); ;);",
            errors: Array(2).fill(
                {
                    messageId: "unexpected"
                }
            )
        },
        {
            code: "for (let a = (x && (b in c)), d = () => { for ((y && (e in f)); ;); for ((z && (g in h)); ;); }; ;); for((w && (i in j)); ;);",
            output: "for (let a = (x && b in c), d = () => { for ((y && e in f); ;); for ((z && g in h); ;); }; ;); for((w && i in j); ;);",
            errors: Array(4).fill(
                {
                    messageId: "unexpected"
                }
            )
        },

        // TODO: Add '`in` inside a for-loop' first level tests for AssignmentPattern (param, obj, ary) and TemplateLiteral when these become supported.

        // https://github.com/eslint/eslint/issues/11706 regression tests (also in valid[])
        {
            code: "for (let a = (b); a > (b); a = (b)) a = (b); a = (b);",
            output: "for (let a = b; a > b; a = b) a = b; a = b;",
            errors: Array(5).fill(
                {
                    messageId: "unexpected"
                }
            )
        },
        {
            code: "for ((a = b); (a > b); (a = b)) (a = b); (a = b);",
            output: "for (a = b; a > b; a = b) a = b; a = b;",
            errors: Array(5).fill(
                {
                    messageId: "unexpected"
                }
            )
        },
        {
            code: "for (let a = b; a > (b); a = (b)) a = (b); a = (b);",
            output: "for (let a = b; a > b; a = b) a = b; a = b;",
            errors: Array(4).fill(
                {
                    messageId: "unexpected"
                }
            )
        },
        {
            code: "for (let a = b; (a > b); (a = b)) (a = b); (a = b);",
            output: "for (let a = b; a > b; a = b) a = b; a = b;",
            errors: Array(4).fill(
                {
                    messageId: "unexpected"
                }
            )
        },
        {
            code: "for (; a > (b); a = (b)) a = (b); a = (b);",
            output: "for (; a > b; a = b) a = b; a = b;",
            errors: Array(4).fill(
                {
                    messageId: "unexpected"
                }
            )
        },
        {
            code: "for (; (a > b); (a = b)) (a = b); (a = b);",
            output: "for (; a > b; a = b) a = b; a = b;",
            errors: Array(4).fill(
                {
                    messageId: "unexpected"
                }
            )
        },
        {
            code: "for (let a = (b); a = (b in c); a = (b in c)) a = (b in c); a = (b in c);",
            output: "for (let a = b; a = b in c; a = b in c) a = b in c; a = b in c;",
            errors: Array(5).fill(
                {
                    messageId: "unexpected"
                }
            )
        },
        {
            code: "for (let a = (b); (a in b); (a in b)) (a in b); (a in b);",
            output: "for (let a = b; a in b; a in b) a in b; a in b;",
            errors: Array(5).fill(
                {
                    messageId: "unexpected"
                }
            )
        },
        {
            code: "for (let a = b; a = (b in c); a = (b in c)) a = (b in c); a = (b in c);",
            output: "for (let a = b; a = b in c; a = b in c) a = b in c; a = b in c;",
            errors: Array(4).fill(
                {
                    messageId: "unexpected"
                }
            )
        },
        {
            code: "for (let a = b; (a in b); (a in b)) (a in b); (a in b);",
            output: "for (let a = b; a in b; a in b) a in b; a in b;",
            errors: Array(4).fill(
                {
                    messageId: "unexpected"
                }
            )
        },
        {
            code: "for (; a = (b in c); a = (b in c)) a = (b in c); a = (b in c);",
            output: "for (; a = b in c; a = b in c) a = b in c; a = b in c;",
            errors: Array(4).fill(
                {
                    messageId: "unexpected"
                }
            )
        },
        {
            code: "for (; (a in b); (a in b)) (a in b); (a in b);",
            output: "for (; a in b; a in b) a in b; a in b;",
            errors: Array(4).fill(
                {
                    messageId: "unexpected"
                }
            )
        },
        {
            code: "for (let a = (b + c), d = () => { for ((e + f); ;); for ((g + h); ;); }; ;); for((i + j); ;);",
            output: "for (let a = b + c, d = () => { for (e + f; ;); for (g + h; ;); }; ;); for(i + j; ;);",
            errors: Array(4).fill(
                {
                    messageId: "unexpected"
                }
            )
        }
>>>>>>> 02d7542c
    ]
});<|MERGE_RESOLUTION|>--- conflicted
+++ resolved
@@ -1174,14 +1174,12 @@
             "Identifier",
             1
         ),
-<<<<<<< HEAD
         invalid("let s = `${(v)}`", "let s = `${v}`", "Identifier"),
         invalid("let s = `${(a, b)}`", "let s = `${a, b}`", "SequenceExpression"),
         invalid("function foo(a = (b)) {}", "function foo(a = b) {}", "Identifier"),
         invalid("const bar = (a = (b)) => a", "const bar = (a = b) => a", "Identifier"),
         invalid("const [a = (b)] = []", "const [a = b] = []", "Identifier"),
-        invalid("const {a = (b)} = {}", "const {a = b} = {}", "Identifier")
-=======
+        invalid("const {a = (b)} = {}", "const {a = b} = {}", "Identifier"),
 
         // https://github.com/eslint/eslint/issues/11706 (also in valid[])
         {
@@ -1800,6 +1798,5 @@
                 }
             )
         }
->>>>>>> 02d7542c
     ]
 });