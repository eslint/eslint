--- conflicted
+++ resolved
@@ -377,13 +377,9 @@
         console.log(a, b);`,
 		`let { a, b: {c = a} = {} } = obj;
         console.log(c);`,
-<<<<<<< HEAD
-		{
-			code: `/*eslint test/jsx:1*/
-=======
-
-        // ignore assignments in try block
-        `function foo(){
+
+		// ignore assignments in try block
+		`function foo(){
             let bar;
             try {
                 bar = 2;
@@ -396,7 +392,7 @@
         function unsafeFn() {
             throw new Error();
         }`,
-        `function foo(){
+		`function foo(){
             let bar, baz;
             try {
                 bar = 2;
@@ -410,7 +406,7 @@
         function unsafeFn() {
             throw new Error();
         }`,
-        `function foo(){
+		`function foo(){
             let bar;
             try {
                 bar = 2;
@@ -424,9 +420,8 @@
         function unsafeFn() {
             throw new Error();
         }`,
-        {
-            code: `/*eslint test/jsx:1*/
->>>>>>> 83202412
+		{
+			code: `/*eslint test/jsx:1*/
                 function App() {
                     const A = "";
                     return <A/>;
