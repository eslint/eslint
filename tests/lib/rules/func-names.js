--- conflicted
+++ resolved
@@ -300,8 +300,7 @@
         {
             code: "({foo: function foo() {}})",
             options: ["never"],
-<<<<<<< HEAD
-            errors: [{ message: "Unexpected named method 'foo'.", type: "FunctionExpression" }]
+            errors: [{ messageId: "named", data: { name: "method 'foo'" }, type: "FunctionExpression" }]
         },
 
         // generators
@@ -309,97 +308,73 @@
             code: "var foo = bar(function *() {});",
             options: ["always"],
             parserOptions: { ecmaVersion: 6 },
-            errors: [{
-                message: "Unexpected unnamed generator function."
-            }]
+            errors: [unnamedError]
         },
         {
             code: "var foo = function*() {};",
             options: ["always"],
             parserOptions: { ecmaVersion: 6 },
-            errors: [{
-                message: "Unexpected unnamed generator function."
-            }]
+            errors: [unnamedError]
         },
         {
             code: "var foo = bar(function *() {});",
             options: ["always", { generators: "always" }],
             parserOptions: { ecmaVersion: 6 },
-            errors: [{
-                message: "Unexpected unnamed generator function."
-            }]
+            errors: [unnamedError]
         },
         {
             code: "var foo = function*() {};",
             options: ["always", { generators: "always" }],
             parserOptions: { ecmaVersion: 6 },
-            errors: [{
-                message: "Unexpected unnamed generator function."
-            }]
+            errors: [unnamedError]
         },
         {
             code: "var foo = bar(function *() {});",
             options: ["always", { generators: "as-needed" }],
             parserOptions: { ecmaVersion: 6 },
-            errors: [{
-                message: "Unexpected unnamed generator function."
-            }]
-        },
-        {
-            code: "var foo = bar(function *() {});",
-            options: ["as-needed"],
-            parserOptions: { ecmaVersion: 6 },
-            errors: [{
-                message: "Unexpected unnamed generator function."
-            }]
+            errors: [unnamedError]
+        },
+        {
+            code: "var foo = bar(function *() {});",
+            options: ["as-needed"],
+            parserOptions: { ecmaVersion: 6 },
+            errors: [unnamedError]
         },
         {
             code: "var foo = bar(function *() {});",
             options: ["as-needed", { generators: "always" }],
             parserOptions: { ecmaVersion: 6 },
-            errors: [{
-                message: "Unexpected unnamed generator function."
-            }]
+            errors: [unnamedError]
         },
         {
             code: "var foo = function*() {};",
             options: ["as-needed", { generators: "always" }],
             parserOptions: { ecmaVersion: 6 },
-            errors: [{
-                message: "Unexpected unnamed generator function."
-            }]
+            errors: [unnamedError]
         },
         {
             code: "var foo = bar(function *() {});",
             options: ["as-needed", { generators: "as-needed" }],
             parserOptions: { ecmaVersion: 6 },
-            errors: [{
-                message: "Unexpected unnamed generator function."
-            }]
+            errors: [unnamedError]
         },
         {
             code: "var foo = bar(function *() {});",
             options: ["never", { generators: "always" }],
             parserOptions: { ecmaVersion: 6 },
-            errors: [{
-                message: "Unexpected unnamed generator function."
-            }]
+            errors: [unnamedError]
         },
         {
             code: "var foo = function*() {};",
             options: ["never", { generators: "always" }],
             parserOptions: { ecmaVersion: 6 },
-            errors: [{
-                message: "Unexpected unnamed generator function."
-            }]
+            errors: [unnamedError]
         },
         {
             code: "var foo = bar(function *() {});",
             options: ["never", { generators: "as-needed" }],
             parserOptions: { ecmaVersion: 6 },
-            errors: [{
-                message: "Unexpected unnamed generator function."
-            }]
+            errors: [unnamedError]
         },
 
         {
@@ -414,28 +389,19 @@
             code: "var foo = bar(function *baz() {});",
             options: ["never", { generators: "never" }],
             parserOptions: { ecmaVersion: 6 },
-            errors: [{
-                message: "Unexpected named generator function 'baz'."
-            }]
+            errors: [{ messageId: "named", data: { name: "generator function 'baz'" }, type: "FunctionExpression" }]
         },
         {
             code: "var foo = bar(function *baz() {});",
             options: ["always", { generators: "never" }],
             parserOptions: { ecmaVersion: 6 },
-            errors: [{
-                message: "Unexpected named generator function 'baz'."
-            }]
+            errors: [{ messageId: "named", data: { name: "generator function 'baz'" }, type: "FunctionExpression" }]
         },
         {
             code: "var foo = bar(function *baz() {});",
             options: ["as-needed", { generators: "never" }],
             parserOptions: { ecmaVersion: 6 },
-            errors: [{
-                message: "Unexpected named generator function 'baz'."
-            }]
-=======
-            errors: [{ messageId: "named", data: { name: "method 'foo'" }, type: "FunctionExpression" }]
->>>>>>> 2824d439
+            errors: [{ messageId: "named", data: { name: "generator function 'baz'" }, type: "FunctionExpression" }]
         }
     ]
 });