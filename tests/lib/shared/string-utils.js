--- conflicted
+++ resolved
@@ -11,10 +11,7 @@
 
 const assert = require("chai").assert;
 
-const {
-	upperCaseFirst,
-	getGraphemeCount,
-} = require("../../../lib/shared/string-utils");
+const { upperCaseFirst, getGraphemeCount } = require("../../../lib/shared/string-utils");
 
 //------------------------------------------------------------------------------
 // Helpers
@@ -26,10 +23,10 @@
  * @returns {string} `text` with escaped control characters.
  */
 function escapeControlCharacters(text) {
-	return text.replace(
-		/[\u0000-\u001F\u007F-\u009F]/gu, // eslint-disable-line no-control-regex -- intentionally including control characters
-		c => `\\x${c.codePointAt(0).toString(16).padStart(2, "0")}`,
-	);
+    return text.replace(
+        /[\u0000-\u001F\u007F-\u009F]/gu, // eslint-disable-line no-control-regex -- intentionally including control characters
+        c => `\\x${c.codePointAt(0).toString(16).padStart(2, "0")}`
+    );
 }
 
 //------------------------------------------------------------------------------
@@ -37,54 +34,29 @@
 //------------------------------------------------------------------------------
 
 describe("upperCaseFirst", () => {
-	it("uppercases the first letter of a string", () => {
-		assert(upperCaseFirst("e") === "E");
-		assert(upperCaseFirst("alphabet") === "Alphabet");
-		assert(upperCaseFirst("one two three") === "One two three");
-	});
+    it("uppercases the first letter of a string", () => {
+        assert(upperCaseFirst("e") === "E");
+        assert(upperCaseFirst("alphabet") === "Alphabet");
+        assert(upperCaseFirst("one two three") === "One two three");
+    });
 
-	it("only changes the case of the first letter", () => {
-		assert(upperCaseFirst("alphaBet") === "AlphaBet");
-		assert(upperCaseFirst("one TWO three") === "One TWO three");
-	});
+    it("only changes the case of the first letter", () => {
+        assert(upperCaseFirst("alphaBet") === "AlphaBet");
+        assert(upperCaseFirst("one TWO three") === "One TWO three");
+    });
 
-	it("does not change the case if the first letter is already uppercase", () => {
-		assert(upperCaseFirst("E") === "E");
-		assert(upperCaseFirst("Alphabet") === "Alphabet");
-		assert(upperCaseFirst("One Two Three") === "One Two Three");
-	});
+    it("does not change the case if the first letter is already uppercase", () => {
+        assert(upperCaseFirst("E") === "E");
+        assert(upperCaseFirst("Alphabet") === "Alphabet");
+        assert(upperCaseFirst("One Two Three") === "One Two Three");
+    });
 
-	it("properly handles an empty string", () => {
-		assert(upperCaseFirst("") === "");
-	});
+    it("properly handles an empty string", () => {
+        assert(upperCaseFirst("") === "");
+    });
 });
 
 describe("getGraphemeCount", () => {
-<<<<<<< HEAD
-	const expectedResults = {
-		"": 0,
-		a: 1,
-		ab: 2,
-		aa: 2,
-		123: 3,
-		cccc: 4,
-		[Array.from({ length: 128 }, (_, i) => String.fromCharCode(i)).join(
-			"",
-		)]: 128, // all ASCII characters
-		"👍": 1, // 1 grapheme, 1 code point, 2 code units
-		"👍👍": 2,
-		"👍9👍": 3,
-		"a👍b": 3,
-		"👶🏽": 1, // 1 grapheme, 2 code points, 4 code units
-		"👨‍👩‍👦": 1, // 1 grapheme, 5 code points, 8 code units
-		"👨‍👩‍👦👨‍👩‍👦": 2,
-		"👨‍👩‍👦a👨‍👩‍👦": 3,
-		"a👨‍👩‍👦b👨‍👩‍👦c": 5,
-		"👨‍👩‍👦👍": 2,
-		"👶🏽👨‍👩‍👦": 2,
-		"👩‍🦰👩‍👩‍👦‍👦🏳️‍🌈": 3, // 3 grapheme, 14 code points, 22 code units
-	};
-=======
     const expectedResults = {
         "": 0,
         "a": 1,
@@ -106,11 +78,10 @@
         "👶🏽👨‍👩‍👦": 2,
         "👩‍🦰👩‍👩‍👦‍👦🏳️‍🌈": 3 // 3 grapheme, 14 code points, 22 code units
     };
->>>>>>> 5d574963
 
-	Object.entries(expectedResults).forEach(([key, value]) => {
-		it(`should return ${value} for ${escapeControlCharacters(key)}`, () => {
-			assert.strictEqual(getGraphemeCount(key), value);
-		});
-	});
+    Object.entries(expectedResults).forEach(([key, value]) => {
+        it(`should return ${value} for ${escapeControlCharacters(key)}`, () => {
+            assert.strictEqual(getGraphemeCount(key), value);
+        });
+    });
 });