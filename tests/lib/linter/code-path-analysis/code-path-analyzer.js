/**
 * @fileoverview Tests for CodePathAnalyzer.
 * @author Toru Nagashima
 */

"use strict";

//------------------------------------------------------------------------------
// Requirements
//------------------------------------------------------------------------------

const assert = require("assert"),
    fs = require("fs"),
    path = require("path"),
    vk = require("eslint-visitor-keys"),
    { Linter } = require("../../../../lib/linter"),
    EventGeneratorTester = require("../../../../tools/internal-testers/event-generator-tester"),
    createEmitter = require("../../../../lib/linter/safe-emitter"),
    debug = require("../../../../lib/linter/code-path-analysis/debug-helpers"),
    CodePath = require("../../../../lib/linter/code-path-analysis/code-path"),
    CodePathAnalyzer = require("../../../../lib/linter/code-path-analysis/code-path-analyzer"),
    CodePathSegment = require("../../../../lib/linter/code-path-analysis/code-path-segment"),
    NodeEventGenerator = require("../../../../lib/linter/node-event-generator"),
    Traverser = require("../../../lib/shared/traverser");

//------------------------------------------------------------------------------
// Helpers
//------------------------------------------------------------------------------

const STANDARD_ESQUERY_OPTION = { visitorKeys: vk.KEYS, fallback: Traverser.getKeys };

const expectedPattern = /\/\*expected\s+((?:.|[\r\n])+?)\s*\*\//gu;
const lineEndingPattern = /\r?\n/gu;
const linter = new Linter();

/**
 * Extracts the content of `/*expected` comments from a given source code.
 * It's expected DOT arrows.
 * @param {string} source A source code text.
 * @returns {string[]} DOT arrows.
 */
function getExpectedDotArrows(source) {
    expectedPattern.lastIndex = 0;

    const retv = [];
    let m;

    while ((m = expectedPattern.exec(source)) !== null) {
        retv.push(m[1].replace(lineEndingPattern, "\n"));
    }

    return retv;
}

//------------------------------------------------------------------------------
// Tests
//------------------------------------------------------------------------------

describe("CodePathAnalyzer", () => {
    EventGeneratorTester.testEventGeneratorInterface(
        new CodePathAnalyzer(new NodeEventGenerator(createEmitter(), STANDARD_ESQUERY_OPTION))
    );

    describe("interface of code paths", () => {
        let actual = [];

        beforeEach(() => {
            actual = [];
            linter.defineRule("test", {
                create: () => ({
                    onCodePathStart(codePath) {
                        actual.push(codePath);
                    }
                })
            });
            linter.verify(
                "function foo(a) { if (a) return 0; else throw new Error(); }",
                { rules: { test: 2 } }
            );
        });

        it("should have `id` as unique string", () => {
            assert(typeof actual[0].id === "string");
            assert(typeof actual[1].id === "string");
            assert(actual[0].id !== actual[1].id);
        });

        it("should have `upper` as CodePath", () => {
            assert(actual[0].upper === null);
            assert(actual[1].upper === actual[0]);
        });

        it("should have `childCodePaths` as CodePath[]", () => {
            assert(Array.isArray(actual[0].childCodePaths));
            assert(Array.isArray(actual[1].childCodePaths));
            assert(actual[0].childCodePaths.length === 1);
            assert(actual[1].childCodePaths.length === 0);
            assert(actual[0].childCodePaths[0] === actual[1]);
        });

        it("should have `initialSegment` as CodePathSegment", () => {
            assert(actual[0].initialSegment instanceof CodePathSegment);
            assert(actual[1].initialSegment instanceof CodePathSegment);
            assert(actual[0].initialSegment.prevSegments.length === 0);
            assert(actual[1].initialSegment.prevSegments.length === 0);
        });

        it("should have `finalSegments` as CodePathSegment[]", () => {
            assert(Array.isArray(actual[0].finalSegments));
            assert(Array.isArray(actual[1].finalSegments));
            assert(actual[0].finalSegments.length === 1);
            assert(actual[1].finalSegments.length === 2);
            assert(actual[0].finalSegments[0].nextSegments.length === 0);
            assert(actual[1].finalSegments[0].nextSegments.length === 0);
            assert(actual[1].finalSegments[1].nextSegments.length === 0);

            // finalSegments should include returnedSegments and thrownSegments.
            assert(actual[0].finalSegments[0] === actual[0].returnedSegments[0]);
            assert(actual[1].finalSegments[0] === actual[1].returnedSegments[0]);
            assert(actual[1].finalSegments[1] === actual[1].thrownSegments[0]);
        });

        it("should have `returnedSegments` as CodePathSegment[]", () => {
            assert(Array.isArray(actual[0].returnedSegments));
            assert(Array.isArray(actual[1].returnedSegments));
            assert(actual[0].returnedSegments.length === 1);
            assert(actual[1].returnedSegments.length === 1);
            assert(actual[0].returnedSegments[0] instanceof CodePathSegment);
            assert(actual[1].returnedSegments[0] instanceof CodePathSegment);
        });

        it("should have `thrownSegments` as CodePathSegment[]", () => {
            assert(Array.isArray(actual[0].thrownSegments));
            assert(Array.isArray(actual[1].thrownSegments));
            assert(actual[0].thrownSegments.length === 0);
            assert(actual[1].thrownSegments.length === 1);
            assert(actual[1].thrownSegments[0] instanceof CodePathSegment);
        });

        it("should have `currentSegments` as CodePathSegment[]", () => {
            assert(Array.isArray(actual[0].currentSegments));
            assert(Array.isArray(actual[1].currentSegments));
            assert(actual[0].currentSegments.length === 0);
            assert(actual[1].currentSegments.length === 0);

            // there is the current segment in progress.
            linter.defineRule("test", {
<<<<<<< HEAD
                create: () => {
=======
                create() {
>>>>>>> 90c92191
                    let codePath = null;

                    return {
                        onCodePathStart(cp) {
                            codePath = cp;
                        },
                        ReturnStatement() {
                            assert(codePath.currentSegments.length === 1);
                            assert(codePath.currentSegments[0] instanceof CodePathSegment);
                        },
                        ThrowStatement() {
                            assert(codePath.currentSegments.length === 1);
                            assert(codePath.currentSegments[0] instanceof CodePathSegment);
                        }
                    };
                }
            });
            linter.verify(
                "function foo(a) { if (a) return 0; else throw new Error(); }",
                { rules: { test: 2 } }
            );
        });
    });

    describe("interface of code path segments", () => {
        let actual = [];

        beforeEach(() => {
            actual = [];
            linter.defineRule("test", {
                create: () => ({
                    onCodePathSegmentStart(segment) {
                        actual.push(segment);
                    }
                })
            });
            linter.verify(
                "function foo(a) { if (a) return 0; else throw new Error(); }",
                { rules: { test: 2 } }
            );
        });

        it("should have `id` as unique string", () => {
            assert(typeof actual[0].id === "string");
            assert(typeof actual[1].id === "string");
            assert(typeof actual[2].id === "string");
            assert(typeof actual[3].id === "string");
            assert(actual[0].id !== actual[1].id);
            assert(actual[0].id !== actual[2].id);
            assert(actual[0].id !== actual[3].id);
            assert(actual[1].id !== actual[2].id);
            assert(actual[1].id !== actual[3].id);
            assert(actual[2].id !== actual[3].id);
        });

        it("should have `nextSegments` as CodePathSegment[]", () => {
            assert(Array.isArray(actual[0].nextSegments));
            assert(Array.isArray(actual[1].nextSegments));
            assert(Array.isArray(actual[2].nextSegments));
            assert(Array.isArray(actual[3].nextSegments));
            assert(actual[0].nextSegments.length === 0);
            assert(actual[1].nextSegments.length === 2);
            assert(actual[2].nextSegments.length === 0);
            assert(actual[3].nextSegments.length === 0);
            assert(actual[1].nextSegments[0] === actual[2]);
            assert(actual[1].nextSegments[1] === actual[3]);
        });

        it("should have `allNextSegments` as CodePathSegment[]", () => {
            assert(Array.isArray(actual[0].allNextSegments));
            assert(Array.isArray(actual[1].allNextSegments));
            assert(Array.isArray(actual[2].allNextSegments));
            assert(Array.isArray(actual[3].allNextSegments));
            assert(actual[0].allNextSegments.length === 0);
            assert(actual[1].allNextSegments.length === 2);
            assert(actual[2].allNextSegments.length === 1);
            assert(actual[3].allNextSegments.length === 1);
            assert(actual[2].allNextSegments[0].reachable === false);
            assert(actual[3].allNextSegments[0].reachable === false);
        });

        it("should have `prevSegments` as CodePathSegment[]", () => {
            assert(Array.isArray(actual[0].prevSegments));
            assert(Array.isArray(actual[1].prevSegments));
            assert(Array.isArray(actual[2].prevSegments));
            assert(Array.isArray(actual[3].prevSegments));
            assert(actual[0].prevSegments.length === 0);
            assert(actual[1].prevSegments.length === 0);
            assert(actual[2].prevSegments.length === 1);
            assert(actual[3].prevSegments.length === 1);
            assert(actual[2].prevSegments[0] === actual[1]);
            assert(actual[3].prevSegments[0] === actual[1]);
        });

        it("should have `allPrevSegments` as CodePathSegment[]", () => {
            assert(Array.isArray(actual[0].allPrevSegments));
            assert(Array.isArray(actual[1].allPrevSegments));
            assert(Array.isArray(actual[2].allPrevSegments));
            assert(Array.isArray(actual[3].allPrevSegments));
            assert(actual[0].allPrevSegments.length === 0);
            assert(actual[1].allPrevSegments.length === 0);
            assert(actual[2].allPrevSegments.length === 1);
            assert(actual[3].allPrevSegments.length === 1);
        });

        it("should have `reachable` as boolean", () => {
            assert(actual[0].reachable === true);
            assert(actual[1].reachable === true);
            assert(actual[2].reachable === true);
            assert(actual[3].reachable === true);
        });
    });

    describe("onCodePathStart", () => {
        it("should be fired at the head of programs/functions", () => {
            let count = 0;
            let lastCodePathNodeType = null;

            linter.defineRule("test", {
                create: () => ({
                    onCodePathStart(cp, node) {
                        count += 1;
                        lastCodePathNodeType = node.type;

                        assert(cp instanceof CodePath);
                        if (count === 1) {
                            assert(node.type === "Program");
                        } else if (count === 2) {
                            assert(node.type === "FunctionDeclaration");
                        } else if (count === 3) {
                            assert(node.type === "FunctionExpression");
                        } else if (count === 4) {
                            assert(node.type === "ArrowFunctionExpression");
                        }
                    },
                    Program() {
                        assert(lastCodePathNodeType === "Program");
                    },
                    FunctionDeclaration() {
                        assert(lastCodePathNodeType === "FunctionDeclaration");
                    },
                    FunctionExpression() {
                        assert(lastCodePathNodeType === "FunctionExpression");
                    },
                    ArrowFunctionExpression() {
                        assert(lastCodePathNodeType === "ArrowFunctionExpression");
                    }
                })
            });
            linter.verify(
                "foo(); function foo() {} var foo = function() {}; var foo = () => {};",
                { rules: { test: 2 }, env: { es6: true } }
            );

            assert(count === 4);
        });
    });

    describe("onCodePathEnd", () => {
        it("should be fired at the end of programs/functions", () => {
            let count = 0;
            let lastNodeType = null;

            linter.defineRule("test", {
                create: () => ({
                    onCodePathEnd(cp, node) {
                        count += 1;

                        assert(cp instanceof CodePath);
                        if (count === 4) {
                            assert(node.type === "Program");
                        } else if (count === 1) {
                            assert(node.type === "FunctionDeclaration");
                        } else if (count === 2) {
                            assert(node.type === "FunctionExpression");
                        } else if (count === 3) {
                            assert(node.type === "ArrowFunctionExpression");
                        }
                        assert(node.type === lastNodeType);
                    },
                    "Program:exit"() {
                        lastNodeType = "Program";
                    },
                    "FunctionDeclaration:exit"() {
                        lastNodeType = "FunctionDeclaration";
                    },
                    "FunctionExpression:exit"() {
                        lastNodeType = "FunctionExpression";
                    },
                    "ArrowFunctionExpression:exit"() {
                        lastNodeType = "ArrowFunctionExpression";
                    }
                })
            });
            linter.verify(
                "foo(); function foo() {} var foo = function() {}; var foo = () => {};",
                { rules: { test: 2 }, env: { es6: true } }
            );

            assert(count === 4);
        });
    });

    describe("onCodePathSegmentStart", () => {
        it("should be fired at the head of programs/functions for the initial segment", () => {
            let count = 0;
            let lastCodePathNodeType = null;

            linter.defineRule("test", {
                create: () => ({
                    onCodePathSegmentStart(segment, node) {
                        count += 1;
                        lastCodePathNodeType = node.type;

                        assert(segment instanceof CodePathSegment);
                        if (count === 1) {
                            assert(node.type === "Program");
                        } else if (count === 2) {
                            assert(node.type === "FunctionDeclaration");
                        } else if (count === 3) {
                            assert(node.type === "FunctionExpression");
                        } else if (count === 4) {
                            assert(node.type === "ArrowFunctionExpression");
                        }
                    },
                    Program() {
                        assert(lastCodePathNodeType === "Program");
                    },
                    FunctionDeclaration() {
                        assert(lastCodePathNodeType === "FunctionDeclaration");
                    },
                    FunctionExpression() {
                        assert(lastCodePathNodeType === "FunctionExpression");
                    },
                    ArrowFunctionExpression() {
                        assert(lastCodePathNodeType === "ArrowFunctionExpression");
                    }
                })
            });
            linter.verify(
                "foo(); function foo() {} var foo = function() {}; var foo = () => {};",
                { rules: { test: 2 }, env: { es6: true } }
            );

            assert(count === 4);
        });
    });

    describe("onCodePathSegmentEnd", () => {
        it("should be fired at the end of programs/functions for the final segment", () => {
            let count = 0;
            let lastNodeType = null;

            linter.defineRule("test", {
                create: () => ({
                    onCodePathSegmentEnd(cp, node) {
                        count += 1;

                        assert(cp instanceof CodePathSegment);
                        if (count === 4) {
                            assert(node.type === "Program");
                        } else if (count === 1) {
                            assert(node.type === "FunctionDeclaration");
                        } else if (count === 2) {
                            assert(node.type === "FunctionExpression");
                        } else if (count === 3) {
                            assert(node.type === "ArrowFunctionExpression");
                        }
                        assert(node.type === lastNodeType);
                    },
                    "Program:exit"() {
                        lastNodeType = "Program";
                    },
                    "FunctionDeclaration:exit"() {
                        lastNodeType = "FunctionDeclaration";
                    },
                    "FunctionExpression:exit"() {
                        lastNodeType = "FunctionExpression";
                    },
                    "ArrowFunctionExpression:exit"() {
                        lastNodeType = "ArrowFunctionExpression";
                    }
                })
            });
            linter.verify(
                "foo(); function foo() {} var foo = function() {}; var foo = () => {};",
                { rules: { test: 2 }, env: { es6: true } }
            );

            assert(count === 4);
        });
    });

    describe("onCodePathSegmentLoop", () => {
        it("should be fired in `while` loops", () => {
            let count = 0;

            linter.defineRule("test", {
                create: () => ({
                    onCodePathSegmentLoop(fromSegment, toSegment, node) {
                        count += 1;
                        assert(fromSegment instanceof CodePathSegment);
                        assert(toSegment instanceof CodePathSegment);
                        assert(node.type === "WhileStatement");
                    }
                })
            });
            linter.verify(
                "while (a) { foo(); }",
                { rules: { test: 2 } }
            );

            assert(count === 1);
        });

        it("should be fired in `do-while` loops", () => {
            let count = 0;

            linter.defineRule("test", {
                create: () => ({
                    onCodePathSegmentLoop(fromSegment, toSegment, node) {
                        count += 1;
                        assert(fromSegment instanceof CodePathSegment);
                        assert(toSegment instanceof CodePathSegment);
                        assert(node.type === "DoWhileStatement");
                    }
                })
            });
            linter.verify(
                "do { foo(); } while (a);",
                { rules: { test: 2 } }
            );

            assert(count === 1);
        });

        it("should be fired in `for` loops", () => {
            let count = 0;

            linter.defineRule("test", {
                create: () => ({
                    onCodePathSegmentLoop(fromSegment, toSegment, node) {
                        count += 1;
                        assert(fromSegment instanceof CodePathSegment);
                        assert(toSegment instanceof CodePathSegment);

                        if (count === 1) {

                            // connect path: "update" -> "test"
                            assert(node.parent.type === "ForStatement");
                        } else if (count === 2) {
                            assert(node.type === "ForStatement");
                        }
                    }
                })
            });
            linter.verify(
                "for (var i = 0; i < 10; ++i) { foo(); }",
                { rules: { test: 2 } }
            );

            assert(count === 2);
        });

        it("should be fired in `for-in` loops", () => {
            let count = 0;

            linter.defineRule("test", {
                create: () => ({
                    onCodePathSegmentLoop(fromSegment, toSegment, node) {
                        count += 1;
                        assert(fromSegment instanceof CodePathSegment);
                        assert(toSegment instanceof CodePathSegment);

                        if (count === 1) {

                            // connect path: "right" -> "left"
                            assert(node.parent.type === "ForInStatement");
                        } else if (count === 2) {
                            assert(node.type === "ForInStatement");
                        }
                    }
                })
            });
            linter.verify(
                "for (var k in obj) { foo(); }",
                { rules: { test: 2 } }
            );

            assert(count === 2);
        });

        it("should be fired in `for-of` loops", () => {
            let count = 0;

            linter.defineRule("test", {
                create: () => ({
                    onCodePathSegmentLoop(fromSegment, toSegment, node) {
                        count += 1;
                        assert(fromSegment instanceof CodePathSegment);
                        assert(toSegment instanceof CodePathSegment);

                        if (count === 1) {

                            // connect path: "right" -> "left"
                            assert(node.parent.type === "ForOfStatement");
                        } else if (count === 2) {
                            assert(node.type === "ForOfStatement");
                        }
                    }
                })
            });
            linter.verify(
                "for (var x of xs) { foo(); }",
                { rules: { test: 2 }, env: { es6: true } }
            );

            assert(count === 2);
        });
    });

    describe("completed code paths are correct", () => {
        const testDataDir = path.join(__dirname, "../../../fixtures/code-path-analysis/");
        const testDataFiles = fs.readdirSync(testDataDir);

        testDataFiles.forEach(file => {
            it(file, () => {
                const source = fs.readFileSync(path.join(testDataDir, file), { encoding: "utf8" });
                const expected = getExpectedDotArrows(source);
                const actual = [];

                assert(expected.length > 0, "/*expected */ comments not found.");

                linter.defineRule("test", {
                    create: () => ({
                        onCodePathEnd(codePath) {
                            actual.push(debug.makeDotArrows(codePath));
                        }
                    })
                });
                const messages = linter.verify(source, {
                    parserOptions: { ecmaVersion: 2022 },
                    rules: { test: 2 }
                });

                assert.strictEqual(messages.length, 0, "Unexpected linting error in code.");
                assert.strictEqual(actual.length, expected.length, "a count of code paths is wrong.");

                for (let i = 0; i < actual.length; ++i) {
                    assert.strictEqual(actual[i], expected[i]);
                }
            });
        });
    });
});<|MERGE_RESOLUTION|>--- conflicted
+++ resolved
@@ -145,11 +145,7 @@
 
             // there is the current segment in progress.
             linter.defineRule("test", {
-<<<<<<< HEAD
-                create: () => {
-=======
                 create() {
->>>>>>> 90c92191
                     let codePath = null;
 
                     return {
