/**
 * @fileoverview Tests for FileEnumerator class.
 * @author Toru Nagashima <https://github.com/mysticatea>
 */
"use strict";

//------------------------------------------------------------------------------
// Requirements
//------------------------------------------------------------------------------

const fs = require("node:fs");
const path = require("node:path");
const os = require("node:os");
const { assert } = require("chai");
const sh = require("shelljs");
const sinon = require("sinon");
const {
	Legacy: { CascadingConfigArrayFactory },
} = require("@eslint/eslintrc");
const { createCustomTeardown } = require("../../_utils");
const { FileEnumerator } = require("../../../lib/cli-engine/file-enumerator");

//------------------------------------------------------------------------------
// Tests
//------------------------------------------------------------------------------

describe("FileEnumerator", () => {
<<<<<<< HEAD
    describe("'iterateFiles(patterns)' method should iterate files and configs.", () => {
        describe("with three directories ('lib', 'lib/nested', 'test') that contains 'one.js' and 'two.js'", () => {
            const root = path.join(os.tmpdir(), "eslint/file-enumerator");
            const files = {
                "lib/nested/one.js": "",
                "lib/nested/two.js": "",
                "lib/nested/parser.js": "",
                "lib/nested/.eslintrc.yml": "parser: './parser'",
                "lib/one.js": "",
                "lib/two.js": "",
                "test/one.js": "",
                "test/two.js": "",
                "test/.eslintrc.yml": "env: { mocha: true }",
                ".eslintignore": "/lib/nested/parser.js",
                ".eslintrc.json": JSON.stringify({
                    rules: {
                        "no-undef": "error",
                        "no-unused-vars": "error"
                    }
                })
            };
            const { prepare, cleanup, getPath } = createCustomTeardown({ cwd: root, files });

            /** @type {FileEnumerator} */
            let enumerator;

            beforeEach(async () => {
                await prepare();
                enumerator = new FileEnumerator({ cwd: getPath() });
            });

            afterEach(cleanup);

            it("should ignore empty strings.", () => {
                Array.from(enumerator.iterateFiles(["lib/*.js", ""])); // don't throw "file not found" error.
            });

            describe("if 'lib/*.js' was given,", () => {

                /** @type {Array<{config:(typeof import('../../../lib/cli-engine')).ConfigArray, filePath:string, ignored:boolean}>} */
                let list;

                beforeEach(() => {
                    list = [...enumerator.iterateFiles("lib/*.js")];
                });

                it("should list two files.", () => {
                    assert.strictEqual(list.length, 2);
                });

                it("should list 'lib/one.js' and 'lib/two.js'.", () => {
                    assert.deepStrictEqual(
                        list.map(entry => entry.filePath),
                        [
                            path.join(root, "lib/one.js"),
                            path.join(root, "lib/two.js")
                        ]
                    );
                });

                it("should use the config '.eslintrc.json' for both files.", () => {
                    assert.strictEqual(list[0].config, list[1].config);
                    assert.strictEqual(list[0].config.length, 3);
                    assert.strictEqual(list[0].config[0].name, "DefaultIgnorePattern");
                    assert.strictEqual(list[0].config[1].filePath, path.join(root, ".eslintrc.json"));
                    assert.strictEqual(list[0].config[2].filePath, path.join(root, ".eslintignore"));
                });
            });

            describe("if 'lib/**/*.js' was given,", () => {

                /** @type {Array<{config:(typeof import('../../../lib/cli-engine')).ConfigArray, filePath:string, ignored:boolean}>} */
                let list;

                beforeEach(() => {
                    list = [...enumerator.iterateFiles("lib/**/*.js")];
                });

                it("should list four files.", () => {
                    assert.strictEqual(list.length, 4);
                });

                it("should list 'lib/nested/one.js', 'lib/nested/two.js', 'lib/one.js', 'lib/two.js'.", () => {
                    assert.deepStrictEqual(
                        list.map(entry => entry.filePath),
                        [
                            path.join(root, "lib/nested/one.js"),
                            path.join(root, "lib/nested/two.js"),
                            path.join(root, "lib/one.js"),
                            path.join(root, "lib/two.js")
                        ]
                    );
                });

                it("should use the merged config of '.eslintrc.json' and 'lib/nested/.eslintrc.yml' for 'lib/nested/one.js' and 'lib/nested/two.js'.", () => {
                    assert.strictEqual(list[0].config, list[1].config);
                    assert.strictEqual(list[0].config.length, 4);
                    assert.strictEqual(list[0].config[0].name, "DefaultIgnorePattern");
                    assert.strictEqual(list[0].config[1].filePath, path.join(root, ".eslintrc.json"));
                    assert.strictEqual(list[0].config[2].filePath, path.join(root, "lib/nested/.eslintrc.yml"));
                    assert.strictEqual(list[0].config[3].filePath, path.join(root, ".eslintignore"));
                });

                it("should use the config '.eslintrc.json' for 'lib/one.js' and 'lib/two.js'.", () => {
                    assert.strictEqual(list[2].config, list[3].config);
                    assert.strictEqual(list[2].config.length, 3);
                    assert.strictEqual(list[2].config[0].name, "DefaultIgnorePattern");
                    assert.strictEqual(list[2].config[1].filePath, path.join(root, ".eslintrc.json"));
                    assert.strictEqual(list[2].config[2].filePath, path.join(root, ".eslintignore"));
                });
            });

            describe("if 'lib/*.js' and 'test/*.js' were given,", () => {

                /** @type {Array<{config:(typeof import('../../../lib/cli-engine')).ConfigArray, filePath:string, ignored:boolean}>} */
                let list;

                beforeEach(() => {
                    list = [...enumerator.iterateFiles(["lib/*.js", "test/*.js"])];
                });

                it("should list four files.", () => {
                    assert.strictEqual(list.length, 4);
                });

                it("should list 'lib/one.js', 'lib/two.js', 'test/one.js', 'test/two.js'.", () => {
                    assert.deepStrictEqual(
                        list.map(entry => entry.filePath),
                        [
                            path.join(root, "lib/one.js"),
                            path.join(root, "lib/two.js"),
                            path.join(root, "test/one.js"),
                            path.join(root, "test/two.js")
                        ]
                    );
                });

                it("should use the config '.eslintrc.json' for 'lib/one.js' and 'lib/two.js'.", () => {
                    assert.strictEqual(list[0].config, list[1].config);
                    assert.strictEqual(list[0].config.length, 3);
                    assert.strictEqual(list[0].config[0].name, "DefaultIgnorePattern");
                    assert.strictEqual(list[0].config[1].filePath, path.join(root, ".eslintrc.json"));
                    assert.strictEqual(list[0].config[2].filePath, path.join(root, ".eslintignore"));
                });

                it("should use the merged config of '.eslintrc.json' and 'test/.eslintrc.yml' for 'test/one.js' and 'test/two.js'.", () => {
                    assert.strictEqual(list[2].config, list[3].config);
                    assert.strictEqual(list[2].config.length, 4);
                    assert.strictEqual(list[2].config[0].name, "DefaultIgnorePattern");
                    assert.strictEqual(list[2].config[1].filePath, path.join(root, ".eslintrc.json"));
                    assert.strictEqual(list[2].config[2].filePath, path.join(root, "test/.eslintrc.yml"));
                    assert.strictEqual(list[2].config[3].filePath, path.join(root, ".eslintignore"));
                });
            });
        });

        // https://github.com/eslint/eslint/issues/14742
        describe("with 5 directories ('{lib}', '{lib}/client', '{lib}/client/src', '{lib}/server', '{lib}/server/src') that contains two files '{lib}/client/src/one.js' and '{lib}/server/src/two.js'", () => {
            const root = path.join(os.tmpdir(), "eslint/file-enumerator");
            const files = {
                "{lib}/client/src/one.js": "console.log('one.js');",
                "{lib}/server/src/two.js": "console.log('two.js');",
                "{lib}/client/.eslintrc.json": JSON.stringify({
                    rules: {
                        "no-console": "error"
                    },
                    env: {
                        mocha: true
                    }
                }),
                "{lib}/server/.eslintrc.json": JSON.stringify({
                    rules: {
                        "no-console": "off"
                    },
                    env: {
                        mocha: true
                    }
                })
            };
            const { prepare, cleanup, getPath } = createCustomTeardown({
                cwd: root,
                files
            });

            /** @type {FileEnumerator} */
            let enumerator;

            beforeEach(async () => {
                await prepare();
                enumerator = new FileEnumerator({
                    cwd: path.resolve(getPath("{lib}/server"))
                });
            });

            afterEach(cleanup);

            describe("when running eslint in the server directory", () => {
                it("should use the config '{lib}/server/.eslintrc.json' for '{lib}/server/src/two.js'.", () => {
                    const spy = sinon.spy(fs, "readdirSync");

                    const list = [
                        ...enumerator.iterateFiles(["src/**/*.{js,json}"])
                    ];

                    // should enter the directory '{lib}/server/src' directly
                    assert.strictEqual(spy.getCall(0).firstArg, path.join(root, "{lib}/server/src"));
                    assert.strictEqual(list.length, 1);
                    assert.strictEqual(list[0].config.length, 2);
                    assert.strictEqual(list[0].config[0].name, "DefaultIgnorePattern");
                    assert.strictEqual(list[0].config[1].filePath, getPath("{lib}/server/.eslintrc.json"));
                    assert.deepStrictEqual(
                        list.map(entry => entry.filePath),
                        [
                            path.join(root, "{lib}/server/src/two.js")
                        ]
                    );

                    // destroy the spy
                    sinon.restore();
                });
            });
        });

        // This group moved from 'tests/lib/util/glob-utils.js' when refactoring to keep the cumulated test cases.
        describe("with 'tests/fixtures/glob-utils' files", () => {
            let fixtureDir;

            /**
             * Returns the path inside of the fixture directory.
             * @param {...string} args file path segments.
             * @returns {string} The path inside the fixture directory.
             * @private
             */
            function getFixturePath(...args) {
                return path.join(fs.realpathSync(fixtureDir), ...args);
            }

            /**
             * List files as a compatible shape with glob-utils.
             * @param {string|string[]} patterns The patterns to list files.
             * @param {Object} options The option for FileEnumerator.
             * @returns {{filename:string,ignored:boolean}[]} The listed files.
             */
            function listFiles(patterns, options) {
                return Array.from(
                    new FileEnumerator({
                        ...options,
                        configArrayFactory: new CascadingConfigArrayFactory({
                            ...options,

                            // Disable "No Configuration Found" error.
                            useEslintrc: false
                        })
                    }).iterateFiles(patterns),
                    ({ filePath, ignored }) => ({ filename: filePath, ignored })
                );
            }

            before(function() {

                /*
                 * GitHub Actions Windows and macOS runners occasionally
                 * exhibit extremely slow filesystem operations, during which
                 * copying fixtures exceeds the default test timeout, so raise
                 * it just for this hook. Mocha uses `this` to set timeouts on
                 * an individual hook level.
                 */
                this.timeout(60 * 1000); // eslint-disable-line no-invalid-this -- Mocha API
                fixtureDir = `${os.tmpdir()}/eslint/tests/fixtures/`;
                sh.mkdir("-p", fixtureDir);
                sh.cp("-r", "./tests/fixtures/*", fixtureDir);
            });

            after(() => {
                sh.rm("-r", fixtureDir);
            });

            describe("listFilesToProcess()", () => {
                it("should return an array with a resolved (absolute) filename", () => {
                    const patterns = [getFixturePath("glob-util", "one-js-file", "**/*.js")];
                    const result = listFiles(patterns, {
                        cwd: getFixturePath()
                    });

                    const file1 = getFixturePath("glob-util", "one-js-file", "baz.js");

                    assert.isArray(result);
                    assert.deepStrictEqual(result, [{ filename: file1, ignored: false }]);
                });

                it("should return all files matching a glob pattern", () => {
                    const patterns = [getFixturePath("glob-util", "two-js-files", "**/*.js")];
                    const result = listFiles(patterns, {
                        cwd: getFixturePath()
                    });

                    const file1 = getFixturePath("glob-util", "two-js-files", "bar.js");
                    const file2 = getFixturePath("glob-util", "two-js-files", "foo.js");

                    assert.strictEqual(result.length, 2);
                    assert.deepStrictEqual(result, [
                        { filename: file1, ignored: false },
                        { filename: file2, ignored: false }
                    ]);
                });

                it("should return all files matching multiple glob patterns", () => {
                    const patterns = [
                        getFixturePath("glob-util", "two-js-files", "**/*.js"),
                        getFixturePath("glob-util", "one-js-file", "**/*.js")
                    ];
                    const result = listFiles(patterns, {
                        cwd: getFixturePath()
                    });

                    const file1 = getFixturePath("glob-util", "two-js-files", "bar.js");
                    const file2 = getFixturePath("glob-util", "two-js-files", "foo.js");
                    const file3 = getFixturePath("glob-util", "one-js-file", "baz.js");

                    assert.strictEqual(result.length, 3);
                    assert.deepStrictEqual(result, [
                        { filename: file1, ignored: false },
                        { filename: file2, ignored: false },
                        { filename: file3, ignored: false }
                    ]);
                });

                it("should ignore hidden files for standard glob patterns", () => {
                    const patterns = [getFixturePath("glob-util", "hidden", "**/*.js")];

                    assert.throws(() => {
                        listFiles(patterns, {
                            cwd: getFixturePath()
                        });
                    }, `All files matched by '${patterns[0]}' are ignored.`);
                });

                it("should return hidden files if included in glob pattern", () => {
                    const patterns = [getFixturePath("glob-util", "hidden", "**/.*.js")];
                    const result = listFiles(patterns, {
                        cwd: getFixturePath()
                    });

                    const file1 = getFixturePath("glob-util", "hidden", ".foo.js");

                    assert.strictEqual(result.length, 1);
                    assert.deepStrictEqual(result, [
                        { filename: file1, ignored: false }
                    ]);
                });

                it("should ignore default ignored files if not passed explicitly", () => {
                    const directory = getFixturePath("glob-util", "hidden");
                    const patterns = [directory];

                    assert.throws(() => {
                        listFiles(patterns, {
                            cwd: getFixturePath()
                        });
                    }, `All files matched by '${directory}' are ignored.`);
                });

                it("should ignore and warn for default ignored files when passed explicitly", () => {
                    const filename = getFixturePath("glob-util", "hidden", ".foo.js");
                    const patterns = [filename];
                    const result = listFiles(patterns, {
                        cwd: getFixturePath()
                    });

                    assert.strictEqual(result.length, 1);
                    assert.deepStrictEqual(result[0], { filename, ignored: true });
                });

                it("should ignore default ignored files if not passed explicitly even if ignore is false", () => {
                    const directory = getFixturePath("glob-util", "hidden");
                    const patterns = [directory];

                    assert.throws(() => {
                        listFiles(patterns, {
                            cwd: getFixturePath(),
                            ignore: false
                        });
                    }, `All files matched by '${directory}' are ignored.`);
                });

                it("should not ignore default ignored files when passed explicitly if ignore is false", () => {
                    const filename = getFixturePath("glob-util", "hidden", ".foo.js");
                    const patterns = [filename];
                    const result = listFiles(patterns, {
                        cwd: getFixturePath(),
                        ignore: false
                    });

                    assert.strictEqual(result.length, 1);
                    assert.deepStrictEqual(result[0], { filename, ignored: false });
                });

                it("should throw an error for a file which does not exist", () => {
                    const filename = getFixturePath("glob-util", "hidden", "bar.js");
                    const patterns = [filename];

                    assert.throws(() => {
                        listFiles(patterns, {
                            cwd: getFixturePath(),
                            allowMissingGlobs: true
                        });
                    }, `No files matching '${filename}' were found.`);
                });

                it("should throw if a folder that does not have any applicable files is linted", () => {
                    const filename = getFixturePath("glob-util", "empty");
                    const patterns = [filename];

                    assert.throws(() => {
                        listFiles(patterns, {
                            cwd: getFixturePath()
                        });
                    }, `No files matching '${filename}' were found.`);
                });

                it("should throw if only ignored files match a glob", () => {
                    const pattern = getFixturePath("glob-util", "ignored");
                    const options = { ignore: true, ignorePath: getFixturePath("glob-util", "ignored", ".eslintignore") };

                    assert.throws(() => {
                        listFiles([pattern], options);
                    }, `All files matched by '${pattern}' are ignored.`);
                });

                it("should throw an error if no files match a glob", () => {
                    const patterns = ["dir-does-not-exist/**/*.js"];

                    assert.throws(() => {
                        listFiles(patterns, { cwd: getFixturePath("ignored-paths") });
                    }, `No files matching '${patterns[0]}' were found.`);
                });

                it("should return an ignored file, if ignore option is turned off", () => {
                    const options = { ignore: false };
                    const patterns = [getFixturePath("glob-util", "ignored", "**/*.js")];
                    const result = listFiles(patterns, options);

                    assert.strictEqual(result.length, 1);
                });

                it("should ignore a file from a glob if it matches a pattern in an ignore file", () => {
                    const options = { ignore: true, ignorePath: getFixturePath("glob-util", "ignored", ".eslintignore") };
                    const patterns = [getFixturePath("glob-util", "ignored", "**/*.js")];

                    assert.throws(() => {
                        listFiles(patterns, options);
                    }, `All files matched by '${patterns[0]}' are ignored.`);
                });

                it("should ignore a file from a glob if matching a specified ignore pattern", () => {
                    const options = { ignore: true, cliConfig: { ignorePatterns: ["foo.js"] }, cwd: getFixturePath() };
                    const patterns = [getFixturePath("glob-util", "ignored", "**/*.js")];

                    assert.throws(() => {
                        listFiles(patterns, options);
                    }, `All files matched by '${patterns[0]}' are ignored.`);
                });

                it("should return a file only once if listed in more than 1 pattern", () => {
                    const patterns = [
                        getFixturePath("glob-util", "one-js-file", "**/*.js"),
                        getFixturePath("glob-util", "one-js-file", "baz.js")
                    ];
                    const result = listFiles(patterns, {
                        cwd: path.join(fixtureDir, "..")
                    });

                    const file1 = getFixturePath("glob-util", "one-js-file", "baz.js");

                    assert.isArray(result);
                    assert.deepStrictEqual(result, [
                        { filename: file1, ignored: false }
                    ]);
                });

                it("should set 'ignored: true' for files that are explicitly specified but ignored", () => {
                    const options = { ignore: true, cliConfig: { ignorePatterns: ["foo.js"] }, cwd: getFixturePath() };
                    const filename = getFixturePath("glob-util", "ignored", "foo.js");
                    const patterns = [filename];
                    const result = listFiles(patterns, options);

                    assert.strictEqual(result.length, 1);
                    assert.deepStrictEqual(result, [
                        { filename, ignored: true }
                    ]);
                });

                it("should not return files from default ignored folders", () => {
                    const options = { cwd: getFixturePath("glob-util") };
                    const glob = getFixturePath("glob-util", "**/*.js");
                    const patterns = [glob];
                    const result = listFiles(patterns, options);
                    const resultFilenames = result.map(resultObj => resultObj.filename);

                    assert.notInclude(resultFilenames, getFixturePath("glob-util", "node_modules", "dependency.js"));
                });

                it("should return unignored files from default ignored folders", () => {
                    const options = { cliConfig: { ignorePatterns: ["!/node_modules/dependency.js"] }, cwd: getFixturePath("glob-util") };
                    const glob = getFixturePath("glob-util", "**/*.js");
                    const patterns = [glob];
                    const result = listFiles(patterns, options);
                    const unignoredFilename = getFixturePath("glob-util", "node_modules", "dependency.js");

                    assert.includeDeepMembers(result, [{ filename: unignoredFilename, ignored: false }]);
                });

                it("should return unignored files from folders unignored in .eslintignore", () => {
                    const options = { cwd: getFixturePath("glob-util", "unignored"), ignore: true };
                    const glob = getFixturePath("glob-util", "unignored", "**/*.js");
                    const patterns = [glob];
                    const result = listFiles(patterns, options);

                    const filename = getFixturePath("glob-util", "unignored", "dir", "foo.js");

                    assert.strictEqual(result.length, 1);
                    assert.deepStrictEqual(result, [{ filename, ignored: false }]);
                });

                it("should return unignored files from folders unignored in .eslintignore for explicitly specified folder", () => {
                    const options = { cwd: getFixturePath("glob-util", "unignored"), ignore: true };
                    const dir = getFixturePath("glob-util", "unignored", "dir");
                    const patterns = [dir];
                    const result = listFiles(patterns, options);

                    const filename = getFixturePath("glob-util", "unignored", "dir", "foo.js");

                    assert.strictEqual(result.length, 1);
                    assert.deepStrictEqual(result, [{ filename, ignored: false }]);
                });
            });
        });

        if (process.platform !== "win32") {
            describe("if contains symbolic links", () => {
                const root = path.join(os.tmpdir(), "eslint/file-enumerator");
                const files = {
                    "dir1/1.js": "",
                    "dir1/2.js": "",
                    "top-level.js": "",
                    ".eslintrc.json": JSON.stringify({ rules: {} })
                };
                const dir2 = path.join(root, "dir2");
                const { prepare, cleanup } = createCustomTeardown({ cwd: root, files });

                beforeEach(async () => {
                    await prepare();
                    fs.mkdirSync(dir2);
                    fs.symlinkSync(path.join(root, "top-level.js"), path.join(dir2, "top.js"), "file");
                    fs.symlinkSync(path.join(root, "dir1"), path.join(dir2, "nested"), "dir");
                });

                afterEach(cleanup);

                it("should resolve", () => {
                    const enumerator = new FileEnumerator({ cwd: root });
                    const list = Array.from(enumerator.iterateFiles(["dir2/**/*.js"])).map(({ filePath }) => filePath);

                    assert.deepStrictEqual(list, [
                        path.join(dir2, "nested", "1.js"),
                        path.join(dir2, "nested", "2.js"),
                        path.join(dir2, "top.js")
                    ]);
                });

                it("should ignore broken links", () => {
                    fs.unlinkSync(path.join(root, "top-level.js"));

                    const enumerator = new FileEnumerator({ cwd: root });
                    const list = Array.from(enumerator.iterateFiles(["dir2/**/*.js"])).map(({ filePath }) => filePath);

                    assert.deepStrictEqual(list, [
                        path.join(dir2, "nested", "1.js"),
                        path.join(dir2, "nested", "2.js")
                    ]);
                });
            });
        }
    });

    // https://github.com/eslint/eslint/issues/13789
    describe("constructor default values when config extends eslint:recommended", () => {
        const root = path.join(os.tmpdir(), "eslint/file-enumerator");
        const files = {
            "file.js": "",
            ".eslintrc.json": JSON.stringify({
                extends: ["eslint:recommended", "eslint:all"]
            })
        };
        const { prepare, cleanup, getPath } = createCustomTeardown({ cwd: root, files });


        /** @type {FileEnumerator} */
        let enumerator;

        beforeEach(async () => {
            await prepare();
            enumerator = new FileEnumerator({ cwd: getPath() });
        });

        afterEach(cleanup);

        it("should not throw an exception iterating files", () => {
            Array.from(enumerator.iterateFiles(["."]));
        });
    });
=======
	describe("'iterateFiles(patterns)' method should iterate files and configs.", () => {
		describe("with three directories ('lib', 'lib/nested', 'test') that contains 'one.js' and 'two.js'", () => {
			const root = path.join(os.tmpdir(), "eslint/file-enumerator");
			const files = {
				"lib/nested/one.js": "",
				"lib/nested/two.js": "",
				"lib/nested/parser.js": "",
				"lib/nested/.eslintrc.yml": "parser: './parser'",
				"lib/one.js": "",
				"lib/two.js": "",
				"test/one.js": "",
				"test/two.js": "",
				"test/.eslintrc.yml": "env: { mocha: true }",
				".eslintignore": "/lib/nested/parser.js",
				".eslintrc.json": JSON.stringify({
					rules: {
						"no-undef": "error",
						"no-unused-vars": "error",
					},
				}),
			};
			const { prepare, cleanup, getPath } = createCustomTeardown({
				cwd: root,
				files,
			});

			/** @type {FileEnumerator} */
			let enumerator;

			beforeEach(async () => {
				await prepare();
				enumerator = new FileEnumerator({ cwd: getPath() });
			});

			afterEach(cleanup);

			it("should ignore empty strings.", () => {
				Array.from(enumerator.iterateFiles(["lib/*.js", ""])); // don't throw "file not found" error.
			});

			describe("if 'lib/*.js' was given,", () => {
				/** @type {Array<{config:(typeof import('../../../lib/cli-engine')).ConfigArray, filePath:string, ignored:boolean}>} */
				let list;

				beforeEach(() => {
					list = [...enumerator.iterateFiles("lib/*.js")];
				});

				it("should list two files.", () => {
					assert.strictEqual(list.length, 2);
				});

				it("should list 'lib/one.js' and 'lib/two.js'.", () => {
					assert.deepStrictEqual(
						list.map(entry => entry.filePath),
						[
							path.join(root, "lib/one.js"),
							path.join(root, "lib/two.js"),
						],
					);
				});

				it("should use the config '.eslintrc.json' for both files.", () => {
					assert.strictEqual(list[0].config, list[1].config);
					assert.strictEqual(list[0].config.length, 3);
					assert.strictEqual(
						list[0].config[0].name,
						"DefaultIgnorePattern",
					);
					assert.strictEqual(
						list[0].config[1].filePath,
						path.join(root, ".eslintrc.json"),
					);
					assert.strictEqual(
						list[0].config[2].filePath,
						path.join(root, ".eslintignore"),
					);
				});
			});

			describe("if 'lib/**/*.js' was given,", () => {
				/** @type {Array<{config:(typeof import('../../../lib/cli-engine')).ConfigArray, filePath:string, ignored:boolean}>} */
				let list;

				beforeEach(() => {
					list = [...enumerator.iterateFiles("lib/**/*.js")];
				});

				it("should list four files.", () => {
					assert.strictEqual(list.length, 4);
				});

				it("should list 'lib/nested/one.js', 'lib/nested/two.js', 'lib/one.js', 'lib/two.js'.", () => {
					assert.deepStrictEqual(
						list.map(entry => entry.filePath),
						[
							path.join(root, "lib/nested/one.js"),
							path.join(root, "lib/nested/two.js"),
							path.join(root, "lib/one.js"),
							path.join(root, "lib/two.js"),
						],
					);
				});

				it("should use the merged config of '.eslintrc.json' and 'lib/nested/.eslintrc.yml' for 'lib/nested/one.js' and 'lib/nested/two.js'.", () => {
					assert.strictEqual(list[0].config, list[1].config);
					assert.strictEqual(list[0].config.length, 4);
					assert.strictEqual(
						list[0].config[0].name,
						"DefaultIgnorePattern",
					);
					assert.strictEqual(
						list[0].config[1].filePath,
						path.join(root, ".eslintrc.json"),
					);
					assert.strictEqual(
						list[0].config[2].filePath,
						path.join(root, "lib/nested/.eslintrc.yml"),
					);
					assert.strictEqual(
						list[0].config[3].filePath,
						path.join(root, ".eslintignore"),
					);
				});

				it("should use the config '.eslintrc.json' for 'lib/one.js' and 'lib/two.js'.", () => {
					assert.strictEqual(list[2].config, list[3].config);
					assert.strictEqual(list[2].config.length, 3);
					assert.strictEqual(
						list[2].config[0].name,
						"DefaultIgnorePattern",
					);
					assert.strictEqual(
						list[2].config[1].filePath,
						path.join(root, ".eslintrc.json"),
					);
					assert.strictEqual(
						list[2].config[2].filePath,
						path.join(root, ".eslintignore"),
					);
				});
			});

			describe("if 'lib/*.js' and 'test/*.js' were given,", () => {
				/** @type {Array<{config:(typeof import('../../../lib/cli-engine')).ConfigArray, filePath:string, ignored:boolean}>} */
				let list;

				beforeEach(() => {
					list = [
						...enumerator.iterateFiles(["lib/*.js", "test/*.js"]),
					];
				});

				it("should list four files.", () => {
					assert.strictEqual(list.length, 4);
				});

				it("should list 'lib/one.js', 'lib/two.js', 'test/one.js', 'test/two.js'.", () => {
					assert.deepStrictEqual(
						list.map(entry => entry.filePath),
						[
							path.join(root, "lib/one.js"),
							path.join(root, "lib/two.js"),
							path.join(root, "test/one.js"),
							path.join(root, "test/two.js"),
						],
					);
				});

				it("should use the config '.eslintrc.json' for 'lib/one.js' and 'lib/two.js'.", () => {
					assert.strictEqual(list[0].config, list[1].config);
					assert.strictEqual(list[0].config.length, 3);
					assert.strictEqual(
						list[0].config[0].name,
						"DefaultIgnorePattern",
					);
					assert.strictEqual(
						list[0].config[1].filePath,
						path.join(root, ".eslintrc.json"),
					);
					assert.strictEqual(
						list[0].config[2].filePath,
						path.join(root, ".eslintignore"),
					);
				});

				it("should use the merged config of '.eslintrc.json' and 'test/.eslintrc.yml' for 'test/one.js' and 'test/two.js'.", () => {
					assert.strictEqual(list[2].config, list[3].config);
					assert.strictEqual(list[2].config.length, 4);
					assert.strictEqual(
						list[2].config[0].name,
						"DefaultIgnorePattern",
					);
					assert.strictEqual(
						list[2].config[1].filePath,
						path.join(root, ".eslintrc.json"),
					);
					assert.strictEqual(
						list[2].config[2].filePath,
						path.join(root, "test/.eslintrc.yml"),
					);
					assert.strictEqual(
						list[2].config[3].filePath,
						path.join(root, ".eslintignore"),
					);
				});
			});
		});

		// https://github.com/eslint/eslint/issues/14742
		describe("with 5 directories ('{lib}', '{lib}/client', '{lib}/client/src', '{lib}/server', '{lib}/server/src') that contains two files '{lib}/client/src/one.js' and '{lib}/server/src/two.js'", () => {
			const root = path.join(os.tmpdir(), "eslint/file-enumerator");
			const files = {
				"{lib}/client/src/one.js": "console.log('one.js');",
				"{lib}/server/src/two.js": "console.log('two.js');",
				"{lib}/client/.eslintrc.json": JSON.stringify({
					rules: {
						"no-console": "error",
					},
					env: {
						mocha: true,
					},
				}),
				"{lib}/server/.eslintrc.json": JSON.stringify({
					rules: {
						"no-console": "off",
					},
					env: {
						mocha: true,
					},
				}),
			};
			const { prepare, cleanup, getPath } = createCustomTeardown({
				cwd: root,
				files,
			});

			/** @type {FileEnumerator} */
			let enumerator;

			beforeEach(async () => {
				await prepare();
				enumerator = new FileEnumerator({
					cwd: path.resolve(getPath("{lib}/server")),
				});
			});

			afterEach(cleanup);

			describe("when running eslint in the server directory", () => {
				it("should use the config '{lib}/server/.eslintrc.json' for '{lib}/server/src/two.js'.", () => {
					const spy = sinon.spy(fs, "readdirSync");

					const list = [
						...enumerator.iterateFiles(["src/**/*.{js,json}"]),
					];

					// should enter the directory '{lib}/server/src' directly
					assert.strictEqual(
						spy.getCall(0).firstArg,
						path.join(root, "{lib}/server/src"),
					);
					assert.strictEqual(list.length, 1);
					assert.strictEqual(list[0].config.length, 2);
					assert.strictEqual(
						list[0].config[0].name,
						"DefaultIgnorePattern",
					);
					assert.strictEqual(
						list[0].config[1].filePath,
						getPath("{lib}/server/.eslintrc.json"),
					);
					assert.deepStrictEqual(
						list.map(entry => entry.filePath),
						[path.join(root, "{lib}/server/src/two.js")],
					);

					// destroy the spy
					sinon.restore();
				});
			});
		});

		// This group moved from 'tests/lib/util/glob-utils.js' when refactoring to keep the cumulated test cases.
		describe("with 'tests/fixtures/glob-utils' files", () => {
			let fixtureDir;

			/**
			 * Returns the path inside of the fixture directory.
			 * @param {...string} args file path segments.
			 * @returns {string} The path inside the fixture directory.
			 * @private
			 */
			function getFixturePath(...args) {
				return path.join(fs.realpathSync(fixtureDir), ...args);
			}

			/**
			 * List files as a compatible shape with glob-utils.
			 * @param {string|string[]} patterns The patterns to list files.
			 * @param {Object} options The option for FileEnumerator.
			 * @returns {{filename:string,ignored:boolean}[]} The listed files.
			 */
			function listFiles(patterns, options) {
				return Array.from(
					new FileEnumerator({
						...options,
						configArrayFactory: new CascadingConfigArrayFactory({
							...options,

							// Disable "No Configuration Found" error.
							useEslintrc: false,
						}),
					}).iterateFiles(patterns),
					({ filePath, ignored }) => ({
						filename: filePath,
						ignored,
					}),
				);
			}

			before(function () {
				/*
				 * GitHub Actions Windows and macOS runners occasionally
				 * exhibit extremely slow filesystem operations, during which
				 * copying fixtures exceeds the default test timeout, so raise
				 * it just for this hook. Mocha uses `this` to set timeouts on
				 * an individual hook level.
				 */
				this.timeout(60 * 1000); // eslint-disable-line no-invalid-this -- Mocha API
				fixtureDir = `${os.tmpdir()}/eslint/tests/fixtures/`;
				sh.mkdir("-p", fixtureDir);
				sh.cp("-r", "./tests/fixtures/*", fixtureDir);
			});

			after(() => {
				sh.rm("-r", fixtureDir);
			});

			describe("listFilesToProcess()", () => {
				it("should return an array with a resolved (absolute) filename", () => {
					const patterns = [
						getFixturePath("glob-util", "one-js-file", "**/*.js"),
					];
					const result = listFiles(patterns, {
						cwd: getFixturePath(),
					});

					const file1 = getFixturePath(
						"glob-util",
						"one-js-file",
						"baz.js",
					);

					assert.isArray(result);
					assert.deepStrictEqual(result, [
						{ filename: file1, ignored: false },
					]);
				});

				it("should return all files matching a glob pattern", () => {
					const patterns = [
						getFixturePath("glob-util", "two-js-files", "**/*.js"),
					];
					const result = listFiles(patterns, {
						cwd: getFixturePath(),
					});

					const file1 = getFixturePath(
						"glob-util",
						"two-js-files",
						"bar.js",
					);
					const file2 = getFixturePath(
						"glob-util",
						"two-js-files",
						"foo.js",
					);

					assert.strictEqual(result.length, 2);
					assert.deepStrictEqual(result, [
						{ filename: file1, ignored: false },
						{ filename: file2, ignored: false },
					]);
				});

				it("should return all files matching multiple glob patterns", () => {
					const patterns = [
						getFixturePath("glob-util", "two-js-files", "**/*.js"),
						getFixturePath("glob-util", "one-js-file", "**/*.js"),
					];
					const result = listFiles(patterns, {
						cwd: getFixturePath(),
					});

					const file1 = getFixturePath(
						"glob-util",
						"two-js-files",
						"bar.js",
					);
					const file2 = getFixturePath(
						"glob-util",
						"two-js-files",
						"foo.js",
					);
					const file3 = getFixturePath(
						"glob-util",
						"one-js-file",
						"baz.js",
					);

					assert.strictEqual(result.length, 3);
					assert.deepStrictEqual(result, [
						{ filename: file1, ignored: false },
						{ filename: file2, ignored: false },
						{ filename: file3, ignored: false },
					]);
				});

				it("should ignore hidden files for standard glob patterns", () => {
					const patterns = [
						getFixturePath("glob-util", "hidden", "**/*.js"),
					];

					assert.throws(() => {
						listFiles(patterns, {
							cwd: getFixturePath(),
						});
					}, `All files matched by '${patterns[0]}' are ignored.`);
				});

				it("should return hidden files if included in glob pattern", () => {
					const patterns = [
						getFixturePath("glob-util", "hidden", "**/.*.js"),
					];
					const result = listFiles(patterns, {
						cwd: getFixturePath(),
					});

					const file1 = getFixturePath(
						"glob-util",
						"hidden",
						".foo.js",
					);

					assert.strictEqual(result.length, 1);
					assert.deepStrictEqual(result, [
						{ filename: file1, ignored: false },
					]);
				});

				it("should ignore default ignored files if not passed explicitly", () => {
					const directory = getFixturePath("glob-util", "hidden");
					const patterns = [directory];

					assert.throws(() => {
						listFiles(patterns, {
							cwd: getFixturePath(),
						});
					}, `All files matched by '${directory}' are ignored.`);
				});

				it("should ignore and warn for default ignored files when passed explicitly", () => {
					const filename = getFixturePath(
						"glob-util",
						"hidden",
						".foo.js",
					);
					const patterns = [filename];
					const result = listFiles(patterns, {
						cwd: getFixturePath(),
					});

					assert.strictEqual(result.length, 1);
					assert.deepStrictEqual(result[0], {
						filename,
						ignored: true,
					});
				});

				it("should ignore default ignored files if not passed explicitly even if ignore is false", () => {
					const directory = getFixturePath("glob-util", "hidden");
					const patterns = [directory];

					assert.throws(() => {
						listFiles(patterns, {
							cwd: getFixturePath(),
							ignore: false,
						});
					}, `All files matched by '${directory}' are ignored.`);
				});

				it("should not ignore default ignored files when passed explicitly if ignore is false", () => {
					const filename = getFixturePath(
						"glob-util",
						"hidden",
						".foo.js",
					);
					const patterns = [filename];
					const result = listFiles(patterns, {
						cwd: getFixturePath(),
						ignore: false,
					});

					assert.strictEqual(result.length, 1);
					assert.deepStrictEqual(result[0], {
						filename,
						ignored: false,
					});
				});

				it("should throw an error for a file which does not exist", () => {
					const filename = getFixturePath(
						"glob-util",
						"hidden",
						"bar.js",
					);
					const patterns = [filename];

					assert.throws(() => {
						listFiles(patterns, {
							cwd: getFixturePath(),
							allowMissingGlobs: true,
						});
					}, `No files matching '${filename}' were found.`);
				});

				it("should throw if a folder that does not have any applicable files is linted", () => {
					const filename = getFixturePath("glob-util", "empty");
					const patterns = [filename];

					assert.throws(() => {
						listFiles(patterns, {
							cwd: getFixturePath(),
						});
					}, `No files matching '${filename}' were found.`);
				});

				it("should throw if only ignored files match a glob", () => {
					const pattern = getFixturePath("glob-util", "ignored");
					const options = {
						ignore: true,
						ignorePath: getFixturePath(
							"glob-util",
							"ignored",
							".eslintignore",
						),
					};

					assert.throws(() => {
						listFiles([pattern], options);
					}, `All files matched by '${pattern}' are ignored.`);
				});

				it("should throw an error if no files match a glob", () => {
					const patterns = ["dir-does-not-exist/**/*.js"];

					assert.throws(() => {
						listFiles(patterns, {
							cwd: getFixturePath("ignored-paths"),
						});
					}, `No files matching '${patterns[0]}' were found.`);
				});

				it("should return an ignored file, if ignore option is turned off", () => {
					const options = { ignore: false };
					const patterns = [
						getFixturePath("glob-util", "ignored", "**/*.js"),
					];
					const result = listFiles(patterns, options);

					assert.strictEqual(result.length, 1);
				});

				it("should ignore a file from a glob if it matches a pattern in an ignore file", () => {
					const options = {
						ignore: true,
						ignorePath: getFixturePath(
							"glob-util",
							"ignored",
							".eslintignore",
						),
					};
					const patterns = [
						getFixturePath("glob-util", "ignored", "**/*.js"),
					];

					assert.throws(() => {
						listFiles(patterns, options);
					}, `All files matched by '${patterns[0]}' are ignored.`);
				});

				it("should ignore a file from a glob if matching a specified ignore pattern", () => {
					const options = {
						ignore: true,
						cliConfig: { ignorePatterns: ["foo.js"] },
						cwd: getFixturePath(),
					};
					const patterns = [
						getFixturePath("glob-util", "ignored", "**/*.js"),
					];

					assert.throws(() => {
						listFiles(patterns, options);
					}, `All files matched by '${patterns[0]}' are ignored.`);
				});

				it("should return a file only once if listed in more than 1 pattern", () => {
					const patterns = [
						getFixturePath("glob-util", "one-js-file", "**/*.js"),
						getFixturePath("glob-util", "one-js-file", "baz.js"),
					];
					const result = listFiles(patterns, {
						cwd: path.join(fixtureDir, ".."),
					});

					const file1 = getFixturePath(
						"glob-util",
						"one-js-file",
						"baz.js",
					);

					assert.isArray(result);
					assert.deepStrictEqual(result, [
						{ filename: file1, ignored: false },
					]);
				});

				it("should set 'ignored: true' for files that are explicitly specified but ignored", () => {
					const options = {
						ignore: true,
						cliConfig: { ignorePatterns: ["foo.js"] },
						cwd: getFixturePath(),
					};
					const filename = getFixturePath(
						"glob-util",
						"ignored",
						"foo.js",
					);
					const patterns = [filename];
					const result = listFiles(patterns, options);

					assert.strictEqual(result.length, 1);
					assert.deepStrictEqual(result, [
						{ filename, ignored: true },
					]);
				});

				it("should not return files from default ignored folders", () => {
					const options = { cwd: getFixturePath("glob-util") };
					const glob = getFixturePath("glob-util", "**/*.js");
					const patterns = [glob];
					const result = listFiles(patterns, options);
					const resultFilenames = result.map(
						resultObj => resultObj.filename,
					);

					assert.notInclude(
						resultFilenames,
						getFixturePath(
							"glob-util",
							"node_modules",
							"dependency.js",
						),
					);
				});

				it("should return unignored files from default ignored folders", () => {
					const options = {
						cliConfig: {
							ignorePatterns: ["!/node_modules/dependency.js"],
						},
						cwd: getFixturePath("glob-util"),
					};
					const glob = getFixturePath("glob-util", "**/*.js");
					const patterns = [glob];
					const result = listFiles(patterns, options);
					const unignoredFilename = getFixturePath(
						"glob-util",
						"node_modules",
						"dependency.js",
					);

					assert.includeDeepMembers(result, [
						{ filename: unignoredFilename, ignored: false },
					]);
				});

				it("should return unignored files from folders unignored in .eslintignore", () => {
					const options = {
						cwd: getFixturePath("glob-util", "unignored"),
						ignore: true,
					};
					const glob = getFixturePath(
						"glob-util",
						"unignored",
						"**/*.js",
					);
					const patterns = [glob];
					const result = listFiles(patterns, options);

					const filename = getFixturePath(
						"glob-util",
						"unignored",
						"dir",
						"foo.js",
					);

					assert.strictEqual(result.length, 1);
					assert.deepStrictEqual(result, [
						{ filename, ignored: false },
					]);
				});

				it("should return unignored files from folders unignored in .eslintignore for explicitly specified folder", () => {
					const options = {
						cwd: getFixturePath("glob-util", "unignored"),
						ignore: true,
					};
					const dir = getFixturePath("glob-util", "unignored", "dir");
					const patterns = [dir];
					const result = listFiles(patterns, options);

					const filename = getFixturePath(
						"glob-util",
						"unignored",
						"dir",
						"foo.js",
					);

					assert.strictEqual(result.length, 1);
					assert.deepStrictEqual(result, [
						{ filename, ignored: false },
					]);
				});
			});
		});

		describe("if contains symbolic links", async () => {
			const root = path.join(os.tmpdir(), "eslint/file-enumerator");
			const files = {
				"dir1/1.js": "",
				"dir1/2.js": "",
				"top-level.js": "",
				".eslintrc.json": JSON.stringify({ rules: {} }),
			};
			const dir2 = path.join(root, "dir2");
			const { prepare, cleanup } = createCustomTeardown({
				cwd: root,
				files,
			});

			beforeEach(async () => {
				await prepare();
				fs.mkdirSync(dir2);
				fs.symlinkSync(
					path.join(root, "top-level.js"),
					path.join(dir2, "top.js"),
					"file",
				);
				fs.symlinkSync(
					path.join(root, "dir1"),
					path.join(dir2, "nested"),
					"dir",
				);
			});

			afterEach(cleanup);

			it("should resolve", () => {
				const enumerator = new FileEnumerator({ cwd: root });
				const list = Array.from(
					enumerator.iterateFiles(["dir2/**/*.js"]),
				).map(({ filePath }) => filePath);

				assert.deepStrictEqual(list, [
					path.join(dir2, "nested", "1.js"),
					path.join(dir2, "nested", "2.js"),
					path.join(dir2, "top.js"),
				]);
			});

			it("should ignore broken links", () => {
				fs.unlinkSync(path.join(root, "top-level.js"));

				const enumerator = new FileEnumerator({ cwd: root });
				const list = Array.from(
					enumerator.iterateFiles(["dir2/**/*.js"]),
				).map(({ filePath }) => filePath);

				assert.deepStrictEqual(list, [
					path.join(dir2, "nested", "1.js"),
					path.join(dir2, "nested", "2.js"),
				]);
			});
		});
	});

	// https://github.com/eslint/eslint/issues/13789
	describe("constructor default values when config extends eslint:recommended", () => {
		const root = path.join(os.tmpdir(), "eslint/file-enumerator");
		const files = {
			"file.js": "",
			".eslintrc.json": JSON.stringify({
				extends: ["eslint:recommended", "eslint:all"],
			}),
		};
		const { prepare, cleanup, getPath } = createCustomTeardown({
			cwd: root,
			files,
		});

		/** @type {FileEnumerator} */
		let enumerator;

		beforeEach(async () => {
			await prepare();
			enumerator = new FileEnumerator({ cwd: getPath() });
		});

		afterEach(cleanup);

		it("should not throw an exception iterating files", () => {
			Array.from(enumerator.iterateFiles(["."]));
		});
	});
>>>>>>> 46eea6d1
});<|MERGE_RESOLUTION|>--- conflicted
+++ resolved
@@ -25,619 +25,6 @@
 //------------------------------------------------------------------------------
 
 describe("FileEnumerator", () => {
-<<<<<<< HEAD
-    describe("'iterateFiles(patterns)' method should iterate files and configs.", () => {
-        describe("with three directories ('lib', 'lib/nested', 'test') that contains 'one.js' and 'two.js'", () => {
-            const root = path.join(os.tmpdir(), "eslint/file-enumerator");
-            const files = {
-                "lib/nested/one.js": "",
-                "lib/nested/two.js": "",
-                "lib/nested/parser.js": "",
-                "lib/nested/.eslintrc.yml": "parser: './parser'",
-                "lib/one.js": "",
-                "lib/two.js": "",
-                "test/one.js": "",
-                "test/two.js": "",
-                "test/.eslintrc.yml": "env: { mocha: true }",
-                ".eslintignore": "/lib/nested/parser.js",
-                ".eslintrc.json": JSON.stringify({
-                    rules: {
-                        "no-undef": "error",
-                        "no-unused-vars": "error"
-                    }
-                })
-            };
-            const { prepare, cleanup, getPath } = createCustomTeardown({ cwd: root, files });
-
-            /** @type {FileEnumerator} */
-            let enumerator;
-
-            beforeEach(async () => {
-                await prepare();
-                enumerator = new FileEnumerator({ cwd: getPath() });
-            });
-
-            afterEach(cleanup);
-
-            it("should ignore empty strings.", () => {
-                Array.from(enumerator.iterateFiles(["lib/*.js", ""])); // don't throw "file not found" error.
-            });
-
-            describe("if 'lib/*.js' was given,", () => {
-
-                /** @type {Array<{config:(typeof import('../../../lib/cli-engine')).ConfigArray, filePath:string, ignored:boolean}>} */
-                let list;
-
-                beforeEach(() => {
-                    list = [...enumerator.iterateFiles("lib/*.js")];
-                });
-
-                it("should list two files.", () => {
-                    assert.strictEqual(list.length, 2);
-                });
-
-                it("should list 'lib/one.js' and 'lib/two.js'.", () => {
-                    assert.deepStrictEqual(
-                        list.map(entry => entry.filePath),
-                        [
-                            path.join(root, "lib/one.js"),
-                            path.join(root, "lib/two.js")
-                        ]
-                    );
-                });
-
-                it("should use the config '.eslintrc.json' for both files.", () => {
-                    assert.strictEqual(list[0].config, list[1].config);
-                    assert.strictEqual(list[0].config.length, 3);
-                    assert.strictEqual(list[0].config[0].name, "DefaultIgnorePattern");
-                    assert.strictEqual(list[0].config[1].filePath, path.join(root, ".eslintrc.json"));
-                    assert.strictEqual(list[0].config[2].filePath, path.join(root, ".eslintignore"));
-                });
-            });
-
-            describe("if 'lib/**/*.js' was given,", () => {
-
-                /** @type {Array<{config:(typeof import('../../../lib/cli-engine')).ConfigArray, filePath:string, ignored:boolean}>} */
-                let list;
-
-                beforeEach(() => {
-                    list = [...enumerator.iterateFiles("lib/**/*.js")];
-                });
-
-                it("should list four files.", () => {
-                    assert.strictEqual(list.length, 4);
-                });
-
-                it("should list 'lib/nested/one.js', 'lib/nested/two.js', 'lib/one.js', 'lib/two.js'.", () => {
-                    assert.deepStrictEqual(
-                        list.map(entry => entry.filePath),
-                        [
-                            path.join(root, "lib/nested/one.js"),
-                            path.join(root, "lib/nested/two.js"),
-                            path.join(root, "lib/one.js"),
-                            path.join(root, "lib/two.js")
-                        ]
-                    );
-                });
-
-                it("should use the merged config of '.eslintrc.json' and 'lib/nested/.eslintrc.yml' for 'lib/nested/one.js' and 'lib/nested/two.js'.", () => {
-                    assert.strictEqual(list[0].config, list[1].config);
-                    assert.strictEqual(list[0].config.length, 4);
-                    assert.strictEqual(list[0].config[0].name, "DefaultIgnorePattern");
-                    assert.strictEqual(list[0].config[1].filePath, path.join(root, ".eslintrc.json"));
-                    assert.strictEqual(list[0].config[2].filePath, path.join(root, "lib/nested/.eslintrc.yml"));
-                    assert.strictEqual(list[0].config[3].filePath, path.join(root, ".eslintignore"));
-                });
-
-                it("should use the config '.eslintrc.json' for 'lib/one.js' and 'lib/two.js'.", () => {
-                    assert.strictEqual(list[2].config, list[3].config);
-                    assert.strictEqual(list[2].config.length, 3);
-                    assert.strictEqual(list[2].config[0].name, "DefaultIgnorePattern");
-                    assert.strictEqual(list[2].config[1].filePath, path.join(root, ".eslintrc.json"));
-                    assert.strictEqual(list[2].config[2].filePath, path.join(root, ".eslintignore"));
-                });
-            });
-
-            describe("if 'lib/*.js' and 'test/*.js' were given,", () => {
-
-                /** @type {Array<{config:(typeof import('../../../lib/cli-engine')).ConfigArray, filePath:string, ignored:boolean}>} */
-                let list;
-
-                beforeEach(() => {
-                    list = [...enumerator.iterateFiles(["lib/*.js", "test/*.js"])];
-                });
-
-                it("should list four files.", () => {
-                    assert.strictEqual(list.length, 4);
-                });
-
-                it("should list 'lib/one.js', 'lib/two.js', 'test/one.js', 'test/two.js'.", () => {
-                    assert.deepStrictEqual(
-                        list.map(entry => entry.filePath),
-                        [
-                            path.join(root, "lib/one.js"),
-                            path.join(root, "lib/two.js"),
-                            path.join(root, "test/one.js"),
-                            path.join(root, "test/two.js")
-                        ]
-                    );
-                });
-
-                it("should use the config '.eslintrc.json' for 'lib/one.js' and 'lib/two.js'.", () => {
-                    assert.strictEqual(list[0].config, list[1].config);
-                    assert.strictEqual(list[0].config.length, 3);
-                    assert.strictEqual(list[0].config[0].name, "DefaultIgnorePattern");
-                    assert.strictEqual(list[0].config[1].filePath, path.join(root, ".eslintrc.json"));
-                    assert.strictEqual(list[0].config[2].filePath, path.join(root, ".eslintignore"));
-                });
-
-                it("should use the merged config of '.eslintrc.json' and 'test/.eslintrc.yml' for 'test/one.js' and 'test/two.js'.", () => {
-                    assert.strictEqual(list[2].config, list[3].config);
-                    assert.strictEqual(list[2].config.length, 4);
-                    assert.strictEqual(list[2].config[0].name, "DefaultIgnorePattern");
-                    assert.strictEqual(list[2].config[1].filePath, path.join(root, ".eslintrc.json"));
-                    assert.strictEqual(list[2].config[2].filePath, path.join(root, "test/.eslintrc.yml"));
-                    assert.strictEqual(list[2].config[3].filePath, path.join(root, ".eslintignore"));
-                });
-            });
-        });
-
-        // https://github.com/eslint/eslint/issues/14742
-        describe("with 5 directories ('{lib}', '{lib}/client', '{lib}/client/src', '{lib}/server', '{lib}/server/src') that contains two files '{lib}/client/src/one.js' and '{lib}/server/src/two.js'", () => {
-            const root = path.join(os.tmpdir(), "eslint/file-enumerator");
-            const files = {
-                "{lib}/client/src/one.js": "console.log('one.js');",
-                "{lib}/server/src/two.js": "console.log('two.js');",
-                "{lib}/client/.eslintrc.json": JSON.stringify({
-                    rules: {
-                        "no-console": "error"
-                    },
-                    env: {
-                        mocha: true
-                    }
-                }),
-                "{lib}/server/.eslintrc.json": JSON.stringify({
-                    rules: {
-                        "no-console": "off"
-                    },
-                    env: {
-                        mocha: true
-                    }
-                })
-            };
-            const { prepare, cleanup, getPath } = createCustomTeardown({
-                cwd: root,
-                files
-            });
-
-            /** @type {FileEnumerator} */
-            let enumerator;
-
-            beforeEach(async () => {
-                await prepare();
-                enumerator = new FileEnumerator({
-                    cwd: path.resolve(getPath("{lib}/server"))
-                });
-            });
-
-            afterEach(cleanup);
-
-            describe("when running eslint in the server directory", () => {
-                it("should use the config '{lib}/server/.eslintrc.json' for '{lib}/server/src/two.js'.", () => {
-                    const spy = sinon.spy(fs, "readdirSync");
-
-                    const list = [
-                        ...enumerator.iterateFiles(["src/**/*.{js,json}"])
-                    ];
-
-                    // should enter the directory '{lib}/server/src' directly
-                    assert.strictEqual(spy.getCall(0).firstArg, path.join(root, "{lib}/server/src"));
-                    assert.strictEqual(list.length, 1);
-                    assert.strictEqual(list[0].config.length, 2);
-                    assert.strictEqual(list[0].config[0].name, "DefaultIgnorePattern");
-                    assert.strictEqual(list[0].config[1].filePath, getPath("{lib}/server/.eslintrc.json"));
-                    assert.deepStrictEqual(
-                        list.map(entry => entry.filePath),
-                        [
-                            path.join(root, "{lib}/server/src/two.js")
-                        ]
-                    );
-
-                    // destroy the spy
-                    sinon.restore();
-                });
-            });
-        });
-
-        // This group moved from 'tests/lib/util/glob-utils.js' when refactoring to keep the cumulated test cases.
-        describe("with 'tests/fixtures/glob-utils' files", () => {
-            let fixtureDir;
-
-            /**
-             * Returns the path inside of the fixture directory.
-             * @param {...string} args file path segments.
-             * @returns {string} The path inside the fixture directory.
-             * @private
-             */
-            function getFixturePath(...args) {
-                return path.join(fs.realpathSync(fixtureDir), ...args);
-            }
-
-            /**
-             * List files as a compatible shape with glob-utils.
-             * @param {string|string[]} patterns The patterns to list files.
-             * @param {Object} options The option for FileEnumerator.
-             * @returns {{filename:string,ignored:boolean}[]} The listed files.
-             */
-            function listFiles(patterns, options) {
-                return Array.from(
-                    new FileEnumerator({
-                        ...options,
-                        configArrayFactory: new CascadingConfigArrayFactory({
-                            ...options,
-
-                            // Disable "No Configuration Found" error.
-                            useEslintrc: false
-                        })
-                    }).iterateFiles(patterns),
-                    ({ filePath, ignored }) => ({ filename: filePath, ignored })
-                );
-            }
-
-            before(function() {
-
-                /*
-                 * GitHub Actions Windows and macOS runners occasionally
-                 * exhibit extremely slow filesystem operations, during which
-                 * copying fixtures exceeds the default test timeout, so raise
-                 * it just for this hook. Mocha uses `this` to set timeouts on
-                 * an individual hook level.
-                 */
-                this.timeout(60 * 1000); // eslint-disable-line no-invalid-this -- Mocha API
-                fixtureDir = `${os.tmpdir()}/eslint/tests/fixtures/`;
-                sh.mkdir("-p", fixtureDir);
-                sh.cp("-r", "./tests/fixtures/*", fixtureDir);
-            });
-
-            after(() => {
-                sh.rm("-r", fixtureDir);
-            });
-
-            describe("listFilesToProcess()", () => {
-                it("should return an array with a resolved (absolute) filename", () => {
-                    const patterns = [getFixturePath("glob-util", "one-js-file", "**/*.js")];
-                    const result = listFiles(patterns, {
-                        cwd: getFixturePath()
-                    });
-
-                    const file1 = getFixturePath("glob-util", "one-js-file", "baz.js");
-
-                    assert.isArray(result);
-                    assert.deepStrictEqual(result, [{ filename: file1, ignored: false }]);
-                });
-
-                it("should return all files matching a glob pattern", () => {
-                    const patterns = [getFixturePath("glob-util", "two-js-files", "**/*.js")];
-                    const result = listFiles(patterns, {
-                        cwd: getFixturePath()
-                    });
-
-                    const file1 = getFixturePath("glob-util", "two-js-files", "bar.js");
-                    const file2 = getFixturePath("glob-util", "two-js-files", "foo.js");
-
-                    assert.strictEqual(result.length, 2);
-                    assert.deepStrictEqual(result, [
-                        { filename: file1, ignored: false },
-                        { filename: file2, ignored: false }
-                    ]);
-                });
-
-                it("should return all files matching multiple glob patterns", () => {
-                    const patterns = [
-                        getFixturePath("glob-util", "two-js-files", "**/*.js"),
-                        getFixturePath("glob-util", "one-js-file", "**/*.js")
-                    ];
-                    const result = listFiles(patterns, {
-                        cwd: getFixturePath()
-                    });
-
-                    const file1 = getFixturePath("glob-util", "two-js-files", "bar.js");
-                    const file2 = getFixturePath("glob-util", "two-js-files", "foo.js");
-                    const file3 = getFixturePath("glob-util", "one-js-file", "baz.js");
-
-                    assert.strictEqual(result.length, 3);
-                    assert.deepStrictEqual(result, [
-                        { filename: file1, ignored: false },
-                        { filename: file2, ignored: false },
-                        { filename: file3, ignored: false }
-                    ]);
-                });
-
-                it("should ignore hidden files for standard glob patterns", () => {
-                    const patterns = [getFixturePath("glob-util", "hidden", "**/*.js")];
-
-                    assert.throws(() => {
-                        listFiles(patterns, {
-                            cwd: getFixturePath()
-                        });
-                    }, `All files matched by '${patterns[0]}' are ignored.`);
-                });
-
-                it("should return hidden files if included in glob pattern", () => {
-                    const patterns = [getFixturePath("glob-util", "hidden", "**/.*.js")];
-                    const result = listFiles(patterns, {
-                        cwd: getFixturePath()
-                    });
-
-                    const file1 = getFixturePath("glob-util", "hidden", ".foo.js");
-
-                    assert.strictEqual(result.length, 1);
-                    assert.deepStrictEqual(result, [
-                        { filename: file1, ignored: false }
-                    ]);
-                });
-
-                it("should ignore default ignored files if not passed explicitly", () => {
-                    const directory = getFixturePath("glob-util", "hidden");
-                    const patterns = [directory];
-
-                    assert.throws(() => {
-                        listFiles(patterns, {
-                            cwd: getFixturePath()
-                        });
-                    }, `All files matched by '${directory}' are ignored.`);
-                });
-
-                it("should ignore and warn for default ignored files when passed explicitly", () => {
-                    const filename = getFixturePath("glob-util", "hidden", ".foo.js");
-                    const patterns = [filename];
-                    const result = listFiles(patterns, {
-                        cwd: getFixturePath()
-                    });
-
-                    assert.strictEqual(result.length, 1);
-                    assert.deepStrictEqual(result[0], { filename, ignored: true });
-                });
-
-                it("should ignore default ignored files if not passed explicitly even if ignore is false", () => {
-                    const directory = getFixturePath("glob-util", "hidden");
-                    const patterns = [directory];
-
-                    assert.throws(() => {
-                        listFiles(patterns, {
-                            cwd: getFixturePath(),
-                            ignore: false
-                        });
-                    }, `All files matched by '${directory}' are ignored.`);
-                });
-
-                it("should not ignore default ignored files when passed explicitly if ignore is false", () => {
-                    const filename = getFixturePath("glob-util", "hidden", ".foo.js");
-                    const patterns = [filename];
-                    const result = listFiles(patterns, {
-                        cwd: getFixturePath(),
-                        ignore: false
-                    });
-
-                    assert.strictEqual(result.length, 1);
-                    assert.deepStrictEqual(result[0], { filename, ignored: false });
-                });
-
-                it("should throw an error for a file which does not exist", () => {
-                    const filename = getFixturePath("glob-util", "hidden", "bar.js");
-                    const patterns = [filename];
-
-                    assert.throws(() => {
-                        listFiles(patterns, {
-                            cwd: getFixturePath(),
-                            allowMissingGlobs: true
-                        });
-                    }, `No files matching '${filename}' were found.`);
-                });
-
-                it("should throw if a folder that does not have any applicable files is linted", () => {
-                    const filename = getFixturePath("glob-util", "empty");
-                    const patterns = [filename];
-
-                    assert.throws(() => {
-                        listFiles(patterns, {
-                            cwd: getFixturePath()
-                        });
-                    }, `No files matching '${filename}' were found.`);
-                });
-
-                it("should throw if only ignored files match a glob", () => {
-                    const pattern = getFixturePath("glob-util", "ignored");
-                    const options = { ignore: true, ignorePath: getFixturePath("glob-util", "ignored", ".eslintignore") };
-
-                    assert.throws(() => {
-                        listFiles([pattern], options);
-                    }, `All files matched by '${pattern}' are ignored.`);
-                });
-
-                it("should throw an error if no files match a glob", () => {
-                    const patterns = ["dir-does-not-exist/**/*.js"];
-
-                    assert.throws(() => {
-                        listFiles(patterns, { cwd: getFixturePath("ignored-paths") });
-                    }, `No files matching '${patterns[0]}' were found.`);
-                });
-
-                it("should return an ignored file, if ignore option is turned off", () => {
-                    const options = { ignore: false };
-                    const patterns = [getFixturePath("glob-util", "ignored", "**/*.js")];
-                    const result = listFiles(patterns, options);
-
-                    assert.strictEqual(result.length, 1);
-                });
-
-                it("should ignore a file from a glob if it matches a pattern in an ignore file", () => {
-                    const options = { ignore: true, ignorePath: getFixturePath("glob-util", "ignored", ".eslintignore") };
-                    const patterns = [getFixturePath("glob-util", "ignored", "**/*.js")];
-
-                    assert.throws(() => {
-                        listFiles(patterns, options);
-                    }, `All files matched by '${patterns[0]}' are ignored.`);
-                });
-
-                it("should ignore a file from a glob if matching a specified ignore pattern", () => {
-                    const options = { ignore: true, cliConfig: { ignorePatterns: ["foo.js"] }, cwd: getFixturePath() };
-                    const patterns = [getFixturePath("glob-util", "ignored", "**/*.js")];
-
-                    assert.throws(() => {
-                        listFiles(patterns, options);
-                    }, `All files matched by '${patterns[0]}' are ignored.`);
-                });
-
-                it("should return a file only once if listed in more than 1 pattern", () => {
-                    const patterns = [
-                        getFixturePath("glob-util", "one-js-file", "**/*.js"),
-                        getFixturePath("glob-util", "one-js-file", "baz.js")
-                    ];
-                    const result = listFiles(patterns, {
-                        cwd: path.join(fixtureDir, "..")
-                    });
-
-                    const file1 = getFixturePath("glob-util", "one-js-file", "baz.js");
-
-                    assert.isArray(result);
-                    assert.deepStrictEqual(result, [
-                        { filename: file1, ignored: false }
-                    ]);
-                });
-
-                it("should set 'ignored: true' for files that are explicitly specified but ignored", () => {
-                    const options = { ignore: true, cliConfig: { ignorePatterns: ["foo.js"] }, cwd: getFixturePath() };
-                    const filename = getFixturePath("glob-util", "ignored", "foo.js");
-                    const patterns = [filename];
-                    const result = listFiles(patterns, options);
-
-                    assert.strictEqual(result.length, 1);
-                    assert.deepStrictEqual(result, [
-                        { filename, ignored: true }
-                    ]);
-                });
-
-                it("should not return files from default ignored folders", () => {
-                    const options = { cwd: getFixturePath("glob-util") };
-                    const glob = getFixturePath("glob-util", "**/*.js");
-                    const patterns = [glob];
-                    const result = listFiles(patterns, options);
-                    const resultFilenames = result.map(resultObj => resultObj.filename);
-
-                    assert.notInclude(resultFilenames, getFixturePath("glob-util", "node_modules", "dependency.js"));
-                });
-
-                it("should return unignored files from default ignored folders", () => {
-                    const options = { cliConfig: { ignorePatterns: ["!/node_modules/dependency.js"] }, cwd: getFixturePath("glob-util") };
-                    const glob = getFixturePath("glob-util", "**/*.js");
-                    const patterns = [glob];
-                    const result = listFiles(patterns, options);
-                    const unignoredFilename = getFixturePath("glob-util", "node_modules", "dependency.js");
-
-                    assert.includeDeepMembers(result, [{ filename: unignoredFilename, ignored: false }]);
-                });
-
-                it("should return unignored files from folders unignored in .eslintignore", () => {
-                    const options = { cwd: getFixturePath("glob-util", "unignored"), ignore: true };
-                    const glob = getFixturePath("glob-util", "unignored", "**/*.js");
-                    const patterns = [glob];
-                    const result = listFiles(patterns, options);
-
-                    const filename = getFixturePath("glob-util", "unignored", "dir", "foo.js");
-
-                    assert.strictEqual(result.length, 1);
-                    assert.deepStrictEqual(result, [{ filename, ignored: false }]);
-                });
-
-                it("should return unignored files from folders unignored in .eslintignore for explicitly specified folder", () => {
-                    const options = { cwd: getFixturePath("glob-util", "unignored"), ignore: true };
-                    const dir = getFixturePath("glob-util", "unignored", "dir");
-                    const patterns = [dir];
-                    const result = listFiles(patterns, options);
-
-                    const filename = getFixturePath("glob-util", "unignored", "dir", "foo.js");
-
-                    assert.strictEqual(result.length, 1);
-                    assert.deepStrictEqual(result, [{ filename, ignored: false }]);
-                });
-            });
-        });
-
-        if (process.platform !== "win32") {
-            describe("if contains symbolic links", () => {
-                const root = path.join(os.tmpdir(), "eslint/file-enumerator");
-                const files = {
-                    "dir1/1.js": "",
-                    "dir1/2.js": "",
-                    "top-level.js": "",
-                    ".eslintrc.json": JSON.stringify({ rules: {} })
-                };
-                const dir2 = path.join(root, "dir2");
-                const { prepare, cleanup } = createCustomTeardown({ cwd: root, files });
-
-                beforeEach(async () => {
-                    await prepare();
-                    fs.mkdirSync(dir2);
-                    fs.symlinkSync(path.join(root, "top-level.js"), path.join(dir2, "top.js"), "file");
-                    fs.symlinkSync(path.join(root, "dir1"), path.join(dir2, "nested"), "dir");
-                });
-
-                afterEach(cleanup);
-
-                it("should resolve", () => {
-                    const enumerator = new FileEnumerator({ cwd: root });
-                    const list = Array.from(enumerator.iterateFiles(["dir2/**/*.js"])).map(({ filePath }) => filePath);
-
-                    assert.deepStrictEqual(list, [
-                        path.join(dir2, "nested", "1.js"),
-                        path.join(dir2, "nested", "2.js"),
-                        path.join(dir2, "top.js")
-                    ]);
-                });
-
-                it("should ignore broken links", () => {
-                    fs.unlinkSync(path.join(root, "top-level.js"));
-
-                    const enumerator = new FileEnumerator({ cwd: root });
-                    const list = Array.from(enumerator.iterateFiles(["dir2/**/*.js"])).map(({ filePath }) => filePath);
-
-                    assert.deepStrictEqual(list, [
-                        path.join(dir2, "nested", "1.js"),
-                        path.join(dir2, "nested", "2.js")
-                    ]);
-                });
-            });
-        }
-    });
-
-    // https://github.com/eslint/eslint/issues/13789
-    describe("constructor default values when config extends eslint:recommended", () => {
-        const root = path.join(os.tmpdir(), "eslint/file-enumerator");
-        const files = {
-            "file.js": "",
-            ".eslintrc.json": JSON.stringify({
-                extends: ["eslint:recommended", "eslint:all"]
-            })
-        };
-        const { prepare, cleanup, getPath } = createCustomTeardown({ cwd: root, files });
-
-
-        /** @type {FileEnumerator} */
-        let enumerator;
-
-        beforeEach(async () => {
-            await prepare();
-            enumerator = new FileEnumerator({ cwd: getPath() });
-        });
-
-        afterEach(cleanup);
-
-        it("should not throw an exception iterating files", () => {
-            Array.from(enumerator.iterateFiles(["."]));
-        });
-    });
-=======
 	describe("'iterateFiles(patterns)' method should iterate files and configs.", () => {
 		describe("with three directories ('lib', 'lib/nested', 'test') that contains 'one.js' and 'two.js'", () => {
 			const root = path.join(os.tmpdir(), "eslint/file-enumerator");
@@ -1376,6 +763,7 @@
 			});
 		});
 
+if (process.platform !== "win32" || process.env.CI === "true") {
 		describe("if contains symbolic links", async () => {
 			const root = path.join(os.tmpdir(), "eslint/file-enumerator");
 			const files = {
@@ -1434,6 +822,7 @@
 				]);
 			});
 		});
+}
 	});
 
 	// https://github.com/eslint/eslint/issues/13789
@@ -1464,5 +853,4 @@
 			Array.from(enumerator.iterateFiles(["."]));
 		});
 	});
->>>>>>> 46eea6d1
 });