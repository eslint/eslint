/**
 * @fileoverview Tests for CLIEngine.
 * @author Nicholas C. Zakas
 */

"use strict";

//------------------------------------------------------------------------------
// Requirements
//------------------------------------------------------------------------------

const assert = require("chai").assert,
    path = require("path"),
    sinon = require("sinon"),
    shell = require("shelljs"),
    fs = require("fs"),
    os = require("os"),
    hash = require("../../../lib/cli-engine/hash"),
    { CascadingConfigArrayFactory } = require("@eslint/eslintrc/lib/cascading-config-array-factory"),
    { unIndent, createCustomTeardown } = require("../../_utils");

const proxyquire = require("proxyquire").noCallThru().noPreserveCache();
const fCache = require("file-entry-cache");

//------------------------------------------------------------------------------
// Tests
//------------------------------------------------------------------------------

describe("CLIEngine", () => {

    const examplePluginName = "eslint-plugin-example",
        examplePluginNameWithNamespace = "@eslint/eslint-plugin-example",
        examplePlugin = {
            rules: {
                "example-rule": require("../../fixtures/rules/custom-rule"),
                "make-syntax-error": require("../../fixtures/rules/make-syntax-error-rule")
            }
        },
        examplePreprocessorName = "eslint-plugin-processor",
        originalDir = process.cwd(),
        fixtureDir = path.resolve(fs.realpathSync(os.tmpdir()), "eslint/fixtures");

    /** @type {import("../../../lib/cli-engine")["CLIEngine"]} */
    let CLIEngine;

    /** @type {import("../../../lib/cli-engine/cli-engine")["getCLIEngineInternalSlots"]} */
    let getCLIEngineInternalSlots;

    /**
     * Returns the path inside of the fixture directory.
     * @param {...string} args file path segments.
     * @returns {string} The path inside the fixture directory.
     * @private
     */
    function getFixturePath(...args) {
        const filepath = path.join(fixtureDir, ...args);

        try {
            return fs.realpathSync(filepath);
        } catch {
            return filepath;
        }
    }

    /**
     * Create the CLIEngine object by mocking some of the plugins
     * @param {Object} options options for CLIEngine
     * @returns {CLIEngine} engine object
     * @private
     */
    function cliEngineWithPlugins(options) {
        const engine = new CLIEngine(options);

        // load the mocked plugins
        engine.addPlugin(examplePluginName, examplePlugin);
        engine.addPlugin(examplePluginNameWithNamespace, examplePlugin);
        engine.addPlugin(examplePreprocessorName, require("../../fixtures/processors/custom-processor"));

        return engine;
    }

    // copy into clean area so as not to get "infected" by this project's .eslintrc files
    before(function() {

        /*
         * GitHub Actions Windows and macOS runners occasionally exhibit
         * extremely slow filesystem operations, during which copying fixtures
         * exceeds the default test timeout, so raise it just for this hook.
         * Mocha uses `this` to set timeouts on an individual hook level.
         */
        this.timeout(60 * 1000); // eslint-disable-line no-invalid-this
        shell.mkdir("-p", fixtureDir);
        shell.cp("-r", "./tests/fixtures/.", fixtureDir);
    });

    beforeEach(() => {
        ({ CLIEngine, getCLIEngineInternalSlots } = require("../../../lib/cli-engine/cli-engine"));
    });

    after(() => {
        shell.rm("-r", fixtureDir);
    });

    describe("new CLIEngine(options)", () => {
        it("the default value of 'options.cwd' should be the current working directory.", () => {
            process.chdir(__dirname);
            try {
                const engine = new CLIEngine();
                const internalSlots = getCLIEngineInternalSlots(engine);

                assert.strictEqual(internalSlots.options.cwd, __dirname);
            } finally {
                process.chdir(originalDir);
            }
        });

        it("should report one fatal message when given a path by --ignore-path that is not a file when ignore is true.", () => {
            assert.throws(() => {
                // eslint-disable-next-line no-new
                new CLIEngine({ ignorePath: fixtureDir });
            }, `Cannot read .eslintignore file: ${fixtureDir}\nError: EISDIR: illegal operation on a directory, read`);
        });

        // https://github.com/eslint/eslint/issues/2380
        it("should not modify baseConfig when format is specified", () => {
            const customBaseConfig = { root: true };

            new CLIEngine({ baseConfig: customBaseConfig, format: "foo" }); // eslint-disable-line no-new

            assert.deepStrictEqual(customBaseConfig, { root: true });
        });
    });

    describe("executeOnText()", () => {

        let engine;

        it("should report the total and per file errors when using local cwd .eslintrc", () => {

            engine = new CLIEngine();

            const report = engine.executeOnText("var foo = 'bar';");

            assert.strictEqual(report.results.length, 1);
            assert.strictEqual(report.errorCount, 5);
            assert.strictEqual(report.warningCount, 0);
            assert.strictEqual(report.fatalErrorCount, 0);
            assert.strictEqual(report.fixableErrorCount, 3);
            assert.strictEqual(report.fixableWarningCount, 0);
            assert.strictEqual(report.results[0].messages.length, 5);
            assert.strictEqual(report.results[0].messages[0].ruleId, "strict");
            assert.strictEqual(report.results[0].messages[1].ruleId, "no-var");
            assert.strictEqual(report.results[0].messages[2].ruleId, "no-unused-vars");
            assert.strictEqual(report.results[0].messages[3].ruleId, "quotes");
            assert.strictEqual(report.results[0].messages[4].ruleId, "eol-last");
            assert.strictEqual(report.results[0].fixableErrorCount, 3);
            assert.strictEqual(report.results[0].fixableWarningCount, 0);
        });

        it("should report the total and per file warnings when using local cwd .eslintrc", () => {

            engine = new CLIEngine({
                rules: {
                    quotes: 1,
                    "no-var": 1,
                    "eol-last": 1,
                    strict: 1,
                    "no-unused-vars": 1
                }
            });

            const report = engine.executeOnText("var foo = 'bar';");

            assert.strictEqual(report.results.length, 1);
            assert.strictEqual(report.errorCount, 0);
            assert.strictEqual(report.warningCount, 5);
            assert.strictEqual(report.fixableErrorCount, 0);
            assert.strictEqual(report.fixableWarningCount, 3);
            assert.strictEqual(report.results[0].messages.length, 5);
            assert.strictEqual(report.results[0].messages[0].ruleId, "strict");
            assert.strictEqual(report.results[0].messages[1].ruleId, "no-var");
            assert.strictEqual(report.results[0].messages[2].ruleId, "no-unused-vars");
            assert.strictEqual(report.results[0].messages[3].ruleId, "quotes");
            assert.strictEqual(report.results[0].messages[4].ruleId, "eol-last");
            assert.strictEqual(report.results[0].fixableErrorCount, 0);
            assert.strictEqual(report.results[0].fixableWarningCount, 3);
        });

        it("should report one message when using specific config file", () => {

            engine = new CLIEngine({
                configFile: "fixtures/configurations/quotes-error.json",
                useEslintrc: false,
                cwd: getFixturePath("..")
            });

            const report = engine.executeOnText("var foo = 'bar';");

            assert.strictEqual(report.results.length, 1);
            assert.strictEqual(report.errorCount, 1);
            assert.strictEqual(report.warningCount, 0);
            assert.strictEqual(report.fixableErrorCount, 1);
            assert.strictEqual(report.fixableWarningCount, 0);
            assert.strictEqual(report.results[0].messages.length, 1);
            assert.strictEqual(report.results[0].messages[0].ruleId, "quotes");
            assert.isUndefined(report.results[0].messages[0].output);
            assert.strictEqual(report.results[0].errorCount, 1);
            assert.strictEqual(report.results[0].fixableErrorCount, 1);
            assert.strictEqual(report.results[0].warningCount, 0);
        });

        it("should report the filename when passed in", () => {

            engine = new CLIEngine({
                ignore: false,
                cwd: getFixturePath()
            });

            const report = engine.executeOnText("var foo = 'bar';", "test.js");

            assert.strictEqual(report.results[0].filePath, getFixturePath("test.js"));
        });

        it("should return a warning when given a filename by --stdin-filename in excluded files list if warnIgnored is true", () => {
            engine = new CLIEngine({
                ignorePath: getFixturePath(".eslintignore"),
                cwd: getFixturePath("..")
            });

            const report = engine.executeOnText("var bar = foo;", "fixtures/passing.js", true);

            assert.strictEqual(report.results.length, 1);
            assert.strictEqual(report.errorCount, 0);
            assert.strictEqual(report.warningCount, 1);
            assert.strictEqual(report.fixableErrorCount, 0);
            assert.strictEqual(report.fixableWarningCount, 0);
            assert.strictEqual(report.results[0].filePath, getFixturePath("passing.js"));
            assert.strictEqual(report.results[0].messages[0].severity, 1);
            assert.strictEqual(report.results[0].messages[0].message, "File ignored because of a matching ignore pattern. Use \"--no-ignore\" to override.");
            assert.isUndefined(report.results[0].messages[0].output);
            assert.strictEqual(report.results[0].errorCount, 0);
            assert.strictEqual(report.results[0].warningCount, 1);
            assert.strictEqual(report.results[0].fixableErrorCount, 0);
            assert.strictEqual(report.results[0].fixableWarningCount, 0);
        });

        it("should not return a warning when given a filename by --stdin-filename in excluded files list if warnIgnored is false", () => {
            engine = new CLIEngine({
                ignorePath: getFixturePath(".eslintignore"),
                cwd: getFixturePath("..")
            });

            // intentional parsing error
            const report = engine.executeOnText("va r bar = foo;", "fixtures/passing.js", false);

            // should not report anything because the file is ignored
            assert.strictEqual(report.results.length, 0);
        });

        it("should suppress excluded file warnings by default", () => {
            engine = new CLIEngine({
                ignorePath: getFixturePath(".eslintignore"),
                cwd: getFixturePath("..")
            });

            const report = engine.executeOnText("var bar = foo;", "fixtures/passing.js");

            // should not report anything because there are no errors
            assert.strictEqual(report.results.length, 0);
        });

        it("should return a message when given a filename by --stdin-filename in excluded files list and ignore is off", () => {

            engine = new CLIEngine({
                ignorePath: "fixtures/.eslintignore",
                cwd: getFixturePath(".."),
                ignore: false,
                useEslintrc: false,
                rules: {
                    "no-undef": 2
                }
            });

            const report = engine.executeOnText("var bar = foo;", "fixtures/passing.js");

            assert.strictEqual(report.results.length, 1);
            assert.strictEqual(report.results[0].filePath, getFixturePath("passing.js"));
            assert.strictEqual(report.results[0].messages[0].ruleId, "no-undef");
            assert.strictEqual(report.results[0].messages[0].severity, 2);
            assert.isUndefined(report.results[0].messages[0].output);
        });

        it("should return a message and fixed text when in fix mode", () => {

            engine = new CLIEngine({
                useEslintrc: false,
                fix: true,
                rules: {
                    semi: 2
                },
                ignore: false,
                cwd: getFixturePath()
            });

            const report = engine.executeOnText("var bar = foo", "passing.js");

            assert.deepStrictEqual(report, {
                results: [
                    {
                        filePath: getFixturePath("passing.js"),
                        messages: [],
                        errorCount: 0,
                        warningCount: 0,
                        fatalErrorCount: 0,
                        fixableErrorCount: 0,
                        fixableWarningCount: 0,
                        output: "var bar = foo;"
                    }
                ],
                errorCount: 0,
                warningCount: 0,
                fatalErrorCount: 0,
                fixableErrorCount: 0,
                fixableWarningCount: 0,
                usedDeprecatedRules: []
            });
        });

        it("correctly autofixes semicolon-conflicting-fixes", () => {
            engine = new CLIEngine({
                cwd: path.join(fixtureDir, ".."),
                useEslintrc: false,
                fix: true
            });
            const inputPath = getFixturePath("autofix/semicolon-conflicting-fixes.js");
            const outputPath = getFixturePath("autofix/semicolon-conflicting-fixes.expected.js");
            const report = engine.executeOnFiles([inputPath]);
            const expectedOutput = fs.readFileSync(outputPath, "utf8");

            assert.strictEqual(report.results[0].output, expectedOutput);
        });

        it("correctly autofixes return-conflicting-fixes", () => {
            engine = new CLIEngine({
                cwd: path.join(fixtureDir, ".."),
                useEslintrc: false,
                fix: true
            });
            const inputPath = getFixturePath("autofix/return-conflicting-fixes.js");
            const outputPath = getFixturePath("autofix/return-conflicting-fixes.expected.js");
            const report = engine.executeOnFiles([inputPath]);
            const expectedOutput = fs.readFileSync(outputPath, "utf8");

            assert.strictEqual(report.results[0].output, expectedOutput);
        });

        describe("Fix Types", () => {

            it("should throw an error when an invalid fix type is specified", () => {
                assert.throws(() => {
                    engine = new CLIEngine({
                        cwd: path.join(fixtureDir, ".."),
                        useEslintrc: false,
                        fix: true,
                        fixTypes: ["layou"]
                    });
                }, /invalid fix type/iu);
            });

            it("should not fix any rules when fixTypes is used without fix", () => {
                engine = new CLIEngine({
                    cwd: path.join(fixtureDir, ".."),
                    useEslintrc: false,
                    fix: false,
                    fixTypes: ["layout"]
                });

                const inputPath = getFixturePath("fix-types/fix-only-semi.js");
                const report = engine.executeOnFiles([inputPath]);

                assert.isUndefined(report.results[0].output);
            });

            it("should not fix non-style rules when fixTypes has only 'layout'", () => {
                engine = new CLIEngine({
                    cwd: path.join(fixtureDir, ".."),
                    useEslintrc: false,
                    fix: true,
                    fixTypes: ["layout"]
                });
                const inputPath = getFixturePath("fix-types/fix-only-semi.js");
                const outputPath = getFixturePath("fix-types/fix-only-semi.expected.js");
                const report = engine.executeOnFiles([inputPath]);
                const expectedOutput = fs.readFileSync(outputPath, "utf8");

                assert.strictEqual(report.results[0].output, expectedOutput);
            });

            it("should not fix style or problem rules when fixTypes has only 'suggestion'", () => {
                engine = new CLIEngine({
                    cwd: path.join(fixtureDir, ".."),
                    useEslintrc: false,
                    fix: true,
                    fixTypes: ["suggestion"]
                });
                const inputPath = getFixturePath("fix-types/fix-only-prefer-arrow-callback.js");
                const outputPath = getFixturePath("fix-types/fix-only-prefer-arrow-callback.expected.js");
                const report = engine.executeOnFiles([inputPath]);
                const expectedOutput = fs.readFileSync(outputPath, "utf8");

                assert.strictEqual(report.results[0].output, expectedOutput);
            });

            it("should fix both style and problem rules when fixTypes has 'suggestion' and 'layout'", () => {
                engine = new CLIEngine({
                    cwd: path.join(fixtureDir, ".."),
                    useEslintrc: false,
                    fix: true,
                    fixTypes: ["suggestion", "layout"]
                });
                const inputPath = getFixturePath("fix-types/fix-both-semi-and-prefer-arrow-callback.js");
                const outputPath = getFixturePath("fix-types/fix-both-semi-and-prefer-arrow-callback.expected.js");
                const report = engine.executeOnFiles([inputPath]);
                const expectedOutput = fs.readFileSync(outputPath, "utf8");

                assert.strictEqual(report.results[0].output, expectedOutput);
            });

            it("should not throw an error when a rule doesn't have a 'meta' property", () => {
                engine = new CLIEngine({
                    cwd: path.join(fixtureDir, ".."),
                    useEslintrc: false,
                    fix: true,
                    fixTypes: ["layout"],
                    rulePaths: [getFixturePath("rules", "fix-types-test")]
                });

                const inputPath = getFixturePath("fix-types/ignore-missing-meta.js");
                const outputPath = getFixturePath("fix-types/ignore-missing-meta.expected.js");
                const report = engine.executeOnFiles([inputPath]);
                const expectedOutput = fs.readFileSync(outputPath, "utf8");

                assert.strictEqual(report.results[0].output, expectedOutput);
            });

            it("should not throw an error when a rule is loaded after initialization with executeOnFiles()", () => {
                engine = new CLIEngine({
                    cwd: path.join(fixtureDir, ".."),
                    useEslintrc: false,
                    fix: true,
                    fixTypes: ["layout"]
                });
                const internalSlots = getCLIEngineInternalSlots(engine);

                internalSlots.linter.defineRule(
                    "no-program",
                    require(getFixturePath("rules", "fix-types-test", "no-program.js"))
                );

                const inputPath = getFixturePath("fix-types/ignore-missing-meta.js");
                const outputPath = getFixturePath("fix-types/ignore-missing-meta.expected.js");
                const report = engine.executeOnFiles([inputPath]);
                const expectedOutput = fs.readFileSync(outputPath, "utf8");

                assert.strictEqual(report.results[0].output, expectedOutput);
            });

            it("should not throw an error when a rule is loaded after initialization with executeOnText()", () => {
                engine = new CLIEngine({
                    cwd: path.join(fixtureDir, ".."),
                    useEslintrc: false,
                    fix: true,
                    fixTypes: ["layout"]
                });
                const internalSlots = getCLIEngineInternalSlots(engine);

                internalSlots.linter.defineRule(
                    "no-program",
                    require(getFixturePath("rules", "fix-types-test", "no-program.js"))
                );

                const inputPath = getFixturePath("fix-types/ignore-missing-meta.js");
                const outputPath = getFixturePath("fix-types/ignore-missing-meta.expected.js");
                const report = engine.executeOnText(fs.readFileSync(inputPath, { encoding: "utf8" }), inputPath);
                const expectedOutput = fs.readFileSync(outputPath, "utf8");

                assert.strictEqual(report.results[0].output, expectedOutput);
            });

        });

        it("should return a message and omit fixed text when in fix mode and fixes aren't done", () => {

            engine = new CLIEngine({
                useEslintrc: false,
                fix: true,
                rules: {
                    "no-undef": 2
                },
                ignore: false,
                cwd: getFixturePath()
            });

            const report = engine.executeOnText("var bar = foo", "passing.js");

            assert.deepStrictEqual(report, {
                results: [
                    {
                        filePath: getFixturePath("passing.js"),
                        messages: [
                            {
                                ruleId: "no-undef",
                                severity: 2,
                                messageId: "undef",
                                message: "'foo' is not defined.",
                                line: 1,
                                column: 11,
                                endLine: 1,
                                endColumn: 14,
                                nodeType: "Identifier"
                            }
                        ],
                        errorCount: 1,
                        warningCount: 0,
                        fatalErrorCount: 0,
                        fixableErrorCount: 0,
                        fixableWarningCount: 0,
                        source: "var bar = foo"
                    }
                ],
                errorCount: 1,
                warningCount: 0,
                fatalErrorCount: 0,
                fixableErrorCount: 0,
                fixableWarningCount: 0,
                usedDeprecatedRules: []
            });
        });

        it("should not delete code if there is a syntax error after trying to autofix.", () => {
            engine = cliEngineWithPlugins({
                useEslintrc: false,
                fix: true,
                plugins: ["example"],
                rules: {
                    "example/make-syntax-error": "error"
                },
                ignore: false,
                cwd: getFixturePath()
            });

            const report = engine.executeOnText("var bar = foo", "test.js");

            assert.deepStrictEqual(report, {
                results: [
                    {
                        filePath: getFixturePath("test.js"),
                        messages: [
                            {
                                ruleId: null,
                                fatal: true,
                                severity: 2,
                                message: "Parsing error: Unexpected token is",
                                line: 1,
                                column: 19
                            }
                        ],
                        errorCount: 1,
                        warningCount: 0,
                        fatalErrorCount: 1,
                        fixableErrorCount: 0,
                        fixableWarningCount: 0,
                        output: "var bar = foothis is a syntax error."
                    }
                ],
                errorCount: 1,
                warningCount: 0,
                fatalErrorCount: 1,
                fixableErrorCount: 0,
                fixableWarningCount: 0,
                usedDeprecatedRules: []
            });
        });

        it("should not crash even if there are any syntax error since the first time.", () => {
            engine = new CLIEngine({
                useEslintrc: false,
                fix: true,
                rules: {
                    "example/make-syntax-error": "error"
                },
                ignore: false,
                cwd: getFixturePath()
            });

            const report = engine.executeOnText("var bar =", "test.js");

            assert.deepStrictEqual(report, {
                results: [
                    {
                        filePath: getFixturePath("test.js"),
                        messages: [
                            {
                                ruleId: null,
                                fatal: true,
                                severity: 2,
                                message: "Parsing error: Unexpected token",
                                line: 1,
                                column: 10
                            }
                        ],
                        errorCount: 1,
                        warningCount: 0,
                        fatalErrorCount: 1,
                        fixableErrorCount: 0,
                        fixableWarningCount: 0,
                        source: "var bar ="
                    }
                ],
                errorCount: 1,
                warningCount: 0,
                fatalErrorCount: 1,
                fixableErrorCount: 0,
                fixableWarningCount: 0,
                usedDeprecatedRules: []
            });
        });

        it("should return source code of file in `source` property when errors are present", () => {
            engine = new CLIEngine({
                useEslintrc: false,
                rules: { semi: 2 }
            });

            const report = engine.executeOnText("var foo = 'bar'");

            assert.strictEqual(report.results[0].source, "var foo = 'bar'");
        });

        it("should return source code of file in `source` property when warnings are present", () => {
            engine = new CLIEngine({
                useEslintrc: false,
                rules: { semi: 1 }
            });

            const report = engine.executeOnText("var foo = 'bar'");

            assert.strictEqual(report.results[0].source, "var foo = 'bar'");
        });


        it("should not return a `source` property when no errors or warnings are present", () => {
            engine = new CLIEngine({
                useEslintrc: false,
                rules: { semi: 2 }
            });

            const report = engine.executeOnText("var foo = 'bar';");

            assert.lengthOf(report.results[0].messages, 0);
            assert.isUndefined(report.results[0].source);
        });

        it("should not return a `source` property when fixes are applied", () => {
            engine = new CLIEngine({
                useEslintrc: false,
                fix: true,
                rules: {
                    semi: 2,
                    "no-unused-vars": 2
                }
            });

            const report = engine.executeOnText("var msg = 'hi' + foo\n");

            assert.isUndefined(report.results[0].source);
            assert.strictEqual(report.results[0].output, "var msg = 'hi' + foo;\n");
        });

        it("should return a `source` property when a parsing error has occurred", () => {
            engine = new CLIEngine({
                useEslintrc: false,
                rules: { semi: 2 }
            });

            const report = engine.executeOnText("var bar = foothis is a syntax error.\n return bar;");

            assert.deepStrictEqual(report, {
                results: [
                    {
                        filePath: "<text>",
                        messages: [
                            {
                                ruleId: null,
                                fatal: true,
                                severity: 2,
                                message: "Parsing error: Unexpected token is",
                                line: 1,
                                column: 19
                            }
                        ],
                        errorCount: 1,
                        warningCount: 0,
                        fatalErrorCount: 1,
                        fixableErrorCount: 0,
                        fixableWarningCount: 0,
                        source: "var bar = foothis is a syntax error.\n return bar;"
                    }
                ],
                errorCount: 1,
                warningCount: 0,
                fatalErrorCount: 1,
                fixableErrorCount: 0,
                fixableWarningCount: 0,
                usedDeprecatedRules: []
            });
        });

        // https://github.com/eslint/eslint/issues/5547
        it("should respect default ignore rules, even with --no-ignore", () => {

            engine = new CLIEngine({
                cwd: getFixturePath(),
                ignore: false
            });

            const report = engine.executeOnText("var bar = foo;", "node_modules/passing.js", true);
            const expectedMsg = "File ignored by default. Use \"--ignore-pattern '!node_modules/*'\" to override.";

            assert.strictEqual(report.results.length, 1);
            assert.strictEqual(report.results[0].filePath, getFixturePath("node_modules/passing.js"));
            assert.strictEqual(report.results[0].messages[0].message, expectedMsg);
        });

        // @scope for @scope/eslint-plugin
        describe("(plugin shorthand)", () => {
            const Module = require("module");
            let originalFindPath = null;

            /* eslint-disable no-underscore-dangle */
            before(() => {
                originalFindPath = Module._findPath;
                Module._findPath = function(id, ...otherArgs) {
                    if (id === "@scope/eslint-plugin") {
                        return path.resolve(__dirname, "../../fixtures/plugin-shorthand/basic/node_modules/@scope/eslint-plugin/index.js");
                    }
                    return originalFindPath.call(this, id, ...otherArgs);
                };
            });
            after(() => {
                Module._findPath = originalFindPath;
            });
            /* eslint-enable no-underscore-dangle */

            it("should resolve 'plugins:[\"@scope\"]' to 'node_modules/@scope/eslint-plugin'.", () => {
                engine = new CLIEngine({ cwd: getFixturePath("plugin-shorthand/basic") });
                const report = engine.executeOnText("var x = 0", "index.js").results[0];

                assert.strictEqual(report.filePath, getFixturePath("plugin-shorthand/basic/index.js"));
                assert.strictEqual(report.messages[0].ruleId, "@scope/rule");
                assert.strictEqual(report.messages[0].message, "OK");
            });

            it("should resolve 'extends:[\"plugin:@scope/recommended\"]' to 'node_modules/@scope/eslint-plugin'.", () => {
                engine = new CLIEngine({ cwd: getFixturePath("plugin-shorthand/extends") });
                const report = engine.executeOnText("var x = 0", "index.js").results[0];

                assert.strictEqual(report.filePath, getFixturePath("plugin-shorthand/extends/index.js"));
                assert.strictEqual(report.messages[0].ruleId, "@scope/rule");
                assert.strictEqual(report.messages[0].message, "OK");
            });
        });
        it("should warn when deprecated rules are found in a config", () => {
            engine = new CLIEngine({
                cwd: originalDir,
                useEslintrc: false,
                configFile: "tests/fixtures/cli-engine/deprecated-rule-config/.eslintrc.yml"
            });

            const report = engine.executeOnText("foo");

            assert.deepStrictEqual(
                report.usedDeprecatedRules,
                [{ ruleId: "indent-legacy", replacedBy: ["indent"] }]
            );
        });
    });

    describe("executeOnFiles()", () => {

        /** @type {InstanceType<import("../../../lib/cli-engine")["CLIEngine"]>} */
        let engine;

        it("should use correct parser when custom parser is specified", () => {

            engine = new CLIEngine({
                cwd: originalDir,
                ignore: false
            });

            const filePath = path.resolve(__dirname, "../../fixtures/configurations/parser/custom.js");
            const report = engine.executeOnFiles([filePath]);

            assert.strictEqual(report.results.length, 1);
            assert.strictEqual(report.results[0].messages.length, 1);
            assert.strictEqual(report.results[0].messages[0].message, "Parsing error: Boom!");

        });

        it("should report zero messages when given a config file and a valid file", () => {

            engine = new CLIEngine({
                cwd: originalDir,
                configFile: ".eslintrc.js"
            });

            const report = engine.executeOnFiles(["lib/**/cli*.js"]);

            assert.strictEqual(report.results.length, 2);
            assert.strictEqual(report.results[0].messages.length, 0);
            assert.strictEqual(report.results[1].messages.length, 0);
        });

        it("should handle multiple patterns with overlapping files", () => {

            engine = new CLIEngine({
                cwd: originalDir,
                configFile: ".eslintrc.js"
            });

            const report = engine.executeOnFiles(["lib/**/cli*.js", "lib/cli.?s", "lib/{cli,cli-engine/cli-engine}.js"]);

            assert.strictEqual(report.results.length, 2);
            assert.strictEqual(report.results[0].messages.length, 0);
            assert.strictEqual(report.results[1].messages.length, 0);
        });

        it("should report zero messages when given a config file and a valid file and espree as parser", () => {

            engine = new CLIEngine({
                parser: "espree",
                parserOptions: {
                    ecmaVersion: 2021
                },
                useEslintrc: false
            });

            const report = engine.executeOnFiles(["lib/cli.js"]);

            assert.strictEqual(report.results.length, 1);
            assert.strictEqual(report.results[0].messages.length, 0);
        });

        it("should report zero messages when given a config file and a valid file and esprima as parser", () => {

            engine = new CLIEngine({
                parser: "esprima",
                useEslintrc: false
            });

            const report = engine.executeOnFiles(["lib/cli.js"]);

            assert.strictEqual(report.results.length, 1);
            assert.strictEqual(report.results[0].messages.length, 0);
        });

        it("should throw an error when given a config file and a valid file and invalid parser", () => {

            engine = new CLIEngine({
                parser: "test11",
                useEslintrc: false
            });

            assert.throws(() => engine.executeOnFiles(["lib/cli.js"]), "Cannot find module 'test11'");
        });

        it("should report zero messages when given a directory with a .js2 file", () => {

            engine = new CLIEngine({
                cwd: path.join(fixtureDir, ".."),
                extensions: [".js2"]
            });

            const report = engine.executeOnFiles([getFixturePath("files/foo.js2")]);

            assert.strictEqual(report.results.length, 1);
            assert.strictEqual(report.results[0].messages.length, 0);
        });

        it("should fall back to defaults when extensions is set to an empty array", () => {

            engine = new CLIEngine({
                cwd: getFixturePath("configurations"),
                configFile: getFixturePath("configurations", "quotes-error.json"),
                extensions: []
            });
            const report = engine.executeOnFiles([getFixturePath("single-quoted.js")]);

            assert.strictEqual(report.results.length, 1);
            assert.strictEqual(report.results[0].messages.length, 1);
            assert.strictEqual(report.errorCount, 1);
            assert.strictEqual(report.warningCount, 0);
            assert.strictEqual(report.fixableErrorCount, 1);
            assert.strictEqual(report.fixableWarningCount, 0);
            assert.strictEqual(report.results[0].messages[0].ruleId, "quotes");
            assert.strictEqual(report.results[0].messages[0].severity, 2);
            assert.strictEqual(report.results[0].errorCount, 1);
            assert.strictEqual(report.results[0].warningCount, 0);
            assert.strictEqual(report.results[0].fixableErrorCount, 1);
            assert.strictEqual(report.results[0].fixableWarningCount, 0);
        });

        it("should report zero messages when given a directory with a .js and a .js2 file", () => {

            engine = new CLIEngine({
                extensions: [".js", ".js2"],
                ignore: false,
                cwd: getFixturePath("..")
            });

            const report = engine.executeOnFiles(["fixtures/files/"]);

            assert.strictEqual(report.results.length, 2);
            assert.strictEqual(report.results[0].messages.length, 0);
            assert.strictEqual(report.results[1].messages.length, 0);
        });

        it("should report zero messages when given a '**' pattern with a .js and a .js2 file", () => {

            engine = new CLIEngine({
                extensions: [".js", ".js2"],
                ignore: false,
                cwd: path.join(fixtureDir, "..")
            });

            const report = engine.executeOnFiles(["fixtures/files/*"]);

            assert.strictEqual(report.results.length, 2);
            assert.strictEqual(report.results[0].messages.length, 0);
            assert.strictEqual(report.results[1].messages.length, 0);
        });

        it("should resolve globs when 'globInputPaths' option is true", () => {
            engine = new CLIEngine({
                extensions: [".js", ".js2"],
                ignore: false,
                cwd: getFixturePath("..")
            });

            const report = engine.executeOnFiles(["fixtures/files/*"]);

            assert.strictEqual(report.results.length, 2);
            assert.strictEqual(report.results[0].messages.length, 0);
            assert.strictEqual(report.results[1].messages.length, 0);
        });

        it("should not resolve globs when 'globInputPaths' option is false", () => {
            engine = new CLIEngine({
                extensions: [".js", ".js2"],
                ignore: false,
                cwd: getFixturePath(".."),
                globInputPaths: false
            });

            assert.throws(() => {
                engine.executeOnFiles(["fixtures/files/*"]);
            }, "No files matching 'fixtures/files/*' were found (glob was disabled).");
        });

        it("should report on all files passed explicitly, even if ignored by default", () => {

            engine = new CLIEngine({
                cwd: getFixturePath("cli-engine")
            });

            const report = engine.executeOnFiles(["node_modules/foo.js"]);
            const expectedMsg = "File ignored by default. Use \"--ignore-pattern '!node_modules/*'\" to override.";

            assert.strictEqual(report.results.length, 1);
            assert.strictEqual(report.results[0].errorCount, 0);
            assert.strictEqual(report.results[0].warningCount, 1);
            assert.strictEqual(report.results[0].fixableErrorCount, 0);
            assert.strictEqual(report.results[0].fixableWarningCount, 0);
            assert.strictEqual(report.results[0].messages[0].message, expectedMsg);
        });

        it("should report on globs with explicit inclusion of dotfiles, even though ignored by default", () => {

            engine = new CLIEngine({
                cwd: getFixturePath("cli-engine"),
                rules: {
                    quotes: [2, "single"]
                }
            });

            const report = engine.executeOnFiles(["hidden/.hiddenfolder/*.js"]);

            assert.strictEqual(report.results.length, 1);
            assert.strictEqual(report.results[0].errorCount, 1);
            assert.strictEqual(report.results[0].warningCount, 0);
            assert.strictEqual(report.results[0].fixableErrorCount, 1);
            assert.strictEqual(report.results[0].fixableWarningCount, 0);
        });

        it("should not check default ignored files without --no-ignore flag", () => {

            engine = new CLIEngine({
                cwd: getFixturePath("cli-engine")
            });

            assert.throws(() => {
                engine.executeOnFiles(["node_modules"]);
            }, "All files matched by 'node_modules' are ignored.");
        });

        // https://github.com/eslint/eslint/issues/5547
        it("should not check node_modules files even with --no-ignore flag", () => {

            engine = new CLIEngine({
                cwd: getFixturePath("cli-engine"),
                ignore: false
            });

            assert.throws(() => {
                engine.executeOnFiles(["node_modules"]);
            }, "All files matched by 'node_modules' are ignored.");
        });

        it("should not check .hidden files if they are passed explicitly without --no-ignore flag", () => {

            engine = new CLIEngine({
                cwd: getFixturePath(".."),
                useEslintrc: false,
                rules: {
                    quotes: [2, "single"]
                }
            });

            const report = engine.executeOnFiles(["fixtures/files/.bar.js"]);
            const expectedMsg = "File ignored by default.  Use a negated ignore pattern (like \"--ignore-pattern '!<relative/path/to/filename>'\") to override.";

            assert.strictEqual(report.results.length, 1);
            assert.strictEqual(report.results[0].errorCount, 0);
            assert.strictEqual(report.results[0].warningCount, 1);
            assert.strictEqual(report.results[0].fixableErrorCount, 0);
            assert.strictEqual(report.results[0].fixableWarningCount, 0);
            assert.strictEqual(report.results[0].messages[0].message, expectedMsg);
        });

        // https://github.com/eslint/eslint/issues/12873
        it("should not check files within a .hidden folder if they are passed explicitly without the --no-ignore flag", () => {
            engine = new CLIEngine({
                cwd: getFixturePath("cli-engine"),
                useEslintrc: false,
                rules: {
                    quotes: [2, "single"]
                }
            });

            const report = engine.executeOnFiles(["hidden/.hiddenfolder/double-quotes.js"]);
            const expectedMsg = "File ignored by default.  Use a negated ignore pattern (like \"--ignore-pattern '!<relative/path/to/filename>'\") to override.";

            assert.strictEqual(report.results.length, 1);
            assert.strictEqual(report.results[0].errorCount, 0);
            assert.strictEqual(report.results[0].warningCount, 1);
            assert.strictEqual(report.results[0].fixableErrorCount, 0);
            assert.strictEqual(report.results[0].fixableWarningCount, 0);
            assert.strictEqual(report.results[0].messages[0].message, expectedMsg);
        });

        it("should check .hidden files if they are passed explicitly with --no-ignore flag", () => {

            engine = new CLIEngine({
                cwd: getFixturePath(".."),
                ignore: false,
                useEslintrc: false,
                rules: {
                    quotes: [2, "single"]
                }
            });

            const report = engine.executeOnFiles(["fixtures/files/.bar.js"]);

            assert.strictEqual(report.results.length, 1);
            assert.strictEqual(report.results[0].warningCount, 0);
            assert.strictEqual(report.results[0].errorCount, 1);
            assert.strictEqual(report.results[0].fixableErrorCount, 1);
            assert.strictEqual(report.results[0].fixableWarningCount, 0);
            assert.strictEqual(report.results[0].messages[0].ruleId, "quotes");
        });

        it("should check .hidden files if they are unignored with an --ignore-pattern", () => {

            engine = new CLIEngine({
                cwd: getFixturePath("cli-engine"),
                ignore: true,
                useEslintrc: false,
                ignorePattern: "!.hidden*",
                rules: {
                    quotes: [2, "single"]
                }
            });

            const report = engine.executeOnFiles(["hidden/"]);

            assert.strictEqual(report.results.length, 1);
            assert.strictEqual(report.results[0].warningCount, 0);
            assert.strictEqual(report.results[0].errorCount, 1);
            assert.strictEqual(report.results[0].fixableErrorCount, 1);
            assert.strictEqual(report.results[0].fixableWarningCount, 0);
            assert.strictEqual(report.results[0].messages[0].ruleId, "quotes");
        });

        it("should report zero messages when given a pattern with a .js and a .js2 file", () => {

            engine = new CLIEngine({
                extensions: [".js", ".js2"],
                ignore: false,
                cwd: path.join(fixtureDir, "..")
            });

            const report = engine.executeOnFiles(["fixtures/files/*.?s*"]);

            assert.strictEqual(report.results.length, 2);
            assert.strictEqual(report.results[0].messages.length, 0);
            assert.strictEqual(report.results[1].messages.length, 0);
        });

        it("should return one error message when given a config with rules with options and severity level set to error", () => {

            engine = new CLIEngine({
                cwd: getFixturePath("configurations"),
                configFile: getFixturePath("configurations", "quotes-error.json")
            });
            const report = engine.executeOnFiles([getFixturePath("single-quoted.js")]);

            assert.strictEqual(report.results.length, 1);
            assert.strictEqual(report.results[0].messages.length, 1);
            assert.strictEqual(report.errorCount, 1);
            assert.strictEqual(report.warningCount, 0);
            assert.strictEqual(report.fixableErrorCount, 1);
            assert.strictEqual(report.fixableWarningCount, 0);
            assert.strictEqual(report.results[0].messages[0].ruleId, "quotes");
            assert.strictEqual(report.results[0].messages[0].severity, 2);
            assert.strictEqual(report.results[0].errorCount, 1);
            assert.strictEqual(report.results[0].warningCount, 0);
            assert.strictEqual(report.results[0].fixableErrorCount, 1);
            assert.strictEqual(report.results[0].fixableWarningCount, 0);
        });

        it("should return 3 messages when given a config file and a directory of 3 valid files", () => {

            engine = new CLIEngine({
                cwd: path.join(fixtureDir, ".."),
                configFile: getFixturePath("configurations", "semi-error.json")
            });

            const report = engine.executeOnFiles([getFixturePath("formatters")]);

            assert.strictEqual(report.results.length, 3);
            assert.strictEqual(report.errorCount, 0);
            assert.strictEqual(report.warningCount, 0);
            assert.strictEqual(report.fixableErrorCount, 0);
            assert.strictEqual(report.fixableWarningCount, 0);
            assert.strictEqual(report.results[0].messages.length, 0);
            assert.strictEqual(report.results[1].messages.length, 0);
            assert.strictEqual(report.results[2].messages.length, 0);
            assert.strictEqual(report.results[0].errorCount, 0);
            assert.strictEqual(report.results[0].warningCount, 0);
            assert.strictEqual(report.results[0].fixableErrorCount, 0);
            assert.strictEqual(report.results[0].fixableWarningCount, 0);
            assert.strictEqual(report.results[1].errorCount, 0);
            assert.strictEqual(report.results[1].warningCount, 0);
            assert.strictEqual(report.results[1].fixableErrorCount, 0);
            assert.strictEqual(report.results[1].fixableWarningCount, 0);
            assert.strictEqual(report.results[2].errorCount, 0);
            assert.strictEqual(report.results[2].warningCount, 0);
            assert.strictEqual(report.results[2].fixableErrorCount, 0);
            assert.strictEqual(report.results[2].fixableWarningCount, 0);
        });


        it("should return the total number of errors when given multiple files", () => {

            engine = new CLIEngine({
                cwd: path.join(fixtureDir, ".."),
                configFile: getFixturePath("configurations", "single-quotes-error.json")
            });

            const report = engine.executeOnFiles([getFixturePath("formatters")]);

            assert.strictEqual(report.errorCount, 6);
            assert.strictEqual(report.warningCount, 0);
            assert.strictEqual(report.fixableErrorCount, 6);
            assert.strictEqual(report.fixableWarningCount, 0);
            assert.strictEqual(report.results[0].errorCount, 0);
            assert.strictEqual(report.results[0].warningCount, 0);
            assert.strictEqual(report.results[0].fixableErrorCount, 0);
            assert.strictEqual(report.results[0].fixableWarningCount, 0);
            assert.strictEqual(report.results[1].errorCount, 3);
            assert.strictEqual(report.results[1].warningCount, 0);
            assert.strictEqual(report.results[1].fixableErrorCount, 3);
            assert.strictEqual(report.results[1].fixableWarningCount, 0);
            assert.strictEqual(report.results[2].errorCount, 3);
            assert.strictEqual(report.results[2].warningCount, 0);
            assert.strictEqual(report.results[2].fixableErrorCount, 3);
            assert.strictEqual(report.results[2].fixableWarningCount, 0);
        });

        it("should process when file is given by not specifying extensions", () => {

            engine = new CLIEngine({
                ignore: false,
                cwd: path.join(fixtureDir, "..")
            });

            const report = engine.executeOnFiles(["fixtures/files/foo.js2"]);

            assert.strictEqual(report.results.length, 1);
            assert.strictEqual(report.results[0].messages.length, 0);
        });

        it("should return zero messages when given a config with environment set to browser", () => {

            engine = new CLIEngine({
                cwd: path.join(fixtureDir, ".."),
                configFile: getFixturePath("configurations", "env-browser.json")
            });

            const report = engine.executeOnFiles([fs.realpathSync(getFixturePath("globals-browser.js"))]);

            assert.strictEqual(report.results.length, 1);
            assert.strictEqual(report.results[0].messages.length, 0);
        });

        it("should return zero messages when given an option to set environment to browser", () => {

            engine = new CLIEngine({
                cwd: path.join(fixtureDir, ".."),
                envs: ["browser"],
                rules: {
                    "no-alert": 0,
                    "no-undef": 2
                }
            });

            const report = engine.executeOnFiles([fs.realpathSync(getFixturePath("globals-browser.js"))]);

            assert.strictEqual(report.results.length, 1);
            assert.strictEqual(report.results[0].messages.length, 0);
        });

        it("should return zero messages when given a config with environment set to Node.js", () => {

            engine = new CLIEngine({
                cwd: path.join(fixtureDir, ".."),
                configFile: getFixturePath("configurations", "env-node.json")
            });

            const report = engine.executeOnFiles([fs.realpathSync(getFixturePath("globals-node.js"))]);

            assert.strictEqual(report.results.length, 1);
            assert.strictEqual(report.results[0].messages.length, 0);
        });

        it("should not return results from previous call when calling more than once", () => {

            engine = new CLIEngine({
                cwd: path.join(fixtureDir, ".."),
                ignore: false,
                rules: {
                    semi: 2
                }
            });

            const failFilePath = fs.realpathSync(getFixturePath("missing-semicolon.js"));
            const passFilePath = fs.realpathSync(getFixturePath("passing.js"));

            let report = engine.executeOnFiles([failFilePath]);

            assert.strictEqual(report.results.length, 1);
            assert.strictEqual(report.results[0].filePath, failFilePath);
            assert.strictEqual(report.results[0].messages.length, 1);
            assert.strictEqual(report.results[0].messages[0].ruleId, "semi");
            assert.strictEqual(report.results[0].messages[0].severity, 2);

            report = engine.executeOnFiles([passFilePath]);
            assert.strictEqual(report.results.length, 1);
            assert.strictEqual(report.results[0].filePath, passFilePath);
            assert.strictEqual(report.results[0].messages.length, 0);

        });

        it("should throw an error when given a directory with all eslint excluded files in the directory", () => {

            engine = new CLIEngine({
                ignorePath: getFixturePath(".eslintignore")
            });

            assert.throws(() => {
                engine.executeOnFiles([getFixturePath("./cli-engine/")]);
            }, `All files matched by '${getFixturePath("./cli-engine/")}' are ignored.`);
        });

        it("should throw an error when all given files are ignored", () => {

            engine = new CLIEngine({
                ignorePath: getFixturePath(".eslintignore")
            });

            assert.throws(() => {
                engine.executeOnFiles(["tests/fixtures/cli-engine/"]);
            }, "All files matched by 'tests/fixtures/cli-engine/' are ignored.");
        });

        it("should throw an error when all given files are ignored even with a `./` prefix", () => {
            engine = new CLIEngine({
                ignorePath: getFixturePath(".eslintignore")
            });

            assert.throws(() => {
                engine.executeOnFiles(["./tests/fixtures/cli-engine/"]);
            }, "All files matched by './tests/fixtures/cli-engine/' are ignored.");
        });

        // https://github.com/eslint/eslint/issues/3788
        it("should ignore one-level down node_modules when ignore file has 'node_modules/' in it", () => {
            engine = new CLIEngine({
                ignorePath: getFixturePath("cli-engine", "nested_node_modules", ".eslintignore"),
                useEslintrc: false,
                rules: {
                    quotes: [2, "double"]
                },
                cwd: getFixturePath("cli-engine", "nested_node_modules")
            });

            const report = engine.executeOnFiles(["."]);

            assert.strictEqual(report.results.length, 1);
            assert.strictEqual(report.results[0].errorCount, 0);
            assert.strictEqual(report.results[0].warningCount, 0);
            assert.strictEqual(report.results[0].fixableErrorCount, 0);
            assert.strictEqual(report.results[0].fixableWarningCount, 0);
        });

        // https://github.com/eslint/eslint/issues/3812
        it("should ignore all files and throw an error when tests/fixtures/ is in ignore file", () => {
            engine = new CLIEngine({
                ignorePath: getFixturePath("cli-engine/.eslintignore2"),
                useEslintrc: false,
                rules: {
                    quotes: [2, "double"]
                }
            });

            assert.throws(() => {
                engine.executeOnFiles(["./tests/fixtures/cli-engine/"]);
            }, "All files matched by './tests/fixtures/cli-engine/' are ignored.");
        });

        it("should throw an error when all given files are ignored via ignore-pattern", () => {
            engine = new CLIEngine({
                ignorePattern: "tests/fixtures/single-quoted.js"
            });

            assert.throws(() => {
                engine.executeOnFiles(["tests/fixtures/*-quoted.js"]);
            }, "All files matched by 'tests/fixtures/*-quoted.js' are ignored.");
        });

        it("should return a warning when an explicitly given file is ignored", () => {
            engine = new CLIEngine({
                ignorePath: getFixturePath(".eslintignore"),
                cwd: getFixturePath()
            });

            const filePath = getFixturePath("passing.js");

            const report = engine.executeOnFiles([filePath]);

            assert.strictEqual(report.results.length, 1);
            assert.strictEqual(report.errorCount, 0);
            assert.strictEqual(report.warningCount, 1);
            assert.strictEqual(report.fixableErrorCount, 0);
            assert.strictEqual(report.fixableWarningCount, 0);
            assert.strictEqual(report.results[0].filePath, filePath);
            assert.strictEqual(report.results[0].messages[0].severity, 1);
            assert.strictEqual(report.results[0].messages[0].message, "File ignored because of a matching ignore pattern. Use \"--no-ignore\" to override.");
            assert.strictEqual(report.results[0].errorCount, 0);
            assert.strictEqual(report.results[0].warningCount, 1);
            assert.strictEqual(report.results[0].fixableErrorCount, 0);
            assert.strictEqual(report.results[0].fixableWarningCount, 0);
        });

        it("should return two messages when given a file in excluded files list while ignore is off", () => {

            engine = new CLIEngine({
                ignorePath: getFixturePath(".eslintignore"),
                ignore: false,
                rules: {
                    "no-undef": 2
                }
            });

            const filePath = fs.realpathSync(getFixturePath("undef.js"));

            const report = engine.executeOnFiles([filePath]);

            assert.strictEqual(report.results.length, 1);
            assert.strictEqual(report.results[0].filePath, filePath);
            assert.strictEqual(report.results[0].messages[0].ruleId, "no-undef");
            assert.strictEqual(report.results[0].messages[0].severity, 2);
            assert.strictEqual(report.results[0].messages[1].ruleId, "no-undef");
            assert.strictEqual(report.results[0].messages[1].severity, 2);
        });

        it("should return zero messages when executing a file with a shebang", () => {

            engine = new CLIEngine({
                ignore: false
            });

            const report = engine.executeOnFiles([getFixturePath("shebang.js")]);

            assert.strictEqual(report.results.length, 1);
            assert.strictEqual(report.results[0].messages.length, 0);
        });

        it("should give a warning when loading a custom rule that doesn't exist", () => {

            engine = new CLIEngine({
                ignore: false,
                rulesPaths: [getFixturePath("rules", "dir1")],
                configFile: getFixturePath("rules", "missing-rule.json")
            });
            const report = engine.executeOnFiles([getFixturePath("rules", "test", "test-custom-rule.js")]);

            assert.strictEqual(report.results.length, 1);
            assert.strictEqual(report.results[0].messages.length, 1);
            assert.strictEqual(report.results[0].messages[0].ruleId, "missing-rule");
            assert.strictEqual(report.results[0].messages[0].severity, 2);
            assert.strictEqual(report.results[0].messages[0].message, "Definition for rule 'missing-rule' was not found.");


        });

        it("should throw an error when loading a bad custom rule", () => {

            engine = new CLIEngine({
                ignore: false,
                rulePaths: [getFixturePath("rules", "wrong")],
                configFile: getFixturePath("rules", "eslint.json")
            });


            assert.throws(() => {
                engine.executeOnFiles([getFixturePath("rules", "test", "test-custom-rule.js")]);
            }, /Error while loading rule 'custom-rule'/u);
        });

        it("should return one message when a custom rule matches a file", () => {

            engine = new CLIEngine({
                ignore: false,
                useEslintrc: false,
                rulePaths: [getFixturePath("rules/")],
                configFile: getFixturePath("rules", "eslint.json")
            });

            const filePath = fs.realpathSync(getFixturePath("rules", "test", "test-custom-rule.js"));

            const report = engine.executeOnFiles([filePath]);

            assert.strictEqual(report.results.length, 1);
            assert.strictEqual(report.results[0].filePath, filePath);
            assert.strictEqual(report.results[0].messages.length, 2);
            assert.strictEqual(report.results[0].messages[0].ruleId, "custom-rule");
            assert.strictEqual(report.results[0].messages[0].severity, 1);
        });

        it("should load custom rule from the provided cwd", () => {
            const cwd = path.resolve(getFixturePath("rules"));

            engine = new CLIEngine({
                ignore: false,
                cwd,
                rulePaths: ["./"],
                configFile: "eslint.json"
            });

            const filePath = fs.realpathSync(getFixturePath("rules", "test", "test-custom-rule.js"));

            const report = engine.executeOnFiles([filePath]);

            assert.strictEqual(report.results.length, 1);
            assert.strictEqual(report.results[0].filePath, filePath);
            assert.strictEqual(report.results[0].messages.length, 2);
            assert.strictEqual(report.results[0].messages[0].ruleId, "custom-rule");
            assert.strictEqual(report.results[0].messages[0].severity, 1);
        });

        it("should return messages when multiple custom rules match a file", () => {

            engine = new CLIEngine({
                ignore: false,
                rulePaths: [
                    getFixturePath("rules", "dir1"),
                    getFixturePath("rules", "dir2")
                ],
                configFile: getFixturePath("rules", "multi-rulesdirs.json")
            });

            const filePath = fs.realpathSync(getFixturePath("rules", "test-multi-rulesdirs.js"));

            const report = engine.executeOnFiles([filePath]);

            assert.strictEqual(report.results.length, 1);
            assert.strictEqual(report.results[0].filePath, filePath);
            assert.strictEqual(report.results[0].messages.length, 2);
            assert.strictEqual(report.results[0].messages[0].ruleId, "no-literals");
            assert.strictEqual(report.results[0].messages[0].severity, 2);
            assert.strictEqual(report.results[0].messages[1].ruleId, "no-strings");
            assert.strictEqual(report.results[0].messages[1].severity, 2);
        });

        it("should return zero messages when executing without useEslintrc flag", () => {

            engine = new CLIEngine({
                ignore: false,
                useEslintrc: false
            });

            const filePath = fs.realpathSync(getFixturePath("missing-semicolon.js"));

            const report = engine.executeOnFiles([filePath]);

            assert.strictEqual(report.results.length, 1);
            assert.strictEqual(report.results[0].filePath, filePath);
            assert.strictEqual(report.results[0].messages.length, 0);
        });

        it("should return zero messages when executing without useEslintrc flag in Node.js environment", () => {

            engine = new CLIEngine({
                ignore: false,
                useEslintrc: false,
                envs: ["node"]
            });

            const filePath = fs.realpathSync(getFixturePath("process-exit.js"));

            const report = engine.executeOnFiles([filePath]);

            assert.strictEqual(report.results.length, 1);
            assert.strictEqual(report.results[0].filePath, filePath);
            assert.strictEqual(report.results[0].messages.length, 0);
        });

        it("should return zero messages when executing with base-config flag set to false", () => {

            engine = new CLIEngine({
                ignore: false,
                baseConfig: false,
                useEslintrc: false
            });

            const filePath = fs.realpathSync(getFixturePath("missing-semicolon.js"));

            const report = engine.executeOnFiles([filePath]);

            assert.strictEqual(report.results.length, 1);
            assert.strictEqual(report.results[0].filePath, filePath);
            assert.strictEqual(report.results[0].messages.length, 0);
        });

        it("should return zero messages and ignore .eslintrc files when executing with no-eslintrc flag", () => {

            engine = new CLIEngine({
                ignore: false,
                useEslintrc: false,
                envs: ["node"]
            });

            const filePath = fs.realpathSync(getFixturePath("eslintrc", "quotes.js"));

            const report = engine.executeOnFiles([filePath]);

            assert.strictEqual(report.results.length, 1);
            assert.strictEqual(report.results[0].filePath, filePath);
            assert.strictEqual(report.results[0].messages.length, 0);
        });

        it("should return zero messages and ignore package.json files when executing with no-eslintrc flag", () => {

            engine = new CLIEngine({
                ignore: false,
                useEslintrc: false,
                envs: ["node"]
            });

            const filePath = fs.realpathSync(getFixturePath("packagejson", "quotes.js"));

            const report = engine.executeOnFiles([filePath]);

            assert.strictEqual(report.results.length, 1);
            assert.strictEqual(report.results[0].filePath, filePath);
            assert.strictEqual(report.results[0].messages.length, 0);
        });

        it("should warn when deprecated rules are configured", () => {
            engine = new CLIEngine({
                cwd: originalDir,
                configFile: ".eslintrc.js",
                rules: {
                    "indent-legacy": 1,
                    "require-jsdoc": 1,
                    "valid-jsdoc": 1
                }
            });

            const report = engine.executeOnFiles(["lib/cli*.js"]);

            assert.sameDeepMembers(
                report.usedDeprecatedRules,
                [
                    { ruleId: "indent-legacy", replacedBy: ["indent"] },
                    { ruleId: "require-jsdoc", replacedBy: [] },
                    { ruleId: "valid-jsdoc", replacedBy: [] }
                ]
            );
        });

        it("should not warn when deprecated rules are not configured", () => {
            engine = new CLIEngine({
                cwd: originalDir,
                configFile: ".eslintrc.js",
                rules: { indent: 1, "valid-jsdoc": 0, "require-jsdoc": 0 }
            });

            const report = engine.executeOnFiles(["lib/cli*.js"]);

            assert.deepStrictEqual(report.usedDeprecatedRules, []);
        });

        it("should warn when deprecated rules are found in a config", () => {
            engine = new CLIEngine({
                cwd: originalDir,
                configFile: "tests/fixtures/cli-engine/deprecated-rule-config/.eslintrc.yml",
                useEslintrc: false
            });

            const report = engine.executeOnFiles(["lib/cli*.js"]);

            assert.deepStrictEqual(
                report.usedDeprecatedRules,
                [{ ruleId: "indent-legacy", replacedBy: ["indent"] }]
            );
        });

        describe("Fix Mode", () => {

            it("should return fixed text on multiple files when in fix mode", () => {

                /**
                 * Converts CRLF to LF in output.
                 * This is a workaround for git's autocrlf option on Windows.
                 * @param {Object} result A result object to convert.
                 * @returns {void}
                 */
                function convertCRLF(result) {
                    if (result && result.output) {
                        result.output = result.output.replace(/\r\n/gu, "\n");
                    }
                }

                engine = new CLIEngine({
                    cwd: path.join(fixtureDir, ".."),
                    useEslintrc: false,
                    fix: true,
                    rules: {
                        semi: 2,
                        quotes: [2, "double"],
                        eqeqeq: 2,
                        "no-undef": 2,
                        "space-infix-ops": 2
                    }
                });

                const report = engine.executeOnFiles([path.resolve(fixtureDir, `${fixtureDir}/fixmode`)]);

                report.results.forEach(convertCRLF);
                assert.deepStrictEqual(report.results, [
                    {
                        filePath: fs.realpathSync(path.resolve(fixtureDir, "fixmode/multipass.js")),
                        messages: [],
                        errorCount: 0,
                        warningCount: 0,
                        fatalErrorCount: 0,
                        fixableErrorCount: 0,
                        fixableWarningCount: 0,
                        output: "true ? \"yes\" : \"no\";\n"
                    },
                    {
                        filePath: fs.realpathSync(path.resolve(fixtureDir, "fixmode/ok.js")),
                        messages: [],
                        errorCount: 0,
                        warningCount: 0,
                        fatalErrorCount: 0,
                        fixableErrorCount: 0,
                        fixableWarningCount: 0
                    },
                    {
                        filePath: fs.realpathSync(path.resolve(fixtureDir, "fixmode/quotes-semi-eqeqeq.js")),
                        messages: [
                            {
                                column: 9,
                                line: 2,
                                endColumn: 11,
                                endLine: 2,
                                message: "Expected '===' and instead saw '=='.",
                                messageId: "unexpected",
                                nodeType: "BinaryExpression",
                                ruleId: "eqeqeq",
                                severity: 2
                            }
                        ],
                        errorCount: 1,
                        warningCount: 0,
                        fatalErrorCount: 0,
                        fixableErrorCount: 0,
                        fixableWarningCount: 0,
                        output: "var msg = \"hi\";\nif (msg == \"hi\") {\n\n}\n"
                    },
                    {
                        filePath: fs.realpathSync(path.resolve(fixtureDir, "fixmode/quotes.js")),
                        messages: [
                            {
                                column: 18,
                                line: 1,
                                endColumn: 21,
                                endLine: 1,
                                messageId: "undef",
                                message: "'foo' is not defined.",
                                nodeType: "Identifier",
                                ruleId: "no-undef",
                                severity: 2
                            }
                        ],
                        errorCount: 1,
                        warningCount: 0,
                        fatalErrorCount: 0,
                        fixableErrorCount: 0,
                        fixableWarningCount: 0,
                        output: "var msg = \"hi\" + foo;\n"
                    }
                ]);
                assert.strictEqual(report.errorCount, 2);
                assert.strictEqual(report.warningCount, 0);
                assert.strictEqual(report.fixableErrorCount, 0);
                assert.strictEqual(report.fixableWarningCount, 0);
            });

            it("should run autofix even if files are cached without autofix results", () => {
                const baseOptions = {
                    cwd: path.join(fixtureDir, ".."),
                    useEslintrc: false,
                    rules: {
                        semi: 2,
                        quotes: [2, "double"],
                        eqeqeq: 2,
                        "no-undef": 2,
                        "space-infix-ops": 2
                    }
                };

                engine = new CLIEngine(Object.assign({}, baseOptions, { cache: true, fix: false }));

                // Do initial lint run and populate the cache file
                engine.executeOnFiles([path.resolve(fixtureDir, `${fixtureDir}/fixmode`)]);

                engine = new CLIEngine(Object.assign({}, baseOptions, { cache: true, fix: true }));

                const report = engine.executeOnFiles([path.resolve(fixtureDir, `${fixtureDir}/fixmode`)]);

                assert.ok(report.results.some(result => result.output));
            });

        });

        // These tests have to do with https://github.com/eslint/eslint/issues/963

        describe("configuration hierarchy", () => {

            // Default configuration - blank
            it("should return zero messages when executing with no .eslintrc", () => {

                engine = new CLIEngine({
                    cwd: path.join(fixtureDir, ".."),
                    useEslintrc: false
                });

                const report = engine.executeOnFiles([fs.realpathSync(`${fixtureDir}/config-hierarchy/broken/console-wrong-quotes.js`)]);

                assert.strictEqual(report.results.length, 1);
                assert.strictEqual(report.results[0].messages.length, 0);
            });

            // No default configuration rules - conf/environments.js (/*eslint-env node*/)
            it("should return zero messages when executing with no .eslintrc in the Node.js environment", () => {

                engine = new CLIEngine({
                    cwd: path.join(fixtureDir, ".."),
                    reset: true,
                    useEslintrc: false
                });

                const report = engine.executeOnFiles([fs.realpathSync(`${fixtureDir}/config-hierarchy/broken/console-wrong-quotes-node.js`)]);

                assert.strictEqual(report.results.length, 1);
                assert.strictEqual(report.results[0].messages.length, 0);
            });

            // Project configuration - first level .eslintrc
            it("should return zero messages when executing with .eslintrc in the Node.js environment", () => {

                engine = new CLIEngine({
                    cwd: path.join(fixtureDir, "..")
                });

                const report = engine.executeOnFiles([fs.realpathSync(`${fixtureDir}/config-hierarchy/broken/process-exit.js`)]);

                assert.strictEqual(report.results.length, 1);
                assert.strictEqual(report.results[0].messages.length, 0);
            });

            // Project configuration - first level .eslintrc
            it("should return zero messages when executing with .eslintrc in the Node.js environment", () => {

                engine = new CLIEngine({
                    cwd: path.join(fixtureDir, "..")
                });

                const report = engine.executeOnFiles([fs.realpathSync(`${fixtureDir}/config-hierarchy/broken/process-exit.js`)]);

                assert.strictEqual(report.results.length, 1);
                assert.strictEqual(report.results[0].messages.length, 0);
            });

            // Project configuration - first level .eslintrc
            it("should return one message when executing with .eslintrc", () => {

                engine = new CLIEngine({
                    cwd: path.join(fixtureDir, "..")
                });

                const report = engine.executeOnFiles([fs.realpathSync(`${fixtureDir}/config-hierarchy/broken/console-wrong-quotes.js`)]);

                assert.strictEqual(report.results.length, 1);
                assert.strictEqual(report.results[0].messages.length, 1);
                assert.strictEqual(report.results[0].messages[0].ruleId, "quotes");
                assert.strictEqual(report.results[0].messages[0].severity, 2);
            });

            // Project configuration - second level .eslintrc
            it("should return one message when executing with local .eslintrc that overrides parent .eslintrc", () => {

                engine = new CLIEngine({
                    cwd: path.join(fixtureDir, "..")
                });

                const report = engine.executeOnFiles([fs.realpathSync(`${fixtureDir}/config-hierarchy/broken/subbroken/console-wrong-quotes.js`)]);

                assert.strictEqual(report.results.length, 1);
                assert.strictEqual(report.results[0].messages.length, 1);
                assert.strictEqual(report.results[0].messages[0].ruleId, "no-console");
                assert.strictEqual(report.results[0].messages[0].severity, 1);
            });

            // Project configuration - third level .eslintrc
            it("should return one message when executing with local .eslintrc that overrides parent and grandparent .eslintrc", () => {

                engine = new CLIEngine({
                    cwd: path.join(fixtureDir, "..")
                });

                const report = engine.executeOnFiles([fs.realpathSync(`${fixtureDir}/config-hierarchy/broken/subbroken/subsubbroken/console-wrong-quotes.js`)]);

                assert.strictEqual(report.results.length, 1);
                assert.strictEqual(report.results[0].messages.length, 1);
                assert.strictEqual(report.results[0].messages[0].ruleId, "quotes");
                assert.strictEqual(report.results[0].messages[0].severity, 1);
            });

            // Project configuration - first level package.json
            it("should return one message when executing with package.json", () => {

                engine = new CLIEngine({
                    cwd: path.join(fixtureDir, "..")
                });

                const report = engine.executeOnFiles([fs.realpathSync(`${fixtureDir}/config-hierarchy/packagejson/subdir/wrong-quotes.js`)]);

                assert.strictEqual(report.results.length, 1);
                assert.strictEqual(report.results[0].messages.length, 1);
                assert.strictEqual(report.results[0].messages[0].ruleId, "quotes");
                assert.strictEqual(report.results[0].messages[0].severity, 1);
            });

            // Project configuration - second level package.json
            it("should return zero messages when executing with local package.json that overrides parent package.json", () => {

                engine = new CLIEngine({
                    cwd: path.join(fixtureDir, "..")
                });

                const report = engine.executeOnFiles([fs.realpathSync(`${fixtureDir}/config-hierarchy/packagejson/subdir/subsubdir/wrong-quotes.js`)]);

                assert.strictEqual(report.results.length, 1);
                assert.strictEqual(report.results[0].messages.length, 0);
            });

            // Project configuration - third level package.json
            it("should return one message when executing with local package.json that overrides parent and grandparent package.json", () => {

                engine = new CLIEngine({
                    cwd: path.join(fixtureDir, "..")
                });

                const report = engine.executeOnFiles([fs.realpathSync(`${fixtureDir}/config-hierarchy/packagejson/subdir/subsubdir/subsubsubdir/wrong-quotes.js`)]);

                assert.strictEqual(report.results.length, 1);
                assert.strictEqual(report.results[0].messages.length, 1);
                assert.strictEqual(report.results[0].messages[0].ruleId, "quotes");
                assert.strictEqual(report.results[0].messages[0].severity, 2);
            });

            // Project configuration - .eslintrc overrides package.json in same directory
            it("should return one message when executing with .eslintrc that overrides a package.json in the same directory", () => {

                engine = new CLIEngine({
                    cwd: path.join(fixtureDir, "..")
                });

                const report = engine.executeOnFiles([fs.realpathSync(`${fixtureDir}/config-hierarchy/packagejson/wrong-quotes.js`)]);

                assert.strictEqual(report.results.length, 1);
                assert.strictEqual(report.results[0].messages.length, 1);
                assert.strictEqual(report.results[0].messages[0].ruleId, "quotes");
                assert.strictEqual(report.results[0].messages[0].severity, 2);
            });

            // Command line configuration - --config with first level .eslintrc
            it("should return two messages when executing with config file that adds to local .eslintrc", () => {

                engine = new CLIEngine({
                    cwd: path.join(fixtureDir, ".."),
                    configFile: `${fixtureDir}/config-hierarchy/broken/add-conf.yaml`
                });

                const report = engine.executeOnFiles([fs.realpathSync(`${fixtureDir}/config-hierarchy/broken/console-wrong-quotes.js`)]);

                assert.strictEqual(report.results.length, 1);
                assert.strictEqual(report.results[0].messages.length, 2);
                assert.strictEqual(report.results[0].messages[0].ruleId, "quotes");
                assert.strictEqual(report.results[0].messages[0].severity, 2);
                assert.strictEqual(report.results[0].messages[1].ruleId, "semi");
                assert.strictEqual(report.results[0].messages[1].severity, 1);
            });

            // Command line configuration - --config with first level .eslintrc
            it("should return no messages when executing with config file that overrides local .eslintrc", () => {

                engine = new CLIEngine({
                    cwd: path.join(fixtureDir, ".."),
                    configFile: `${fixtureDir}/config-hierarchy/broken/override-conf.yaml`
                });

                const report = engine.executeOnFiles([fs.realpathSync(`${fixtureDir}/config-hierarchy/broken/console-wrong-quotes.js`)]);

                assert.strictEqual(report.results.length, 1);
                assert.strictEqual(report.results[0].messages.length, 0);
            });

            // Command line configuration - --config with second level .eslintrc
            it("should return two messages when executing with config file that adds to local and parent .eslintrc", () => {

                engine = new CLIEngine({
                    cwd: path.join(fixtureDir, ".."),
                    configFile: `${fixtureDir}/config-hierarchy/broken/add-conf.yaml`
                });

                const report = engine.executeOnFiles([fs.realpathSync(`${fixtureDir}/config-hierarchy/broken/subbroken/console-wrong-quotes.js`)]);

                assert.strictEqual(report.results.length, 1);
                assert.strictEqual(report.results[0].messages.length, 2);
                assert.strictEqual(report.results[0].messages[0].ruleId, "no-console");
                assert.strictEqual(report.results[0].messages[0].severity, 1);
                assert.strictEqual(report.results[0].messages[1].ruleId, "semi");
                assert.strictEqual(report.results[0].messages[1].severity, 1);
            });

            // Command line configuration - --config with second level .eslintrc
            it("should return one message when executing with config file that overrides local and parent .eslintrc", () => {

                engine = new CLIEngine({
                    cwd: path.join(fixtureDir, ".."),
                    configFile: getFixturePath("config-hierarchy/broken/override-conf.yaml")
                });

                const report = engine.executeOnFiles([fs.realpathSync(`${fixtureDir}/config-hierarchy/broken/subbroken/console-wrong-quotes.js`)]);

                assert.strictEqual(report.results.length, 1);
                assert.strictEqual(report.results[0].messages.length, 1);
                assert.strictEqual(report.results[0].messages[0].ruleId, "no-console");
                assert.strictEqual(report.results[0].messages[0].severity, 1);
            });

            // Command line configuration - --config with first level .eslintrc
            it("should return no messages when executing with config file that overrides local .eslintrc", () => {

                engine = new CLIEngine({
                    cwd: path.join(fixtureDir, ".."),
                    configFile: `${fixtureDir}/config-hierarchy/broken/override-conf.yaml`
                });

                const report = engine.executeOnFiles([fs.realpathSync(`${fixtureDir}/config-hierarchy/broken/console-wrong-quotes.js`)]);

                assert.strictEqual(report.results.length, 1);
                assert.strictEqual(report.results[0].messages.length, 0);
            });

            // Command line configuration - --rule with --config and first level .eslintrc
            it("should return one message when executing with command line rule and config file that overrides local .eslintrc", () => {

                engine = new CLIEngine({
                    cwd: path.join(fixtureDir, ".."),
                    configFile: getFixturePath("config-hierarchy/broken/override-conf.yaml"),
                    rules: {
                        quotes: [1, "double"]
                    }
                });

                const report = engine.executeOnFiles([fs.realpathSync(`${fixtureDir}/config-hierarchy/broken/console-wrong-quotes.js`)]);

                assert.strictEqual(report.results.length, 1);
                assert.strictEqual(report.results[0].messages.length, 1);
                assert.strictEqual(report.results[0].messages[0].ruleId, "quotes");
                assert.strictEqual(report.results[0].messages[0].severity, 1);
            });

            // Command line configuration - --rule with --config and first level .eslintrc
            it("should return one message when executing with command line rule and config file that overrides local .eslintrc", () => {

                engine = new CLIEngine({
                    cwd: path.join(fixtureDir, ".."),
                    configFile: getFixturePath("/config-hierarchy/broken/override-conf.yaml"),
                    rules: {
                        quotes: [1, "double"]
                    }
                });

                const report = engine.executeOnFiles([getFixturePath("config-hierarchy/broken/console-wrong-quotes.js")]);

                assert.strictEqual(report.results.length, 1);
                assert.strictEqual(report.results[0].messages.length, 1);
                assert.strictEqual(report.results[0].messages[0].ruleId, "quotes");
                assert.strictEqual(report.results[0].messages[0].severity, 1);
            });

        });

        describe("plugins", () => {
            it("should return two messages when executing with config file that specifies a plugin", () => {
                engine = cliEngineWithPlugins({
                    cwd: path.join(fixtureDir, ".."),
                    configFile: getFixturePath("configurations", "plugins-with-prefix.json"),
                    useEslintrc: false
                });

                const report = engine.executeOnFiles([fs.realpathSync(getFixturePath("rules", "test/test-custom-rule.js"))]);

                assert.strictEqual(report.results.length, 1);
                assert.strictEqual(report.results[0].messages.length, 2);
                assert.strictEqual(report.results[0].messages[0].ruleId, "example/example-rule");
            });

            it("should return two messages when executing with config file that specifies a plugin with namespace", () => {
                engine = cliEngineWithPlugins({
                    cwd: path.join(fixtureDir, ".."),
                    configFile: getFixturePath("configurations", "plugins-with-prefix-and-namespace.json"),
                    useEslintrc: false
                });

                const report = engine.executeOnFiles([fs.realpathSync(getFixturePath("rules", "test", "test-custom-rule.js"))]);

                assert.strictEqual(report.results.length, 1);
                assert.strictEqual(report.results[0].messages.length, 2);
                assert.strictEqual(report.results[0].messages[0].ruleId, "@eslint/example/example-rule");
            });

            it("should return two messages when executing with config file that specifies a plugin without prefix", () => {
                engine = cliEngineWithPlugins({
                    cwd: path.join(fixtureDir, ".."),
                    configFile: getFixturePath("configurations", "plugins-without-prefix.json"),
                    useEslintrc: false
                });

                const report = engine.executeOnFiles([fs.realpathSync(getFixturePath("rules", "test", "test-custom-rule.js"))]);

                assert.strictEqual(report.results.length, 1);
                assert.strictEqual(report.results[0].messages.length, 2);
                assert.strictEqual(report.results[0].messages[0].ruleId, "example/example-rule");
            });

            it("should return two messages when executing with config file that specifies a plugin without prefix and with namespace", () => {
                engine = cliEngineWithPlugins({
                    cwd: path.join(fixtureDir, ".."),
                    configFile: getFixturePath("configurations", "plugins-without-prefix-with-namespace.json"),
                    useEslintrc: false
                });

                const report = engine.executeOnFiles([fs.realpathSync(getFixturePath("rules", "test", "test-custom-rule.js"))]);

                assert.strictEqual(report.results.length, 1);
                assert.strictEqual(report.results[0].messages.length, 2);
                assert.strictEqual(report.results[0].messages[0].ruleId, "@eslint/example/example-rule");
            });

            it("should return two messages when executing with cli option that specifies a plugin", () => {
                engine = cliEngineWithPlugins({
                    cwd: path.join(fixtureDir, ".."),
                    useEslintrc: false,
                    plugins: ["example"],
                    rules: { "example/example-rule": 1 }
                });

                const report = engine.executeOnFiles([fs.realpathSync(getFixturePath("rules", "test", "test-custom-rule.js"))]);

                assert.strictEqual(report.results.length, 1);
                assert.strictEqual(report.results[0].messages.length, 2);
                assert.strictEqual(report.results[0].messages[0].ruleId, "example/example-rule");
            });

            it("should return two messages when executing with cli option that specifies preloaded plugin", () => {
                engine = new CLIEngine({
                    cwd: path.join(fixtureDir, ".."),
                    useEslintrc: false,
                    plugins: ["test"],
                    rules: { "test/example-rule": 1 }
                });

                engine.addPlugin("eslint-plugin-test", { rules: { "example-rule": require("../../fixtures/rules/custom-rule") } });

                const report = engine.executeOnFiles([fs.realpathSync(getFixturePath("rules", "test", "test-custom-rule.js"))]);

                assert.strictEqual(report.results.length, 1);
                assert.strictEqual(report.results[0].messages.length, 2);
                assert.strictEqual(report.results[0].messages[0].ruleId, "test/example-rule");
            });

            it("should load plugins from the `loadPluginsRelativeTo` directory, if specified", () => {
                engine = new CLIEngine({
                    resolvePluginsRelativeTo: getFixturePath("plugins"),
                    baseConfig: {
                        plugins: ["with-rules"],
                        rules: { "with-rules/rule1": "error" }
                    },
                    useEslintrc: false
                });

                const report = engine.executeOnText("foo");

                assert.strictEqual(report.results.length, 1);
                assert.strictEqual(report.results[0].messages.length, 1);
                assert.strictEqual(report.results[0].messages[0].ruleId, "with-rules/rule1");
                assert.strictEqual(report.results[0].messages[0].message, "Rule report from plugin");
            });
        });

        describe("cache", () => {

            /**
             * helper method to delete a file without caring about exceptions
             * @param {string} filePath The file path
             * @returns {void}
             */
            function doDelete(filePath) {
                try {
                    fs.unlinkSync(filePath);
                } catch {

                    /*
                     * we don't care if the file didn't exist, since our
                     * intention was to remove the file
                     */
                }
            }

            /**
             * helper method to delete the cache files created during testing
             * @returns {void}
             */
            function deleteCache() {
                doDelete(path.resolve(".eslintcache"));
                doDelete(path.resolve(".cache/custom-cache"));
            }

            beforeEach(() => {
                deleteCache();
            });

            afterEach(() => {
                sinon.restore();
                deleteCache();
            });

            describe("when the cacheFile is a directory or looks like a directory", () => {

                /**
                 * helper method to delete the cache files created during testing
                 * @returns {void}
                 */
                function deleteCacheDir() {
                    try {
                        fs.unlinkSync("./tmp/.cacheFileDir/.cache_hashOfCurrentWorkingDirectory");
                    } catch {

                        /*
                         * we don't care if the file didn't exist, since our
                         * intention was to remove the file
                         */
                    }
                }
                beforeEach(() => {
                    deleteCacheDir();
                });

                afterEach(() => {
                    deleteCacheDir();
                });

                it("should create the cache file inside the provided directory", () => {
                    assert.isFalse(shell.test("-d", path.resolve("./tmp/.cacheFileDir/.cache_hashOfCurrentWorkingDirectory")), "the cache for eslint does not exist");

                    engine = new CLIEngine({
                        useEslintrc: false,

                        // specifying cache true the cache will be created
                        cache: true,
                        cacheFile: "./tmp/.cacheFileDir/",
                        rules: {
                            "no-console": 0,
                            "no-unused-vars": 2
                        },
                        extensions: ["js"],
                        ignore: false
                    });

                    const file = getFixturePath("cache/src", "test-file.js");

                    engine.executeOnFiles([file]);

                    assert.isTrue(shell.test("-f", path.resolve(`./tmp/.cacheFileDir/.cache_${hash(process.cwd())}`)), "the cache for eslint was created");

                    sinon.restore();
                });
            });

            it("should create the cache file inside the provided directory using the cacheLocation option", () => {
                assert.isFalse(shell.test("-d", path.resolve("./tmp/.cacheFileDir/.cache_hashOfCurrentWorkingDirectory")), "the cache for eslint does not exist");

                engine = new CLIEngine({
                    useEslintrc: false,

                    // specifying cache true the cache will be created
                    cache: true,
                    cacheLocation: "./tmp/.cacheFileDir/",
                    rules: {
                        "no-console": 0,
                        "no-unused-vars": 2
                    },
                    extensions: ["js"],
                    ignore: false
                });

                const file = getFixturePath("cache/src", "test-file.js");

                engine.executeOnFiles([file]);

                assert.isTrue(shell.test("-f", path.resolve(`./tmp/.cacheFileDir/.cache_${hash(process.cwd())}`)), "the cache for eslint was created");

                sinon.restore();
            });

            it("should create the cache file inside cwd when no cacheLocation provided", () => {
                const cwd = path.resolve(getFixturePath("cli-engine"));

                engine = new CLIEngine({
                    useEslintrc: false,
                    cache: true,
                    cwd,
                    rules: {
                        "no-console": 0
                    },
                    extensions: ["js"],
                    ignore: false
                });

                const file = getFixturePath("cli-engine", "console.js");

                engine.executeOnFiles([file]);

                assert.isTrue(shell.test("-f", path.resolve(cwd, ".eslintcache")), "the cache for eslint was created at provided cwd");
            });

            it("should invalidate the cache if the configuration changed between executions", () => {
                assert.isFalse(shell.test("-f", path.resolve(".eslintcache")), "the cache for eslint does not exist");

                engine = new CLIEngine({
                    useEslintrc: false,

                    // specifying cache true the cache will be created
                    cache: true,
                    rules: {
                        "no-console": 0,
                        "no-unused-vars": 2
                    },
                    extensions: ["js"],
                    ignore: false
                });

                let spy = sinon.spy(fs, "readFileSync");

                let file = getFixturePath("cache/src", "test-file.js");

                file = fs.realpathSync(file);

                const result = engine.executeOnFiles([file]);

                assert.strictEqual(result.errorCount + result.warningCount, 0, "the file passed without errors or warnings");
                assert.strictEqual(spy.getCall(0).args[0], file, "the module read the file because is considered changed");
                assert.isTrue(shell.test("-f", path.resolve(".eslintcache")), "the cache for eslint was created");

                // destroy the spy
                sinon.restore();

                engine = new CLIEngine({
                    useEslintrc: false,

                    // specifying cache true the cache will be created
                    cache: true,
                    rules: {
                        "no-console": 2,
                        "no-unused-vars": 2
                    },
                    extensions: ["js"],
                    ignore: false
                });

                // create a new spy
                spy = sinon.spy(fs, "readFileSync");

                const cachedResult = engine.executeOnFiles([file]);

                assert.strictEqual(spy.getCall(0).args[0], file, "the module read the file because is considered changed because the config changed");
                assert.strictEqual(cachedResult.errorCount, 1, "since configuration changed the cache was not used an one error was reported");
                assert.isTrue(shell.test("-f", path.resolve(".eslintcache")), "the cache for eslint was created");
            });

            it("should remember the files from a previous run and do not operate on them if not changed", () => {

                assert.isFalse(shell.test("-f", path.resolve(".eslintcache")), "the cache for eslint does not exist");

                engine = new CLIEngine({
                    useEslintrc: false,

                    // specifying cache true the cache will be created
                    cache: true,
                    rules: {
                        "no-console": 0,
                        "no-unused-vars": 2
                    },
                    extensions: ["js"],
                    ignore: false
                });

                let spy = sinon.spy(fs, "readFileSync");

                let file = getFixturePath("cache/src", "test-file.js");

                file = fs.realpathSync(file);

                const result = engine.executeOnFiles([file]);

                assert.strictEqual(spy.getCall(0).args[0], file, "the module read the file because is considered changed");
                assert.isTrue(shell.test("-f", path.resolve(".eslintcache")), "the cache for eslint was created");

                // destroy the spy
                sinon.restore();

                engine = new CLIEngine({
                    useEslintrc: false,

                    // specifying cache true the cache will be created
                    cache: true,
                    rules: {
                        "no-console": 0,
                        "no-unused-vars": 2
                    },
                    extensions: ["js"],
                    ignore: false
                });

                // create a new spy
                spy = sinon.spy(fs, "readFileSync");

                const cachedResult = engine.executeOnFiles([file]);

                assert.deepStrictEqual(result, cachedResult, "the result is the same regardless of using cache or not");

                // assert the file was not processed because the cache was used
                assert.isFalse(spy.calledWith(file), "the file was not loaded because it used the cache");
            });

            it("should remember the files from a previous run and do not operate on then if not changed", () => {

                const cacheFile = getFixturePath(".eslintcache");
                const cliEngineOptions = {
                    useEslintrc: false,

                    // specifying cache true the cache will be created
                    cache: true,
                    cacheFile,
                    rules: {
                        "no-console": 0,
                        "no-unused-vars": 2
                    },
                    extensions: ["js"],
                    cwd: path.join(fixtureDir, "..")
                };

                assert.isFalse(shell.test("-f", cacheFile), "the cache for eslint does not exist");

                engine = new CLIEngine(cliEngineOptions);

                let file = getFixturePath("cache/src", "test-file.js");

                file = fs.realpathSync(file);

                engine.executeOnFiles([file]);

                assert.isTrue(shell.test("-f", cacheFile), "the cache for eslint was created");

                cliEngineOptions.cache = false;
                engine = new CLIEngine(cliEngineOptions);

                engine.executeOnFiles([file]);

                assert.isFalse(shell.test("-f", cacheFile), "the cache for eslint was deleted since last run did not used the cache");
            });

            it("should store in the cache a file that failed the test", () => {

                const cacheFile = getFixturePath(".eslintcache");

                assert.isFalse(shell.test("-f", cacheFile), "the cache for eslint does not exist");

                engine = new CLIEngine({
                    cwd: path.join(fixtureDir, ".."),
                    useEslintrc: false,

                    // specifying cache true the cache will be created
                    cache: true,
                    cacheFile,
                    rules: {
                        "no-console": 0,
                        "no-unused-vars": 2
                    },
                    extensions: ["js"]
                });

                const badFile = fs.realpathSync(getFixturePath("cache/src", "fail-file.js"));
                const goodFile = fs.realpathSync(getFixturePath("cache/src", "test-file.js"));

                const result = engine.executeOnFiles([badFile, goodFile]);

                assert.isTrue(shell.test("-f", cacheFile), "the cache for eslint was created");

                const fileCache = fCache.createFromFile(cacheFile);
                const { cache } = fileCache;

                assert.isTrue(typeof cache.getKey(goodFile) === "object", "the entry for the good file is in the cache");

                assert.isTrue(typeof cache.getKey(badFile) === "object", "the entry for the bad file is in the cache");

                const cachedResult = engine.executeOnFiles([badFile, goodFile]);

                assert.deepStrictEqual(result, cachedResult, "result is the same with or without cache");
            });

            it("should not contain in the cache a file that was deleted", () => {

                const cacheFile = getFixturePath(".eslintcache");

                doDelete(cacheFile);

                engine = new CLIEngine({
                    cwd: path.join(fixtureDir, ".."),
                    useEslintrc: false,

                    // specifying cache true the cache will be created
                    cache: true,
                    cacheFile,
                    rules: {
                        "no-console": 0,
                        "no-unused-vars": 2
                    },
                    extensions: ["js"]
                });

                const badFile = fs.realpathSync(getFixturePath("cache/src", "fail-file.js"));
                const goodFile = fs.realpathSync(getFixturePath("cache/src", "test-file.js"));
                const toBeDeletedFile = fs.realpathSync(getFixturePath("cache/src", "file-to-delete.js"));

                engine.executeOnFiles([badFile, goodFile, toBeDeletedFile]);

                const fileCache = fCache.createFromFile(cacheFile);
                let { cache } = fileCache;

                assert.isTrue(typeof cache.getKey(toBeDeletedFile) === "object", "the entry for the file to be deleted is in the cache");

                // delete the file from the file system
                fs.unlinkSync(toBeDeletedFile);

                /*
                 * file-entry-cache@2.0.0 will remove from the cache deleted files
                 * even when they were not part of the array of files to be analyzed
                 */
                engine.executeOnFiles([badFile, goodFile]);

                cache = JSON.parse(fs.readFileSync(cacheFile));

                assert.isTrue(typeof cache[toBeDeletedFile] === "undefined", "the entry for the file to be deleted is not in the cache");
            });

            it("should contain files that were not visited in the cache provided they still exist", () => {

                const cacheFile = getFixturePath(".eslintcache");

                doDelete(cacheFile);

                engine = new CLIEngine({
                    cwd: path.join(fixtureDir, ".."),
                    useEslintrc: false,

                    // specifying cache true the cache will be created
                    cache: true,
                    cacheFile,
                    rules: {
                        "no-console": 0,
                        "no-unused-vars": 2
                    },
                    extensions: ["js"]
                });

                const badFile = fs.realpathSync(getFixturePath("cache/src", "fail-file.js"));
                const goodFile = fs.realpathSync(getFixturePath("cache/src", "test-file.js"));
                const testFile2 = fs.realpathSync(getFixturePath("cache/src", "test-file2.js"));

                engine.executeOnFiles([badFile, goodFile, testFile2]);

                let fileCache = fCache.createFromFile(cacheFile);
                let { cache } = fileCache;

                assert.isTrue(typeof cache.getKey(testFile2) === "object", "the entry for the test-file2 is in the cache");

                /*
                 * we pass a different set of files minus test-file2
                 * previous version of file-entry-cache would remove the non visited
                 * entries. 2.0.0 version will keep them unless they don't exist
                 */
                engine.executeOnFiles([badFile, goodFile]);

                fileCache = fCache.createFromFile(cacheFile);
                cache = fileCache.cache;

                assert.isTrue(typeof cache.getKey(testFile2) === "object", "the entry for the test-file2 is in the cache");
            });

            it("should not delete cache when executing on text", () => {
                const cacheFile = getFixturePath(".eslintcache");

                engine = new CLIEngine({
                    cwd: path.join(fixtureDir, ".."),
                    useEslintrc: false,
                    cacheFile,
                    rules: {
                        "no-console": 0,
                        "no-unused-vars": 2
                    },
                    extensions: ["js"]
                });

                assert.isTrue(shell.test("-f", cacheFile), "the cache for eslint exists");

                engine.executeOnText("var foo = 'bar';");

                assert.isTrue(shell.test("-f", cacheFile), "the cache for eslint still exists");
            });

            it("should not delete cache when executing on text with a provided filename", () => {
                const cacheFile = getFixturePath(".eslintcache");

                engine = new CLIEngine({
                    cwd: path.join(fixtureDir, ".."),
                    useEslintrc: false,
                    cacheFile,
                    rules: {
                        "no-console": 0,
                        "no-unused-vars": 2
                    },
                    extensions: ["js"]
                });

                assert.isTrue(shell.test("-f", cacheFile), "the cache for eslint exists");

                engine.executeOnText("var bar = foo;", "fixtures/passing.js");

                assert.isTrue(shell.test("-f", cacheFile), "the cache for eslint still exists");
            });

            it("should not delete cache when executing on files with --cache flag", () => {
                const cacheFile = getFixturePath(".eslintcache");

                engine = new CLIEngine({
                    cwd: path.join(fixtureDir, ".."),
                    useEslintrc: false,
                    cache: true,
                    cacheFile,
                    rules: {
                        "no-console": 0,
                        "no-unused-vars": 2
                    },
                    extensions: ["js"]
                });

                const file = getFixturePath("cli-engine", "console.js");

                assert.isTrue(shell.test("-f", cacheFile), "the cache for eslint exists");

                engine.executeOnFiles([file]);

                assert.isTrue(shell.test("-f", cacheFile), "the cache for eslint still exists");
            });

            it("should delete cache when executing on files without --cache flag", () => {
                const cacheFile = getFixturePath(".eslintcache");

                engine = new CLIEngine({
                    cwd: path.join(fixtureDir, ".."),
                    useEslintrc: false,
                    cacheFile,
                    rules: {
                        "no-console": 0,
                        "no-unused-vars": 2
                    },
                    extensions: ["js"]
                });

                const file = getFixturePath("cli-engine", "console.js");

                assert.isTrue(shell.test("-f", cacheFile), "the cache for eslint exists");

                engine.executeOnFiles([file]);

                assert.isFalse(shell.test("-f", cacheFile), "the cache for eslint has been deleted");
            });

            describe("cacheFile", () => {
                it("should use the specified cache file", () => {
                    const customCacheFile = path.resolve(".cache/custom-cache");

                    assert.isFalse(shell.test("-f", customCacheFile), "the cache for eslint does not exist");

                    engine = new CLIEngine({
                        useEslintrc: false,

                        // specify a custom cache file
                        cacheFile: customCacheFile,

                        // specifying cache true the cache will be created
                        cache: true,
                        rules: {
                            "no-console": 0,
                            "no-unused-vars": 2
                        },
                        extensions: ["js"],
                        cwd: path.join(fixtureDir, "..")
                    });

                    const badFile = fs.realpathSync(getFixturePath("cache/src", "fail-file.js"));
                    const goodFile = fs.realpathSync(getFixturePath("cache/src", "test-file.js"));

                    const result = engine.executeOnFiles([badFile, goodFile]);

                    assert.isTrue(shell.test("-f", customCacheFile), "the cache for eslint was created");

                    const fileCache = fCache.createFromFile(customCacheFile);
                    const { cache } = fileCache;

                    assert.isTrue(typeof cache.getKey(goodFile) === "object", "the entry for the good file is in the cache");

                    assert.isTrue(typeof cache.getKey(badFile) === "object", "the entry for the bad file is in the cache");

                    const cachedResult = engine.executeOnFiles([badFile, goodFile]);

                    assert.deepStrictEqual(result, cachedResult, "result is the same with or without cache");
                });
            });

            describe("cacheStrategy", () => {
                it("should detect changes using a file's modification time when set to 'metadata'", () => {
                    const cacheFile = getFixturePath(".eslintcache");
                    const badFile = getFixturePath("cache/src", "fail-file.js");
                    const goodFile = getFixturePath("cache/src", "test-file.js");

                    doDelete(cacheFile);

                    engine = new CLIEngine({
                        cwd: path.join(fixtureDir, ".."),
                        useEslintrc: false,

                        // specifying cache true the cache will be created
                        cache: true,
                        cacheFile,
                        cacheStrategy: "metadata",
                        rules: {
                            "no-console": 0,
                            "no-unused-vars": 2
                        },
                        extensions: ["js"]
                    });

                    engine.executeOnFiles([badFile, goodFile]);

                    let fileCache = fCache.createFromFile(cacheFile, false);
                    const entries = fileCache.normalizeEntries([badFile, goodFile]);

                    entries.forEach(entry => {
                        assert.isFalse(entry.changed, `the entry for ${entry.key} is initially unchanged`);
                    });

                    // this should result in a changed entry
                    shell.touch(goodFile);
                    fileCache = fCache.createFromFile(cacheFile, false);
                    assert.isFalse(fileCache.getFileDescriptor(badFile).changed, `the entry for ${badFile} is unchanged`);
                    assert.isTrue(fileCache.getFileDescriptor(goodFile).changed, `the entry for ${goodFile} is changed`);
                });

                it("should not detect changes using a file's modification time when set to 'content'", () => {
                    const cacheFile = getFixturePath(".eslintcache");
                    const badFile = getFixturePath("cache/src", "fail-file.js");
                    const goodFile = getFixturePath("cache/src", "test-file.js");

                    doDelete(cacheFile);

                    engine = new CLIEngine({
                        cwd: path.join(fixtureDir, ".."),
                        useEslintrc: false,

                        // specifying cache true the cache will be created
                        cache: true,
                        cacheFile,
                        cacheStrategy: "content",
                        rules: {
                            "no-console": 0,
                            "no-unused-vars": 2
                        },
                        extensions: ["js"]
                    });

                    engine.executeOnFiles([badFile, goodFile]);

                    let fileCache = fCache.createFromFile(cacheFile, true);
                    let entries = fileCache.normalizeEntries([badFile, goodFile]);

                    entries.forEach(entry => {
                        assert.isFalse(entry.changed, `the entry for ${entry.key} is initially unchanged`);
                    });

                    // this should NOT result in a changed entry
                    shell.touch(goodFile);
                    fileCache = fCache.createFromFile(cacheFile, true);
                    entries = fileCache.normalizeEntries([badFile, goodFile]);
                    entries.forEach(entry => {
                        assert.isFalse(entry.changed, `the entry for ${entry.key} remains unchanged`);
                    });
                });

                it("should detect changes using a file's contents when set to 'content'", () => {
                    const cacheFile = getFixturePath(".eslintcache");
                    const badFile = getFixturePath("cache/src", "fail-file.js");
                    const goodFile = getFixturePath("cache/src", "test-file.js");
                    const goodFileCopy = path.resolve(`${path.dirname(goodFile)}`, "test-file-copy.js");

                    shell.cp(goodFile, goodFileCopy);

                    doDelete(cacheFile);

                    engine = new CLIEngine({
                        cwd: path.join(fixtureDir, ".."),
                        useEslintrc: false,

                        // specifying cache true the cache will be created
                        cache: true,
                        cacheFile,
                        cacheStrategy: "content",
                        rules: {
                            "no-console": 0,
                            "no-unused-vars": 2
                        },
                        extensions: ["js"]
                    });

                    engine.executeOnFiles([badFile, goodFileCopy]);

                    let fileCache = fCache.createFromFile(cacheFile, true);
                    const entries = fileCache.normalizeEntries([badFile, goodFileCopy]);

                    entries.forEach(entry => {
                        assert.isFalse(entry.changed, `the entry for ${entry.key} is initially unchanged`);
                    });

                    // this should result in a changed entry
                    shell.sed("-i", "abc", "xzy", goodFileCopy);
                    fileCache = fCache.createFromFile(cacheFile, true);
                    assert.isFalse(fileCache.getFileDescriptor(badFile).changed, `the entry for ${badFile} is unchanged`);
                    assert.isTrue(fileCache.getFileDescriptor(goodFileCopy).changed, `the entry for ${goodFileCopy} is changed`);
                });
            });
        });

        describe("processors", () => {
            it("should return two messages when executing with config file that specifies a processor", () => {
                engine = cliEngineWithPlugins({
                    configFile: getFixturePath("configurations", "processors.json"),
                    useEslintrc: false,
                    extensions: ["js", "txt"],
                    cwd: path.join(fixtureDir, "..")
                });

                const report = engine.executeOnFiles([fs.realpathSync(getFixturePath("processors", "test", "test-processor.txt"))]);

                assert.strictEqual(report.results.length, 1);
                assert.strictEqual(report.results[0].messages.length, 2);
            });
            it("should return two messages when executing with config file that specifies preloaded processor", () => {
                engine = new CLIEngine({
                    useEslintrc: false,
                    plugins: ["test-processor"],
                    rules: {
                        "no-console": 2,
                        "no-unused-vars": 2
                    },
                    extensions: ["js", "txt"],
                    cwd: path.join(fixtureDir, "..")
                });

                engine.addPlugin("test-processor", {
                    processors: {
                        ".txt": {
                            preprocess(text) {
                                return [text];
                            },
                            postprocess(messages) {
                                return messages[0];
                            }
                        }
                    }
                });

                const report = engine.executeOnFiles([fs.realpathSync(getFixturePath("processors", "test", "test-processor.txt"))]);

                assert.strictEqual(report.results.length, 1);
                assert.strictEqual(report.results[0].messages.length, 2);
            });
            it("should run processors when calling executeOnFiles with config file that specifies a processor", () => {
                engine = cliEngineWithPlugins({
                    configFile: getFixturePath("configurations", "processors.json"),
                    useEslintrc: false,
                    extensions: ["js", "txt"],
                    cwd: path.join(fixtureDir, "..")
                });

                const report = engine.executeOnFiles([getFixturePath("processors", "test", "test-processor.txt")]);

                assert.strictEqual(report.results[0].messages[0].message, "'b' is defined but never used.");
                assert.strictEqual(report.results[0].messages[0].ruleId, "post-processed");
            });
            it("should run processors when calling executeOnFiles with config file that specifies preloaded processor", () => {
                engine = new CLIEngine({
                    useEslintrc: false,
                    plugins: ["test-processor"],
                    rules: {
                        "no-console": 2,
                        "no-unused-vars": 2
                    },
                    extensions: ["js", "txt"],
                    cwd: path.join(fixtureDir, "..")
                });

                engine.addPlugin("test-processor", {
                    processors: {
                        ".txt": {
                            preprocess(text) {
                                return [text.replace("a()", "b()")];
                            },
                            postprocess(messages) {
                                messages[0][0].ruleId = "post-processed";
                                return messages[0];
                            }
                        }
                    }
                });

                const report = engine.executeOnFiles([getFixturePath("processors", "test", "test-processor.txt")]);

                assert.strictEqual(report.results[0].messages[0].message, "'b' is defined but never used.");
                assert.strictEqual(report.results[0].messages[0].ruleId, "post-processed");
            });
            it("should run processors when calling executeOnText with config file that specifies a processor", () => {
                engine = cliEngineWithPlugins({
                    configFile: getFixturePath("configurations", "processors.json"),
                    useEslintrc: false,
                    extensions: ["js", "txt"],
                    ignore: false
                });

                const report = engine.executeOnText("function a() {console.log(\"Test\");}", "tests/fixtures/processors/test/test-processor.txt");

                assert.strictEqual(report.results[0].messages[0].message, "'b' is defined but never used.");
                assert.strictEqual(report.results[0].messages[0].ruleId, "post-processed");
            });
            it("should run processors when calling executeOnText with config file that specifies preloaded processor", () => {
                engine = new CLIEngine({
                    useEslintrc: false,
                    plugins: ["test-processor"],
                    rules: {
                        "no-console": 2,
                        "no-unused-vars": 2
                    },
                    extensions: ["js", "txt"],
                    ignore: false
                });

                engine.addPlugin("test-processor", {
                    processors: {
                        ".txt": {
                            preprocess(text) {
                                return [text.replace("a()", "b()")];
                            },
                            postprocess(messages) {
                                messages[0][0].ruleId = "post-processed";
                                return messages[0];
                            }
                        }
                    }
                });

                const report = engine.executeOnText("function a() {console.log(\"Test\");}", "tests/fixtures/processors/test/test-processor.txt");

                assert.strictEqual(report.results[0].messages[0].message, "'b' is defined but never used.");
                assert.strictEqual(report.results[0].messages[0].ruleId, "post-processed");
            });

            describe("autofixing with processors", () => {
                const HTML_PROCESSOR = Object.freeze({
                    preprocess(text) {
                        return [text.replace(/^<script>/u, "").replace(/<\/script>$/u, "")];
                    },
                    postprocess(problemLists) {
                        return problemLists[0].map(problem => {
                            if (problem.fix) {
                                const updatedFix = Object.assign({}, problem.fix, {
                                    range: problem.fix.range.map(index => index + "<script>".length)
                                });

                                return Object.assign({}, problem, { fix: updatedFix });
                            }
                            return problem;
                        });
                    }
                });


                it("should run in autofix mode when using a processor that supports autofixing", () => {
                    engine = new CLIEngine({
                        useEslintrc: false,
                        plugins: ["test-processor"],
                        rules: {
                            semi: 2
                        },
                        extensions: ["js", "txt"],
                        ignore: false,
                        fix: true
                    });

                    engine.addPlugin("test-processor", {
                        processors: {
                            ".html": Object.assign({ supportsAutofix: true }, HTML_PROCESSOR)
                        }
                    });

                    const report = engine.executeOnText("<script>foo</script>", "foo.html");

                    assert.strictEqual(report.results[0].messages.length, 0);
                    assert.strictEqual(report.results[0].output, "<script>foo;</script>");
                });

                it("should not run in autofix mode when using a processor that does not support autofixing", () => {
                    engine = new CLIEngine({
                        useEslintrc: false,
                        plugins: ["test-processor"],
                        rules: {
                            semi: 2
                        },
                        extensions: ["js", "txt"],
                        ignore: false,
                        fix: true
                    });

                    engine.addPlugin("test-processor", { processors: { ".html": HTML_PROCESSOR } });

                    const report = engine.executeOnText("<script>foo</script>", "foo.html");

                    assert.strictEqual(report.results[0].messages.length, 1);
                    assert.isFalse(Object.prototype.hasOwnProperty.call(report.results[0], "output"));
                });

                it("should not run in autofix mode when `fix: true` is not provided, even if the processor supports autofixing", () => {
                    engine = new CLIEngine({
                        useEslintrc: false,
                        plugins: ["test-processor"],
                        rules: {
                            semi: 2
                        },
                        extensions: ["js", "txt"],
                        ignore: false
                    });

                    engine.addPlugin("test-processor", {
                        processors: {
                            ".html": Object.assign({ supportsAutofix: true }, HTML_PROCESSOR)
                        }
                    });

                    const report = engine.executeOnText("<script>foo</script>", "foo.html");

                    assert.strictEqual(report.results[0].messages.length, 1);
                    assert.isFalse(Object.prototype.hasOwnProperty.call(report.results[0], "output"));
                });
            });
        });

        describe("Patterns which match no file should throw errors.", () => {
            beforeEach(() => {
                engine = new CLIEngine({
                    cwd: getFixturePath("cli-engine"),
                    useEslintrc: false
                });
            });

            it("one file", () => {
                assert.throws(() => {
                    engine.executeOnFiles(["non-exist.js"]);
                }, "No files matching 'non-exist.js' were found.");
            });

            it("should throw if the directory exists and is empty", () => {
                assert.throws(() => {
                    engine.executeOnFiles(["empty"]);
                }, "No files matching 'empty' were found.");
            });

            it("one glob pattern", () => {
                assert.throws(() => {
                    engine.executeOnFiles(["non-exist/**/*.js"]);
                }, "No files matching 'non-exist/**/*.js' were found.");
            });

            it("two files", () => {
                assert.throws(() => {
                    engine.executeOnFiles(["aaa.js", "bbb.js"]);
                }, "No files matching 'aaa.js' were found.");
            });

            it("a mix of an existing file and a non-existing file", () => {
                assert.throws(() => {
                    engine.executeOnFiles(["console.js", "non-exist.js"]);
                }, "No files matching 'non-exist.js' were found.");
            });
        });

        describe("overrides", () => {
            beforeEach(() => {
                engine = new CLIEngine({
                    cwd: getFixturePath("cli-engine/overrides-with-dot"),
                    ignore: false
                });
            });

            it("should recognize dotfiles", () => {
                const ret = engine.executeOnFiles([".test-target.js"]);

                assert.strictEqual(ret.results.length, 1);
                assert.strictEqual(ret.results[0].messages.length, 1);
                assert.strictEqual(ret.results[0].messages[0].ruleId, "no-unused-vars");
            });
        });

        describe("a config file setting should have higher priority than a shareable config file's settings always; https://github.com/eslint/eslint/issues/11510", () => {

            const { prepare, cleanup, getPath } = createCustomTeardown({
                cwd: path.join(os.tmpdir(), "cli-engine/11510"),
                files: {
                    "no-console-error-in-overrides.json": {
                        overrides: [{
                            files: ["*.js"],
                            rules: { "no-console": "error" }
                        }]
                    },
                    ".eslintrc.json": {
                        extends: "./no-console-error-in-overrides.json",
                        rules: { "no-console": "off" }
                    },
                    "a.js": "console.log();"
                }
            });

            beforeEach(() => {
                engine = new CLIEngine({
                    cwd: getPath()
                });

                return prepare();
            });

            afterEach(cleanup);

            it("should not report 'no-console' error.", () => {
                const { results } = engine.executeOnFiles("a.js");

                assert.strictEqual(results.length, 1);
                assert.deepStrictEqual(results[0].messages, []);
            });
        });

        describe("configs of plugin rules should be validated even if 'plugins' key doesn't exist; https://github.com/eslint/eslint/issues/11559", () => {
            const { prepare, cleanup, getPath } = createCustomTeardown({
                cwd: path.join(os.tmpdir(), "cli-engine/11559"),
                files: {
                    "node_modules/eslint-plugin-test/index.js": `
                        exports.configs = {
                            recommended: { plugins: ["test"] }
                        };
                        exports.rules = {
                            foo: {
                                meta: { schema: [{ type: "number" }] },
                                create() { return {}; }
                            }
                        };
                    `,
                    ".eslintrc.json": {

                        // Import via the recommended config.
                        extends: "plugin:test/recommended",

                        // Has invalid option.
                        rules: { "test/foo": ["error", "invalid-option"] }
                    },
                    "a.js": "console.log();"
                }
            });

            beforeEach(() => {
                engine = new CLIEngine({
                    cwd: getPath()
                });

                return prepare();
            });

            afterEach(cleanup);

            it("should throw fatal error.", () => {
                assert.throws(() => {
                    engine.executeOnFiles("a.js");
                }, /invalid-option/u);
            });
        });

        describe("'--fix-type' should not crash even if plugin rules exist; https://github.com/eslint/eslint/issues/11586", () => {

            const { prepare, cleanup, getPath } = createCustomTeardown({
                cwd: path.join(os.tmpdir(), "cli-engine/11586"),
                files: {
                    "node_modules/eslint-plugin-test/index.js": `
                            exports.rules = {
                                "no-example": {
                                    meta: { type: "problem", fixable: "code" },
                                    create(context) {
                                        return {
                                            Identifier(node) {
                                                if (node.name === "example") {
                                                    context.report({
                                                        node,
                                                        message: "fix",
                                                        fix: fixer => fixer.replaceText(node, "fixed")
                                                    })
                                                }
                                            }
                                        };
                                    }
                                }
                            };
                        `,
                    ".eslintrc.json": {
                        plugins: ["test"],
                        rules: { "test/no-example": "error" }
                    },
                    "a.js": "example;"
                }
            });

            beforeEach(() => {
                engine = new CLIEngine({
                    cwd: getPath(),
                    fix: true,
                    fixTypes: ["problem"]
                });

                return prepare();
            });

            afterEach(cleanup);


            it("should not crash.", () => {
                const { results } = engine.executeOnFiles("a.js");

                assert.strictEqual(results.length, 1);
                assert.deepStrictEqual(results[0].messages, []);
                assert.deepStrictEqual(results[0].output, "fixed;");
            });
        });

        describe("multiple processors", () => {
            const root = path.join(os.tmpdir(), "eslint/cli-engine/multiple-processors");
            const commonFiles = {
                "node_modules/pattern-processor/index.js": fs.readFileSync(
                    require.resolve("../../fixtures/processors/pattern-processor"),
                    "utf8"
                ),
                "node_modules/eslint-plugin-markdown/index.js": `
                    const { defineProcessor } = require("pattern-processor");
                    const processor = defineProcessor(${/```(\w+)\n([\s\S]+?)\n```/gu});
                    exports.processors = {
                        ".md": { ...processor, supportsAutofix: true },
                        "non-fixable": processor
                    };
                `,
                "node_modules/eslint-plugin-html/index.js": `
                    const { defineProcessor } = require("pattern-processor");
                    const processor = defineProcessor(${/<script lang="(\w*)">\n([\s\S]+?)\n<\/script>/gu});
                    const legacyProcessor = defineProcessor(${/<script lang="(\w*)">\n([\s\S]+?)\n<\/script>/gu}, true);
                    exports.processors = {
                        ".html": { ...processor, supportsAutofix: true },
                        "non-fixable": processor,
                        "legacy": legacyProcessor
                    };
                `,
                "test.md": unIndent`
                    \`\`\`js
                    console.log("hello")
                    \`\`\`
                    \`\`\`html
                    <div>Hello</div>
                    <script lang="js">
                        console.log("hello")
                    </script>
                    <script lang="ts">
                        console.log("hello")
                    </script>
                    \`\`\`
                `
            };

            let cleanup;

            beforeEach(() => {
                cleanup = () => {};
            });

            afterEach(() => cleanup());

            it("should lint only JavaScript blocks if '--ext' was not given.", async () => {
                const teardown = createCustomTeardown({
                    cwd: root,
                    files: {
                        ...commonFiles,
                        ".eslintrc.json": {
                            plugins: ["markdown", "html"],
                            rules: { semi: "error" }
                        }
                    }
                });

                cleanup = teardown.cleanup;
                await teardown.prepare();
                engine = new CLIEngine({ cwd: teardown.getPath() });

                const { results } = engine.executeOnFiles(["test.md"]);

                assert.strictEqual(results.length, 1);
                assert.strictEqual(results[0].messages.length, 1);
                assert.strictEqual(results[0].messages[0].ruleId, "semi");
                assert.strictEqual(results[0].messages[0].line, 2);
            });

            it("should fix only JavaScript blocks if '--ext' was not given.", async () => {

                const teardown = createCustomTeardown({
                    cwd: root,
                    files: {
                        ...commonFiles,
                        ".eslintrc.json": {
                            plugins: ["markdown", "html"],
                            rules: { semi: "error" }
                        }
                    }
                });

                await teardown.prepare();
                cleanup = teardown.cleanup;
                engine = new CLIEngine({
                    cwd: teardown.getPath(),
                    fix: true
                });

                const { results } = engine.executeOnFiles(["test.md"]);

                assert.strictEqual(results.length, 1);
                assert.strictEqual(results[0].messages.length, 0);
                assert.strictEqual(results[0].output, unIndent`
                    \`\`\`js
                    console.log("hello");${/* ← fixed */""}
                    \`\`\`
                    \`\`\`html
                    <div>Hello</div>
                    <script lang="js">
                        console.log("hello")${/* ← ignored */""}
                    </script>
                    <script lang="ts">
                        console.log("hello")${/* ← ignored */""}
                    </script>
                    \`\`\`
                `);
            });

            it("should lint HTML blocks as well with multiple processors if '--ext' option was given.", async () => {
                const teardown = createCustomTeardown({
                    cwd: root,
                    files: {
                        ...commonFiles,
                        ".eslintrc.json": {
                            plugins: ["markdown", "html"],
                            rules: { semi: "error" }
                        }
                    }
                });

                await teardown.prepare();
                cleanup = teardown.cleanup;
                engine = new CLIEngine({
                    cwd: teardown.getPath(),
                    extensions: ["js", "html"]
                });

                const { results } = engine.executeOnFiles(["test.md"]);

                assert.strictEqual(results.length, 1);
                assert.strictEqual(results[0].messages.length, 2);
                assert.strictEqual(results[0].messages[0].ruleId, "semi"); // JS block
                assert.strictEqual(results[0].messages[0].line, 2);
                assert.strictEqual(results[0].messages[1].ruleId, "semi"); // JS block in HTML block
                assert.strictEqual(results[0].messages[1].line, 7);
            });

            it("should fix HTML blocks as well with multiple processors if '--ext' option was given.", async () => {
                const teardown = createCustomTeardown({
                    cwd: root,
                    files: {
                        ...commonFiles,
                        ".eslintrc.json": {
                            plugins: ["markdown", "html"],
                            rules: { semi: "error" }
                        }
                    }
                });

                await teardown.prepare();
                cleanup = teardown.cleanup;
                engine = new CLIEngine({
                    cwd: teardown.getPath(),
                    extensions: ["js", "html"],
                    fix: true
                });

                const { results } = engine.executeOnFiles(["test.md"]);

                assert.strictEqual(results.length, 1);
                assert.strictEqual(results[0].messages.length, 0);
                assert.strictEqual(results[0].output, unIndent`
                    \`\`\`js
                    console.log("hello");${/* ← fixed */""}
                    \`\`\`
                    \`\`\`html
                    <div>Hello</div>
                    <script lang="js">
                        console.log("hello");${/* ← fixed */""}
                    </script>
                    <script lang="ts">
                        console.log("hello")${/* ← ignored */""}
                    </script>
                    \`\`\`
                `);
            });

            it("should use overridden processor; should report HTML blocks but not fix HTML blocks if the processor for '*.html' didn't support autofix.", async () => {

                const teardown = createCustomTeardown({
                    cwd: root,
                    files: {
                        ...commonFiles,
                        ".eslintrc.json": {
                            plugins: ["markdown", "html"],
                            rules: { semi: "error" },
                            overrides: [
                                {
                                    files: "*.html",
                                    processor: "html/non-fixable" // supportsAutofix: false
                                }
                            ]
                        }
                    }
                });

                await teardown.prepare();
                cleanup = teardown.cleanup;
                engine = new CLIEngine({
                    cwd: teardown.getPath(),
                    extensions: ["js", "html"],
                    fix: true
                });

                const { results } = engine.executeOnFiles(["test.md"]);

                assert.strictEqual(results.length, 1);
                assert.strictEqual(results[0].messages.length, 1);
                assert.strictEqual(results[0].messages[0].ruleId, "semi"); // JS Block in HTML Block
                assert.strictEqual(results[0].messages[0].line, 7);
                assert.strictEqual(results[0].messages[0].fix, void 0);
                assert.strictEqual(results[0].output, unIndent`
                    \`\`\`js
                    console.log("hello");${/* ← fixed */""}
                    \`\`\`
                    \`\`\`html
                    <div>Hello</div>
                    <script lang="js">
                        console.log("hello")${/* ← reported but not fixed */""}
                    </script>
                    <script lang="ts">
                        console.log("hello")
                    </script>
                    \`\`\`
                `);
            });

            it("should use the config '**/*.html/*.js' to lint JavaScript blocks in HTML.", async () => {

                const teardown = createCustomTeardown({
                    cwd: root,
                    files: {
                        ...commonFiles,
                        ".eslintrc.json": {
                            plugins: ["markdown", "html"],
                            rules: { semi: "error" },
                            overrides: [
                                {
                                    files: "*.html",

                                    // this rules are not used because ESLint re-resolve configs if a code block had a different file extension.
                                    rules: {
                                        semi: "error",
                                        "no-console": "off"
                                    }
                                },
                                {
                                    files: "**/*.html/*.js",
                                    rules: {
                                        semi: "off",
                                        "no-console": "error"
                                    }
                                }
                            ]
                        }
                    }
                });

                await teardown.prepare();
                cleanup = teardown.cleanup;
                engine = new CLIEngine({
                    cwd: teardown.getPath(),
                    extensions: ["js", "html"]
                });

                const { results } = engine.executeOnFiles(["test.md"]);

                assert.strictEqual(results.length, 1);
                assert.strictEqual(results[0].messages.length, 2);
                assert.strictEqual(results[0].messages[0].ruleId, "semi");
                assert.strictEqual(results[0].messages[0].line, 2);
                assert.strictEqual(results[0].messages[1].ruleId, "no-console");
                assert.strictEqual(results[0].messages[1].line, 7);
            });

            it("should use the same config as one which has 'processor' property in order to lint blocks in HTML if the processor was legacy style.", async () => {

                const teardown = createCustomTeardown({
                    cwd: root,
                    files: {
                        ...commonFiles,
                        ".eslintrc.json": {
                            plugins: ["markdown", "html"],
                            rules: { semi: "error" },
                            overrides: [
                                {
                                    files: "*.html",
                                    processor: "html/legacy", // this processor returns strings rather than `{text, filename}`
                                    rules: {
                                        semi: "off",
                                        "no-console": "error"
                                    }
                                },
                                {
                                    files: "**/*.html/*.js",
                                    rules: {
                                        semi: "error",
                                        "no-console": "off"
                                    }
                                }
                            ]
                        }
                    }
                });

                await teardown.prepare();
                cleanup = teardown.cleanup;
                engine = new CLIEngine({
                    cwd: teardown.getPath(),
                    extensions: ["js", "html"]
                });

                const { results } = engine.executeOnFiles(["test.md"]);

                assert.strictEqual(results.length, 1);
                assert.strictEqual(results[0].messages.length, 3);
                assert.strictEqual(results[0].messages[0].ruleId, "semi");
                assert.strictEqual(results[0].messages[0].line, 2);
                assert.strictEqual(results[0].messages[1].ruleId, "no-console");
                assert.strictEqual(results[0].messages[1].line, 7);
                assert.strictEqual(results[0].messages[2].ruleId, "no-console");
                assert.strictEqual(results[0].messages[2].line, 10);
            });

            it("should throw an error if invalid processor was specified.", async () => {

                const teardown = createCustomTeardown({
                    cwd: root,
                    files: {
                        ...commonFiles,
                        ".eslintrc.json": {
                            plugins: ["markdown", "html"],
                            processor: "markdown/unknown"
                        }
                    }
                });

                await teardown.prepare();
                cleanup = teardown.cleanup;
                engine = new CLIEngine({
                    cwd: teardown.getPath()
                });

                assert.throws(() => {
                    engine.executeOnFiles(["test.md"]);
                }, /ESLint configuration of processor in '\.eslintrc\.json' is invalid: 'markdown\/unknown' was not found\./u);
            });

            it("should lint HTML blocks as well with multiple processors if 'overrides[].files' is present.", async () => {

                const teardown = createCustomTeardown({
                    cwd: root,
                    files: {
                        ...commonFiles,
                        ".eslintrc.json": {
                            plugins: ["markdown", "html"],
                            rules: { semi: "error" },
                            overrides: [
                                {
                                    files: "*.html",
                                    processor: "html/.html"
                                },
                                {
                                    files: "*.md",
                                    processor: "markdown/.md"
                                }
                            ]
                        }
                    }
                });

                await teardown.prepare();
                cleanup = teardown.cleanup;
                engine = new CLIEngine({
                    cwd: teardown.getPath()
                });

                const { results } = engine.executeOnFiles(["test.md"]);

                assert.strictEqual(results.length, 1);
                assert.strictEqual(results[0].messages.length, 2);
                assert.strictEqual(results[0].messages[0].ruleId, "semi"); // JS block
                assert.strictEqual(results[0].messages[0].line, 2);
                assert.strictEqual(results[0].messages[1].ruleId, "semi"); // JS block in HTML block
                assert.strictEqual(results[0].messages[1].line, 7);
            });
        });

        describe("MODULE_NOT_FOUND error handling", () => {
            const cwd = getFixturePath("module-not-found");

            beforeEach(() => {
                engine = new CLIEngine({ cwd });
            });

            it("should throw an error with a message template when 'extends' property has a non-existence JavaScript config.", () => {
                try {
                    engine.executeOnText("test", "extends-js/test.js");
                } catch (err) {
                    assert.strictEqual(err.messageTemplate, "extend-config-missing");
                    assert.deepStrictEqual(err.messageData, {
                        configName: "nonexistent-config",
                        importerName: getFixturePath("module-not-found", "extends-js", ".eslintrc.yml")
                    });
                    return;
                }
                assert.fail("Expected to throw an error");
            });

            it("should throw an error with a message template when 'extends' property has a non-existence plugin config.", () => {
                try {
                    engine.executeOnText("test", "extends-plugin/test.js");
                } catch (err) {
                    assert.strictEqual(err.code, "MODULE_NOT_FOUND");
                    assert.strictEqual(err.messageTemplate, "plugin-missing");
                    assert.deepStrictEqual(err.messageData, {
                        importerName: `extends-plugin${path.sep}.eslintrc.yml`,
                        pluginName: "eslint-plugin-nonexistent-plugin",
                        resolvePluginsRelativeTo: path.join(cwd, "extends-plugin") // the directory of the config file.
                    });
                    return;
                }
                assert.fail("Expected to throw an error");
            });

            it("should throw an error with a message template when 'plugins' property has a non-existence plugin.", () => {
                try {
                    engine.executeOnText("test", "plugins/test.js");
                } catch (err) {
                    assert.strictEqual(err.code, "MODULE_NOT_FOUND");
                    assert.strictEqual(err.messageTemplate, "plugin-missing");
                    assert.deepStrictEqual(err.messageData, {
                        importerName: `plugins${path.sep}.eslintrc.yml`,
                        pluginName: "eslint-plugin-nonexistent-plugin",
                        resolvePluginsRelativeTo: path.join(cwd, "plugins") // the directory of the config file.
                    });
                    return;
                }
                assert.fail("Expected to throw an error");
            });

            it("should throw an error with no message template when a JavaScript config threw a 'MODULE_NOT_FOUND' error.", () => {
                try {
                    engine.executeOnText("test", "throw-in-config-itself/test.js");
                } catch (err) {
                    assert.strictEqual(err.code, "MODULE_NOT_FOUND");
                    assert.strictEqual(err.messageTemplate, void 0);
                    return;
                }
                assert.fail("Expected to throw an error");
            });

            it("should throw an error with no message template when 'extends' property has a JavaScript config that throws a 'MODULE_NOT_FOUND' error.", () => {
                try {
                    engine.executeOnText("test", "throw-in-extends-js/test.js");
                } catch (err) {
                    assert.strictEqual(err.code, "MODULE_NOT_FOUND");
                    assert.strictEqual(err.messageTemplate, void 0);
                    return;
                }
                assert.fail("Expected to throw an error");
            });

            it("should throw an error with no message template when 'extends' property has a plugin config that throws a 'MODULE_NOT_FOUND' error.", () => {
                try {
                    engine.executeOnText("test", "throw-in-extends-plugin/test.js");
                } catch (err) {
                    assert.strictEqual(err.code, "MODULE_NOT_FOUND");
                    assert.strictEqual(err.messageTemplate, void 0);
                    return;
                }
                assert.fail("Expected to throw an error");
            });

            it("should throw an error with no message template when 'plugins' property has a plugin config that throws a 'MODULE_NOT_FOUND' error.", () => {
                try {
                    engine.executeOnText("test", "throw-in-plugins/test.js");
                } catch (err) {
                    assert.strictEqual(err.code, "MODULE_NOT_FOUND");
                    assert.strictEqual(err.messageTemplate, void 0);
                    return;
                }
                assert.fail("Expected to throw an error");
            });
        });

        describe("with '--rulesdir' option", () => {

            const rootPath = getFixturePath("cli-engine/with-rulesdir");

            const { prepare, cleanup, getPath } = createCustomTeardown({
                cwd: rootPath,
                files: {
                    "internal-rules/test.js": `
                            module.exports = context => ({
                                ExpressionStatement(node) {
                                    context.report({ node, message: "ok" })
                                }
                            })
                        `,
                    ".eslintrc.json": {
                        root: true,
                        rules: { test: "error" }
                    },
                    "test.js": "console.log('hello')"
                }
            });

            beforeEach(prepare);
            afterEach(cleanup);


            it("should use the configured rules which are defined by '--rulesdir' option.", () => {

                engine = new CLIEngine({
                    cwd: getPath(),
                    rulePaths: ["internal-rules"]
                });
                const report = engine.executeOnFiles(["test.js"]);

                assert.strictEqual(report.results.length, 1);
                assert.strictEqual(report.results[0].messages.length, 1);
                assert.strictEqual(report.results[0].messages[0].message, "ok");
            });
        });

        describe("glob pattern '[ab].js'", () => {
            const root = getFixturePath("cli-engine/unmatched-glob");

            let cleanup;

            beforeEach(() => {
                cleanup = () => { };
            });

            afterEach(() => cleanup());

            it("should match '[ab].js' if existed.", async () => {

                const teardown = createCustomTeardown({
                    cwd: root,
                    files: {
                        "a.js": "",
                        "b.js": "",
                        "ab.js": "",
                        "[ab].js": "",
                        ".eslintrc.yml": "root: true"
                    }
                });

                engine = new CLIEngine({ cwd: teardown.getPath() });

                await teardown.prepare();
                cleanup = teardown.cleanup;

                const { results } = engine.executeOnFiles(["[ab].js"]);
                const filenames = results.map(r => path.basename(r.filePath));

                assert.deepStrictEqual(filenames, ["[ab].js"]);
            });

            it("should match 'a.js' and 'b.js' if '[ab].js' didn't existed.", async () => {

                const teardown = createCustomTeardown({
                    cwd: root,
                    files: {
                        "a.js": "",
                        "b.js": "",
                        "ab.js": "",
                        ".eslintrc.yml": "root: true"
                    }
                });

                engine = new CLIEngine({ cwd: teardown.getPath() });

                await teardown.prepare();
                cleanup = teardown.cleanup;

                const { results } = engine.executeOnFiles(["[ab].js"]);
                const filenames = results.map(r => path.basename(r.filePath));

                assert.deepStrictEqual(filenames, ["a.js", "b.js"]);
            });
        });

        describe("with 'noInlineConfig' setting", () => {
            const root = getFixturePath("cli-engine/noInlineConfig");

            let cleanup;

            beforeEach(() => {
                cleanup = () => { };
            });

            afterEach(() => cleanup());

            it("should warn directive comments if 'noInlineConfig' was given.", async () => {

                const teardown = createCustomTeardown({
                    cwd: root,
                    files: {
                        "test.js": "/* globals foo */",
                        ".eslintrc.yml": "noInlineConfig: true"
                    }
                });

                await teardown.prepare();
                cleanup = teardown.cleanup;
                engine = new CLIEngine({ cwd: teardown.getPath() });

                const { results } = engine.executeOnFiles(["test.js"]);
                const messages = results[0].messages;

                assert.strictEqual(messages.length, 1);
                assert.strictEqual(messages[0].message, "'/*globals*/' has no effect because you have 'noInlineConfig' setting in your config (.eslintrc.yml).");
            });

            it("should show the config file what the 'noInlineConfig' came from.", async () => {

                const teardown = createCustomTeardown({
                    cwd: root,
                    files: {
                        "node_modules/eslint-config-foo/index.js": "module.exports = {noInlineConfig: true}",
                        "test.js": "/* globals foo */",
                        ".eslintrc.yml": "extends: foo"
                    }
                });

                await teardown.prepare();
                cleanup = teardown.cleanup;
                engine = new CLIEngine({ cwd: teardown.getPath() });

                const { results } = engine.executeOnFiles(["test.js"]);
                const messages = results[0].messages;

                assert.strictEqual(messages.length, 1);
                assert.strictEqual(messages[0].message, "'/*globals*/' has no effect because you have 'noInlineConfig' setting in your config (.eslintrc.yml » eslint-config-foo).");
            });
        });

        describe("with 'reportUnusedDisableDirectives' setting", () => {
            const root = getFixturePath("cli-engine/reportUnusedDisableDirectives");

            let cleanup;

            beforeEach(() => {
                cleanup = () => { };
            });

            afterEach(() => cleanup());

            it("should warn unused 'eslint-disable' comments if 'reportUnusedDisableDirectives' was given.", async () => {
                const teardown = createCustomTeardown({
                    cwd: root,
                    files: {
                        "test.js": "/* eslint-disable eqeqeq */",
                        ".eslintrc.yml": "reportUnusedDisableDirectives: true"
                    }
                });

                await teardown.prepare();
                cleanup = teardown.cleanup;
                engine = new CLIEngine({ cwd: teardown.getPath() });

                const { results } = engine.executeOnFiles(["test.js"]);
                const messages = results[0].messages;

                assert.strictEqual(messages.length, 1);
                assert.strictEqual(messages[0].severity, 1);
                assert.strictEqual(messages[0].message, "Unused eslint-disable directive (no problems were reported from 'eqeqeq').");
            });

            describe("the runtime option overrides config files.", () => {
                it("should not warn unused 'eslint-disable' comments if 'reportUnusedDisableDirectives=off' was given in runtime.", async () => {
                    const teardown = createCustomTeardown({
                        cwd: root,
                        files: {
                            "test.js": "/* eslint-disable eqeqeq */",
                            ".eslintrc.yml": "reportUnusedDisableDirectives: true"
                        }
                    });

                    await teardown.prepare();
                    cleanup = teardown.cleanup;

                    engine = new CLIEngine({
                        cwd: teardown.getPath(),
                        reportUnusedDisableDirectives: "off"
                    });

                    const { results } = engine.executeOnFiles(["test.js"]);
                    const messages = results[0].messages;

                    assert.strictEqual(messages.length, 0);
                });

                it("should warn unused 'eslint-disable' comments as error if 'reportUnusedDisableDirectives=error' was given in runtime.", async () => {
                    const teardown = createCustomTeardown({
                        cwd: root,
                        files: {
                            "test.js": "/* eslint-disable eqeqeq */",
                            ".eslintrc.yml": "reportUnusedDisableDirectives: true"
                        }
                    });

                    await teardown.prepare();
                    cleanup = teardown.cleanup;

                    engine = new CLIEngine({
                        cwd: teardown.getPath(),
                        reportUnusedDisableDirectives: "error"
                    });

                    const { results } = engine.executeOnFiles(["test.js"]);
                    const messages = results[0].messages;

                    assert.strictEqual(messages.length, 1);
                    assert.strictEqual(messages[0].severity, 2);
                    assert.strictEqual(messages[0].message, "Unused eslint-disable directive (no problems were reported from 'eqeqeq').");
                });
            });
        });

        describe("with 'overrides[*].extends' setting on deep locations", () => {
            const root = getFixturePath("cli-engine/deeply-overrides-i-extends");

            const { prepare, cleanup, getPath } = createCustomTeardown({
                cwd: root,
                files: {
                    "node_modules/eslint-config-one/index.js": `module.exports = ${JSON.stringify({
                        overrides: [{ files: ["*test*"], extends: "two" }]
                    })}`,
                    "node_modules/eslint-config-two/index.js": `module.exports = ${JSON.stringify({
                        overrides: [{ files: ["*.js"], extends: "three" }]
                    })}`,
                    "node_modules/eslint-config-three/index.js": `module.exports = ${JSON.stringify({
                        rules: { "no-console": "error" }
                    })}`,
                    "test.js": "console.log('hello')",
                    ".eslintrc.yml": "extends: one"
                }
            });

            beforeEach(prepare);
            afterEach(cleanup);

            it("should not throw.", () => {
                engine = new CLIEngine({ cwd: getPath() });

                const { results } = engine.executeOnFiles(["test.js"]);
                const messages = results[0].messages;

                assert.strictEqual(messages.length, 1);
                assert.strictEqual(messages[0].ruleId, "no-console");
            });
        });

        describe("don't ignore the entry directory.", () => {
            const root = getFixturePath("cli-engine/dont-ignore-entry-dir");

            let cleanup;

            beforeEach(() => {
                cleanup = () => {};
            });

            afterEach(async () => {
                await cleanup();

                const configFilePath = path.resolve(root, "../.eslintrc.json");

                if (shell.test("-e", configFilePath)) {
                    shell.rm(configFilePath);
                }
            });

            it("'executeOnFiles(\".\")' should not load config files from outside of \".\".", async () => {
                const teardown = createCustomTeardown({
                    cwd: root,
                    files: {
                        "../.eslintrc.json": "BROKEN FILE",
                        ".eslintrc.json": JSON.stringify({ root: true }),
                        "index.js": "console.log(\"hello\")"
                    }
                });

                await teardown.prepare();
                cleanup = teardown.cleanup;
                engine = new CLIEngine({ cwd: teardown.getPath() });

                // Don't throw "failed to load config file" error.
                engine.executeOnFiles(".");
            });

            it("'executeOnFiles(\".\")' should not ignore '.' even if 'ignorePatterns' contains it.", async () => {
                const teardown = createCustomTeardown({
                    cwd: root,
                    files: {
                        "../.eslintrc.json": { ignorePatterns: ["/dont-ignore-entry-dir"] },
                        ".eslintrc.json": { root: true },
                        "index.js": "console.log(\"hello\")"
                    }
                });

                await teardown.prepare();
                cleanup = teardown.cleanup;
                engine = new CLIEngine({ cwd: teardown.getPath() });


                // Don't throw "file not found" error.
                engine.executeOnFiles(".");
            });

            it("'executeOnFiles(\"subdir\")' should not ignore './subdir' even if 'ignorePatterns' contains it.", async () => {
                const teardown = createCustomTeardown({
                    cwd: root,
                    files: {
                        ".eslintrc.json": { ignorePatterns: ["/subdir"] },
                        "subdir/.eslintrc.json": { root: true },
                        "subdir/index.js": "console.log(\"hello\")"
                    }
                });

                await teardown.prepare();
                cleanup = teardown.cleanup;
                engine = new CLIEngine({ cwd: teardown.getPath() });

                // Don't throw "file not found" error.
                engine.executeOnFiles("subdir");
            });
        });
    });

    describe("getConfigForFile", () => {

        it("should return the info from Config#getConfig when called", () => {
            const options = {
                configFile: getFixturePath("configurations", "quotes-error.json")
            };
            const engine = new CLIEngine(options);
            const filePath = getFixturePath("single-quoted.js");

            const actualConfig = engine.getConfigForFile(filePath);
            const expectedConfig = new CascadingConfigArrayFactory({ specificConfigPath: options.configFile })
                .getConfigArrayForFile(filePath)
                .extractConfig(filePath)
                .toCompatibleObjectAsConfigFileContent();

            assert.deepStrictEqual(actualConfig, expectedConfig);
        });


        it("should return the config when run from within a subdir", () => {
            const options = {
                cwd: getFixturePath("config-hierarchy", "root-true", "parent", "root", "subdir")
            };
            const engine = new CLIEngine(options);
            const filePath = getFixturePath("config-hierarchy", "root-true", "parent", "root", ".eslintrc");

            const actualConfig = engine.getConfigForFile("./.eslintrc");
            const expectedConfig = new CascadingConfigArrayFactory(options)
                .getConfigArrayForFile(filePath)
                .extractConfig(filePath)
                .toCompatibleObjectAsConfigFileContent();

            assert.deepStrictEqual(actualConfig, expectedConfig);
        });

        it("should throw an error if a directory path was given.", () => {
            const engine = new CLIEngine();

            try {
                engine.getConfigForFile(".");
            } catch (error) {
                assert.strictEqual(error.messageTemplate, "print-config-with-directory-path");
                return;
            }
            assert.fail("should throw an error");
        });
    });

    describe("isPathIgnored", () => {
        it("should check if the given path is ignored", () => {
            const engine = new CLIEngine({
                ignorePath: getFixturePath(".eslintignore2"),
                cwd: getFixturePath()
            });

            assert.isTrue(engine.isPathIgnored("undef.js"));
            assert.isFalse(engine.isPathIgnored("passing.js"));
        });

        it("should return false if ignoring is disabled", () => {
            const engine = new CLIEngine({
                ignore: false,
                ignorePath: getFixturePath(".eslintignore2"),
                cwd: getFixturePath()
            });

            assert.isFalse(engine.isPathIgnored("undef.js"));
        });

        // https://github.com/eslint/eslint/issues/5547
        it("should return true for default ignores even if ignoring is disabled", () => {
            const engine = new CLIEngine({
                ignore: false,
                cwd: getFixturePath("cli-engine")
            });

            assert.isTrue(engine.isPathIgnored("node_modules/foo.js"));
        });

        describe("about the default ignore patterns", () => {
            it("should always apply defaultPatterns if ignore option is true", () => {
                const cwd = getFixturePath("ignored-paths");
                const engine = new CLIEngine({ cwd });

                assert(engine.isPathIgnored(getFixturePath("ignored-paths", "node_modules/package/file.js")));
                assert(engine.isPathIgnored(getFixturePath("ignored-paths", "subdir/node_modules/package/file.js")));
            });

            it("should still apply defaultPatterns if ignore option is is false", () => {
                const cwd = getFixturePath("ignored-paths");
                const engine = new CLIEngine({ ignore: false, cwd });

                assert(engine.isPathIgnored(getFixturePath("ignored-paths", "node_modules/package/file.js")));
                assert(engine.isPathIgnored(getFixturePath("ignored-paths", "subdir/node_modules/package/file.js")));
            });

            it("should allow subfolders of defaultPatterns to be unignored by ignorePattern", () => {
                const cwd = getFixturePath("ignored-paths");
                const engine = new CLIEngine({ cwd, ignorePattern: "!/node_modules/package" });

                assert(!engine.isPathIgnored(getFixturePath("ignored-paths", "node_modules", "package", "file.js")));
            });

            it("should allow subfolders of defaultPatterns to be unignored by ignorePath", () => {
                const cwd = getFixturePath("ignored-paths");
                const engine = new CLIEngine({ cwd, ignorePath: getFixturePath("ignored-paths", ".eslintignoreWithUnignoredDefaults") });

                assert(!engine.isPathIgnored(getFixturePath("ignored-paths", "node_modules", "package", "file.js")));
            });

            it("should ignore dotfiles", () => {
                const cwd = getFixturePath("ignored-paths");
                const engine = new CLIEngine({ cwd });

                assert(engine.isPathIgnored(getFixturePath("ignored-paths", ".foo")));
                assert(engine.isPathIgnored(getFixturePath("ignored-paths", "foo/.bar")));
            });

            it("should ignore directories beginning with a dot", () => {
                const cwd = getFixturePath("ignored-paths");
                const engine = new CLIEngine({ cwd });

                assert(engine.isPathIgnored(getFixturePath("ignored-paths", ".foo/bar")));
                assert(engine.isPathIgnored(getFixturePath("ignored-paths", "foo/.bar/baz")));
            });

            it("should still ignore dotfiles when ignore option disabled", () => {
                const cwd = getFixturePath("ignored-paths");
                const engine = new CLIEngine({ ignore: false, cwd });

                assert(engine.isPathIgnored(getFixturePath("ignored-paths", ".foo")));
                assert(engine.isPathIgnored(getFixturePath("ignored-paths", "foo/.bar")));
            });

            it("should still ignore directories beginning with a dot when ignore option disabled", () => {
                const cwd = getFixturePath("ignored-paths");
                const engine = new CLIEngine({ ignore: false, cwd });

                assert(engine.isPathIgnored(getFixturePath("ignored-paths", ".foo/bar")));
                assert(engine.isPathIgnored(getFixturePath("ignored-paths", "foo/.bar/baz")));
            });

            it("should not ignore absolute paths containing '..'", () => {
                const cwd = getFixturePath("ignored-paths");
                const engine = new CLIEngine({ cwd });

                assert(!engine.isPathIgnored(`${getFixturePath("ignored-paths", "foo")}/../unignored.js`));
            });

            it("should ignore /node_modules/ relative to .eslintignore when loaded", () => {
                const cwd = getFixturePath("ignored-paths");
                const engine = new CLIEngine({ ignorePath: getFixturePath("ignored-paths", ".eslintignore"), cwd });

                assert(engine.isPathIgnored(getFixturePath("ignored-paths", "node_modules", "existing.js")));
                assert(engine.isPathIgnored(getFixturePath("ignored-paths", "foo", "node_modules", "existing.js")));
            });

            it("should ignore /node_modules/ relative to cwd without an .eslintignore", () => {
                const cwd = getFixturePath("ignored-paths", "no-ignore-file");
                const engine = new CLIEngine({ cwd });

                assert(engine.isPathIgnored(getFixturePath("ignored-paths", "no-ignore-file", "node_modules", "existing.js")));
                assert(engine.isPathIgnored(getFixturePath("ignored-paths", "no-ignore-file", "foo", "node_modules", "existing.js")));
            });
        });

        describe("with no .eslintignore file", () => {
            it("should not travel to parent directories to find .eslintignore when it's missing and cwd is provided", () => {
                const cwd = getFixturePath("ignored-paths", "configurations");
                const engine = new CLIEngine({ cwd });

                // a .eslintignore in parent directories includes `*.js`, but don't load it.
                assert(!engine.isPathIgnored("foo.js"));
                assert(engine.isPathIgnored("node_modules/foo.js"));
            });

            it("should return false for files outside of the cwd (with no ignore file provided)", () => {

                // Default ignore patterns should not inadvertently ignore files in parent directories
                const engine = new CLIEngine({ cwd: getFixturePath("ignored-paths", "no-ignore-file") });

                assert(!engine.isPathIgnored(getFixturePath("ignored-paths", "undef.js")));
            });
        });

        describe("with .eslintignore file or package.json file", () => {
            it("should load .eslintignore from cwd when explicitly passed", () => {
                const cwd = getFixturePath("ignored-paths");
                const engine = new CLIEngine({ cwd });

                // `${cwd}/.eslintignore` includes `sampleignorepattern`.
                assert(engine.isPathIgnored("sampleignorepattern"));
            });

            it("should use package.json's eslintIgnore files if no specified .eslintignore file", () => {
                const cwd = getFixturePath("ignored-paths", "package-json-ignore");
                const engine = new CLIEngine({ cwd });

                assert(engine.isPathIgnored("hello.js"));
                assert(engine.isPathIgnored("world.js"));
            });

            it("should use correct message template if failed to parse package.json", () => {
                const cwd = getFixturePath("ignored-paths", "broken-package-json");

                assert.throw(() => {
                    try {
                        // eslint-disable-next-line no-new
                        new CLIEngine({ cwd });
                    } catch (error) {
                        assert.strictEqual(error.messageTemplate, "failed-to-read-json");
                        throw error;
                    }
                });
            });

            it("should not use package.json's eslintIgnore files if specified .eslintignore file", () => {
                const cwd = getFixturePath("ignored-paths");
                const engine = new CLIEngine({ cwd });

                /*
                 * package.json includes `hello.js` and `world.js`.
                 * .eslintignore includes `sampleignorepattern`.
                 */
                assert(!engine.isPathIgnored("hello.js"));
                assert(!engine.isPathIgnored("world.js"));
                assert(engine.isPathIgnored("sampleignorepattern"));
            });

            it("should error if package.json's eslintIgnore is not an array of file paths", () => {
                const cwd = getFixturePath("ignored-paths", "bad-package-json-ignore");

                assert.throws(() => {
                    // eslint-disable-next-line no-new
                    new CLIEngine({ cwd });
                }, "Package.json eslintIgnore property requires an array of paths");
            });
        });

        describe("with --ignore-pattern option", () => {
            it("should accept a string for options.ignorePattern", () => {
                const cwd = getFixturePath("ignored-paths", "ignore-pattern");
                const engine = new CLIEngine({
                    ignorePattern: "ignore-me.txt",
                    cwd
                });

                assert(engine.isPathIgnored("ignore-me.txt"));
            });

            it("should accept an array for options.ignorePattern", () => {
                const engine = new CLIEngine({
                    ignorePattern: ["a", "b"],
                    useEslintrc: false
                });

                assert(engine.isPathIgnored("a"));
                assert(engine.isPathIgnored("b"));
                assert(!engine.isPathIgnored("c"));
            });

            it("should return true for files which match an ignorePattern even if they do not exist on the filesystem", () => {
                const cwd = getFixturePath("ignored-paths");
                const engine = new CLIEngine({
                    ignorePattern: "not-a-file",
                    cwd
                });

                assert(engine.isPathIgnored(getFixturePath("ignored-paths", "not-a-file")));
            });

            it("should return true for file matching an ignore pattern exactly", () => {
                const cwd = getFixturePath("ignored-paths");
                const engine = new CLIEngine({ ignorePattern: "undef.js", cwd });

                assert(engine.isPathIgnored(getFixturePath("ignored-paths", "undef.js")));
            });

            it("should return false for file matching an invalid ignore pattern with leading './'", () => {
                const cwd = getFixturePath("ignored-paths");
                const engine = new CLIEngine({ ignorePattern: "./undef.js", cwd });

                assert(!engine.isPathIgnored(getFixturePath("ignored-paths", "undef.js")));
            });

            it("should return false for file in subfolder of cwd matching an ignore pattern with leading '/'", () => {
                const cwd = getFixturePath("ignored-paths");
                const engine = new CLIEngine({ ignorePattern: "/undef.js", cwd });

                assert(!engine.isPathIgnored(getFixturePath("ignored-paths", "subdir", "undef.js")));
            });

            it("should return true for file matching a child of an ignore pattern", () => {
                const cwd = getFixturePath("ignored-paths");
                const engine = new CLIEngine({ ignorePattern: "ignore-pattern", cwd });

                assert(engine.isPathIgnored(getFixturePath("ignored-paths", "ignore-pattern", "ignore-me.txt")));
            });

            it("should return true for file matching a grandchild of an ignore pattern", () => {
                const cwd = getFixturePath("ignored-paths");
                const engine = new CLIEngine({ ignorePattern: "ignore-pattern", cwd });

                assert(engine.isPathIgnored(getFixturePath("ignored-paths", "ignore-pattern", "subdir", "ignore-me.txt")));
            });

            it("should return false for file not matching any ignore pattern", () => {
                const cwd = getFixturePath("ignored-paths");
                const engine = new CLIEngine({ ignorePattern: "failing.js", cwd });

                assert(!engine.isPathIgnored(getFixturePath("ignored-paths", "unignored.js")));
            });

            it("two globstar '**' ignore pattern should ignore files in nested directories", () => {
                const cwd = getFixturePath("ignored-paths");
                const engine = new CLIEngine({ ignorePattern: "**/*.js", cwd });

                assert(engine.isPathIgnored(getFixturePath("ignored-paths", "foo.js")));
                assert(engine.isPathIgnored(getFixturePath("ignored-paths", "foo/bar.js")));
                assert(engine.isPathIgnored(getFixturePath("ignored-paths", "foo/bar/baz.js")));
                assert(!engine.isPathIgnored(getFixturePath("ignored-paths", "foo.j2")));
                assert(!engine.isPathIgnored(getFixturePath("ignored-paths", "foo/bar.j2")));
                assert(!engine.isPathIgnored(getFixturePath("ignored-paths", "foo/bar/baz.j2")));
            });
        });

        describe("with --ignore-path option", () => {
            it("should load empty array with ignorePath set to false", () => {
                const cwd = getFixturePath("ignored-paths", "no-ignore-file");
                const engine = new CLIEngine({ ignorePath: false, cwd });

                // a .eslintignore in parent directories includes `*.js`, but don't load it.
                assert(!engine.isPathIgnored("foo.js"));
                assert(engine.isPathIgnored("node_modules/foo.js"));
            });

            it("initialization with ignorePath should work when cwd is a parent directory", () => {
                const cwd = getFixturePath("ignored-paths");
                const ignorePath = getFixturePath("ignored-paths", "custom-name", "ignore-file");
                const engine = new CLIEngine({ ignorePath, cwd });

                assert(engine.isPathIgnored("custom-name/foo.js"));
            });

            it("initialization with ignorePath should work when the file is in the cwd", () => {
                const cwd = getFixturePath("ignored-paths", "custom-name");
                const ignorePath = getFixturePath("ignored-paths", "custom-name", "ignore-file");
                const engine = new CLIEngine({ ignorePath, cwd });

                assert(engine.isPathIgnored("foo.js"));
            });

            it("initialization with ignorePath should work when cwd is a subdirectory", () => {
                const cwd = getFixturePath("ignored-paths", "custom-name", "subdirectory");
                const ignorePath = getFixturePath("ignored-paths", "custom-name", "ignore-file");
                const engine = new CLIEngine({ ignorePath, cwd });

                assert(engine.isPathIgnored("../custom-name/foo.js"));
            });

            it("initialization with invalid file should throw error", () => {
                const cwd = getFixturePath("ignored-paths");
                const ignorePath = getFixturePath("ignored-paths", "not-a-directory", ".foobaz");

                assert.throws(() => {
                    // eslint-disable-next-line no-new
                    new CLIEngine({ ignorePath, cwd });
                }, "Cannot read .eslintignore file");
            });

            it("should return false for files outside of ignorePath's directory", () => {
                const cwd = getFixturePath("ignored-paths");
                const ignorePath = getFixturePath("ignored-paths", "custom-name", "ignore-file");
                const engine = new CLIEngine({ ignorePath, cwd });

                assert(!engine.isPathIgnored(getFixturePath("ignored-paths", "undef.js")));
            });

            it("should resolve relative paths from CWD", () => {
                const cwd = getFixturePath("ignored-paths", "subdir");
                const ignorePath = getFixturePath("ignored-paths", ".eslintignoreForDifferentCwd");
                const engine = new CLIEngine({ ignorePath, cwd });

                assert(engine.isPathIgnored(getFixturePath("ignored-paths", "subdir/undef.js")));
                assert(!engine.isPathIgnored(getFixturePath("ignored-paths", "undef.js")));
            });

            it("should resolve relative paths from CWD when it's in a child directory", () => {
                const cwd = getFixturePath("ignored-paths");
                const ignorePath = getFixturePath("ignored-paths", "subdir/.eslintignoreInChildDir");
                const engine = new CLIEngine({ ignorePath, cwd });

                assert(!engine.isPathIgnored(getFixturePath("ignored-paths", "subdir/undef.js")));
                assert(engine.isPathIgnored(getFixturePath("ignored-paths", "undef.js")));
                assert(engine.isPathIgnored(getFixturePath("ignored-paths", "foo.js")));
                assert(engine.isPathIgnored(getFixturePath("ignored-paths", "subdir/foo.js")));

                assert(engine.isPathIgnored(getFixturePath("ignored-paths", "node_modules/bar.js")));
            });

            it("should resolve relative paths from CWD when it contains negated globs", () => {
                const cwd = getFixturePath("ignored-paths");
                const ignorePath = getFixturePath("ignored-paths", "subdir/.eslintignoreInChildDir");
                const engine = new CLIEngine({ ignorePath, cwd });

                assert(engine.isPathIgnored("subdir/blah.txt"));
                assert(engine.isPathIgnored("blah.txt"));
                assert(engine.isPathIgnored("subdir/bar.txt"));
                assert(!engine.isPathIgnored("bar.txt"));
                assert(!engine.isPathIgnored("subdir/baz.txt"));
                assert(!engine.isPathIgnored("baz.txt"));
            });

            it("should resolve default ignore patterns from the CWD even when the ignorePath is in a subdirectory", () => {
                const cwd = getFixturePath("ignored-paths");
                const ignorePath = getFixturePath("ignored-paths", "subdir/.eslintignoreInChildDir");
                const engine = new CLIEngine({ ignorePath, cwd });

                assert(engine.isPathIgnored("node_modules/blah.js"));
            });

            it("should resolve default ignore patterns from the CWD even when the ignorePath is in a parent directory", () => {
                const cwd = getFixturePath("ignored-paths", "subdir");
                const ignorePath = getFixturePath("ignored-paths", ".eslintignoreForDifferentCwd");
                const engine = new CLIEngine({ ignorePath, cwd });

                assert(engine.isPathIgnored("node_modules/blah.js"));
            });

            it("should handle .eslintignore which contains CRLF correctly.", () => {
                const ignoreFileContent = fs.readFileSync(getFixturePath("ignored-paths", "crlf/.eslintignore"), "utf8");

                assert(ignoreFileContent.includes("\r"), "crlf/.eslintignore should contains CR.");

                const cwd = getFixturePath("ignored-paths");
                const ignorePath = getFixturePath("ignored-paths", "crlf/.eslintignore");
                const engine = new CLIEngine({ ignorePath, cwd });

                assert(engine.isPathIgnored(getFixturePath("ignored-paths", "crlf/hide1/a.js")));
                assert(engine.isPathIgnored(getFixturePath("ignored-paths", "crlf/hide2/a.js")));
                assert(!engine.isPathIgnored(getFixturePath("ignored-paths", "crlf/hide3/a.js")));
            });

            it("should not include comments in ignore rules", () => {
                const cwd = getFixturePath("ignored-paths");
                const ignorePath = getFixturePath("ignored-paths", ".eslintignoreWithComments");
                const engine = new CLIEngine({ ignorePath, cwd });

                assert(!engine.isPathIgnored("# should be ignored"));
                assert(engine.isPathIgnored("this_one_not"));
            });

            it("should ignore a non-negated pattern", () => {
                const cwd = getFixturePath("ignored-paths");
                const ignorePath = getFixturePath("ignored-paths", ".eslintignoreWithNegation");
                const engine = new CLIEngine({ ignorePath, cwd });

                assert(engine.isPathIgnored(getFixturePath("ignored-paths", "negation", "ignore.js")));
            });

            it("should not ignore a negated pattern", () => {
                const cwd = getFixturePath("ignored-paths");
                const ignorePath = getFixturePath("ignored-paths", ".eslintignoreWithNegation");
                const engine = new CLIEngine({ ignorePath, cwd });

                assert(!engine.isPathIgnored(getFixturePath("ignored-paths", "negation", "unignore.js")));
            });
        });

        describe("with --ignore-path option and --ignore-pattern option", () => {
            it("should return false for ignored file when unignored with ignore pattern", () => {
                const cwd = getFixturePath("ignored-paths");
                const engine = new CLIEngine({
                    ignorePath: getFixturePath("ignored-paths", ".eslintignore"),
                    ignorePattern: "!sampleignorepattern",
                    cwd
                });

                assert(!engine.isPathIgnored(getFixturePath("ignored-paths", "sampleignorepattern")));
            });
        });
    });

    describe("getFormatter()", () => {

        it("should return a function when a bundled formatter is requested", () => {
            const engine = new CLIEngine(),
                formatter = engine.getFormatter("compact");

            assert.isFunction(formatter);
        });

        it("should return a function when no argument is passed", () => {
            const engine = new CLIEngine(),
                formatter = engine.getFormatter();

            assert.isFunction(formatter);
        });

        it("should return a function when a custom formatter is requested", () => {
            const engine = new CLIEngine(),
                formatter = engine.getFormatter(getFixturePath("formatters", "simple.js"));

            assert.isFunction(formatter);
        });

        it("should return a function when a custom formatter is requested, also if the path has backslashes", () => {
            const engine = new CLIEngine({
                    cwd: path.join(fixtureDir, "..")
                }),
                formatter = engine.getFormatter(".\\fixtures\\formatters\\simple.js");

            assert.isFunction(formatter);
        });

        it("should return a function when a formatter prefixed with eslint-formatter is requested", () => {
            const engine = new CLIEngine({
                    cwd: getFixturePath("cli-engine")
                }),
                formatter = engine.getFormatter("bar");

            assert.isFunction(formatter);
        });

        it("should return a function when a formatter is requested, also when the eslint-formatter prefix is included in the format argument", () => {
            const engine = new CLIEngine({
                    cwd: getFixturePath("cli-engine")
                }),
                formatter = engine.getFormatter("eslint-formatter-bar");

            assert.isFunction(formatter);
        });

        it("should return a function when a formatter is requested within a scoped npm package", () => {
            const engine = new CLIEngine({
                    cwd: getFixturePath("cli-engine")
                }),
                formatter = engine.getFormatter("@somenamespace/foo");

            assert.isFunction(formatter);
        });

        it("should return a function when a formatter is requested within a scoped npm package, also when the eslint-formatter prefix is included in the format argument", () => {
            const engine = new CLIEngine({
                    cwd: getFixturePath("cli-engine")
                }),
                formatter = engine.getFormatter("@somenamespace/eslint-formatter-foo");

            assert.isFunction(formatter);
        });

        it("should return null when a customer formatter doesn't exist", () => {
            const engine = new CLIEngine(),
                formatterPath = getFixturePath("formatters", "doesntexist.js"),
                fullFormatterPath = path.resolve(formatterPath);

            assert.throws(() => {
                engine.getFormatter(formatterPath);
            }, `There was a problem loading formatter: ${fullFormatterPath}\nError: Cannot find module '${fullFormatterPath}'`);
        });

        it("should return null when a built-in formatter doesn't exist", () => {
            const engine = new CLIEngine();
            const fullFormatterPath = path.resolve(__dirname, "../../../lib/cli-engine/formatters/special");

            assert.throws(() => {
                engine.getFormatter("special");
            }, `There was a problem loading formatter: ${fullFormatterPath}\nError: Cannot find module '${fullFormatterPath}'`);
        });

        it("should throw if the required formatter exists but has an error", () => {
            const engine = new CLIEngine(),
                formatterPath = getFixturePath("formatters", "broken.js");

            assert.throws(() => {
                engine.getFormatter(formatterPath);
            }, `There was a problem loading formatter: ${formatterPath}\nError: Cannot find module 'this-module-does-not-exist'`);
        });

        it("should return null when a non-string formatter name is passed", () => {
            const engine = new CLIEngine(),
                formatter = engine.getFormatter(5);

            assert.isNull(formatter);
        });

        it("should return a function when called as a static function on CLIEngine", () => {
            const formatter = CLIEngine.getFormatter();

            assert.isFunction(formatter);
        });

        it("should return a function when called as a static function on CLIEngine and a custom formatter is requested", () => {
            const formatter = CLIEngine.getFormatter(getFixturePath("formatters", "simple.js"));

            assert.isFunction(formatter);
        });

    });

    describe("getErrorResults()", () => {
        it("should report 5 error messages when looking for errors only", () => {

            process.chdir(originalDir);
            const engine = new CLIEngine();

            const report = engine.executeOnText("var foo = 'bar';");
            const errorResults = CLIEngine.getErrorResults(report.results);

            assert.lengthOf(errorResults[0].messages, 5);
            assert.strictEqual(errorResults[0].errorCount, 5);
            assert.strictEqual(errorResults[0].fixableErrorCount, 3);
            assert.strictEqual(errorResults[0].fixableWarningCount, 0);
            assert.strictEqual(errorResults[0].messages[0].ruleId, "strict");
            assert.strictEqual(errorResults[0].messages[0].severity, 2);
            assert.strictEqual(errorResults[0].messages[1].ruleId, "no-var");
            assert.strictEqual(errorResults[0].messages[1].severity, 2);
            assert.strictEqual(errorResults[0].messages[2].ruleId, "no-unused-vars");
            assert.strictEqual(errorResults[0].messages[2].severity, 2);
            assert.strictEqual(errorResults[0].messages[3].ruleId, "quotes");
            assert.strictEqual(errorResults[0].messages[3].severity, 2);
            assert.strictEqual(errorResults[0].messages[4].ruleId, "eol-last");
            assert.strictEqual(errorResults[0].messages[4].severity, 2);
        });

        it("should not mutate passed report.results parameter", () => {
            process.chdir(originalDir);
            const engine = new CLIEngine({
                rules: { quotes: [1, "double"] }
            });

            const report = engine.executeOnText("var foo = 'bar';");
            const reportResultsLength = report.results[0].messages.length;

            CLIEngine.getErrorResults(report.results);

            assert.lengthOf(report.results[0].messages, reportResultsLength);
        });

        it("should report a warningCount of 0 when looking for errors only", () => {

            process.chdir(originalDir);
            const engine = new CLIEngine();

            const report = engine.executeOnText("var foo = 'bar';");
            const errorResults = CLIEngine.getErrorResults(report.results);

            assert.strictEqual(errorResults[0].warningCount, 0);
            assert.strictEqual(errorResults[0].fixableWarningCount, 0);
        });

        it("should return 0 error or warning messages even when the file has warnings", () => {
            const engine = new CLIEngine({
                ignorePath: path.join(fixtureDir, ".eslintignore"),
                cwd: path.join(fixtureDir, "..")
            });

            const report = engine.executeOnText("var bar = foo;", "fixtures/passing.js", true);
            const errorReport = CLIEngine.getErrorResults(report.results);

            assert.lengthOf(errorReport, 0);
            assert.lengthOf(report.results, 1);
            assert.strictEqual(report.errorCount, 0);
            assert.strictEqual(report.warningCount, 1);
            assert.strictEqual(report.fixableErrorCount, 0);
            assert.strictEqual(report.fixableWarningCount, 0);
            assert.strictEqual(report.results[0].errorCount, 0);
            assert.strictEqual(report.results[0].warningCount, 1);
            assert.strictEqual(report.fixableErrorCount, 0);
            assert.strictEqual(report.fixableWarningCount, 0);
        });

        it("should return source code of file in the `source` property", () => {
            process.chdir(originalDir);
            const engine = new CLIEngine({
                useEslintrc: false,
                rules: { quotes: [2, "double"] }
            });


            const report = engine.executeOnText("var foo = 'bar';");
            const errorResults = CLIEngine.getErrorResults(report.results);

            assert.lengthOf(errorResults[0].messages, 1);
            assert.strictEqual(errorResults[0].source, "var foo = 'bar';");
        });

        it("should contain `output` property after fixes", () => {
            process.chdir(originalDir);
            const engine = new CLIEngine({
                useEslintrc: false,
                fix: true,
                rules: {
                    semi: 2,
                    "no-console": 2
                }
            });

            const report = engine.executeOnText("console.log('foo')");
            const errorResults = CLIEngine.getErrorResults(report.results);

            assert.lengthOf(errorResults[0].messages, 1);
            assert.strictEqual(errorResults[0].output, "console.log('foo');");
        });
    });

    describe("outputFixes()", () => {
        afterEach(() => {
            sinon.verifyAndRestore();
        });

        it("should call fs.writeFileSync() for each result with output", () => {
            const fakeFS = {
                    writeFileSync: () => {}
                },
                localCLIEngine = proxyquire("../../../lib/cli-engine/cli-engine", {
                    fs: fakeFS
                }).CLIEngine,
                report = {
                    results: [
                        {
                            filePath: "foo.js",
                            output: "bar"
                        },
                        {
                            filePath: "bar.js",
                            output: "baz"
                        }
                    ]
                };

            const spy = sinon.spy(fakeFS, "writeFileSync");

            localCLIEngine.outputFixes(report);

            assert.strictEqual(spy.callCount, 2);
            assert.isTrue(spy.firstCall.calledWithExactly("foo.js", "bar"), "First call was incorrect.");
            assert.isTrue(spy.secondCall.calledWithExactly("bar.js", "baz"), "Second call was incorrect.");

        });

        it("should call fs.writeFileSync() for each result with output and not at all for a result without output", () => {
            const fakeFS = {
                    writeFileSync: () => {}
                },
                localCLIEngine = proxyquire("../../../lib/cli-engine/cli-engine", {
                    fs: fakeFS
                }).CLIEngine,
                report = {
                    results: [
                        {
                            filePath: "foo.js",
                            output: "bar"
                        },
                        {
                            filePath: "abc.js"
                        },
                        {
                            filePath: "bar.js",
                            output: "baz"
                        }
                    ]
                };

            const spy = sinon.spy(fakeFS, "writeFileSync");

            localCLIEngine.outputFixes(report);

            assert.strictEqual(spy.callCount, 2);
            assert.isTrue(spy.firstCall.calledWithExactly("foo.js", "bar"), "First call was incorrect.");
            assert.isTrue(spy.secondCall.calledWithExactly("bar.js", "baz"), "Second call was incorrect.");

        });

    });

    describe("getRules()", () => {
        it("should expose the list of rules", () => {
            const engine = new CLIEngine();

            assert(engine.getRules().has("no-eval"), "no-eval is present");
        });

        it("should expose the list of plugin rules", () => {
            const engine = new CLIEngine({ plugins: ["node"] });

            assert(engine.getRules().has("node/no-deprecated-api"), "node/no-deprecated-api is present");
        });

        it("should expose the rules of the plugin that is added by 'addPlugin'.", () => {
            const engine = new CLIEngine({ plugins: ["foo"] });

            engine.addPlugin("foo", require("eslint-plugin-node"));

            assert(engine.getRules().has("foo/no-deprecated-api"), "foo/no-deprecated-api is present");
        });
    });

    describe("resolveFileGlobPatterns", () => {

        [
            [".", ["**/*.{js}"]],
            ["./", ["**/*.{js}"]],
            ["../", ["../**/*.{js}"]],
            ["", []]
        ].forEach(([input, expected]) => {

            it(`should correctly resolve ${input} to ${expected}`, () => {
                const engine = new CLIEngine();

                const result = engine.resolveFileGlobPatterns([input]);

                assert.deepStrictEqual(result, expected);

            });
        });

        it("should convert a directory name with no provided extensions into a glob pattern", () => {
            const patterns = ["one-js-file"];
            const opts = {
                cwd: getFixturePath("glob-util")
            };
            const result = new CLIEngine(opts).resolveFileGlobPatterns(patterns);

            assert.deepStrictEqual(result, ["one-js-file/**/*.{js}"]);
        });

        it("should not convert path with globInputPaths option false", () => {
            const patterns = ["one-js-file"];
            const opts = {
                cwd: getFixturePath("glob-util"),
                globInputPaths: false
            };
            const result = new CLIEngine(opts).resolveFileGlobPatterns(patterns);

            assert.deepStrictEqual(result, ["one-js-file"]);
        });

        it("should convert an absolute directory name with no provided extensions into a posix glob pattern", () => {
            const patterns = [getFixturePath("glob-util", "one-js-file")];
            const opts = {
                cwd: getFixturePath("glob-util")
            };
            const result = new CLIEngine(opts).resolveFileGlobPatterns(patterns);
            const expected = [`${getFixturePath("glob-util", "one-js-file").replace(/\\/gu, "/")}/**/*.{js}`];

            assert.deepStrictEqual(result, expected);
        });

        it("should convert a directory name with a single provided extension into a glob pattern", () => {
            const patterns = ["one-js-file"];
            const opts = {
                cwd: getFixturePath("glob-util"),
                extensions: [".jsx"]
            };
            const result = new CLIEngine(opts).resolveFileGlobPatterns(patterns);

            assert.deepStrictEqual(result, ["one-js-file/**/*.{jsx}"]);
        });

        it("should convert a directory name with multiple provided extensions into a glob pattern", () => {
            const patterns = ["one-js-file"];
            const opts = {
                cwd: getFixturePath("glob-util"),
                extensions: [".jsx", ".js"]
            };
            const result = new CLIEngine(opts).resolveFileGlobPatterns(patterns);

            assert.deepStrictEqual(result, ["one-js-file/**/*.{jsx,js}"]);
        });

        it("should convert multiple directory names into glob patterns", () => {
            const patterns = ["one-js-file", "two-js-files"];
            const opts = {
                cwd: getFixturePath("glob-util")
            };
            const result = new CLIEngine(opts).resolveFileGlobPatterns(patterns);

            assert.deepStrictEqual(result, ["one-js-file/**/*.{js}", "two-js-files/**/*.{js}"]);
        });

        it("should remove leading './' from glob patterns", () => {
            const patterns = ["./one-js-file"];
            const opts = {
                cwd: getFixturePath("glob-util")
            };
            const result = new CLIEngine(opts).resolveFileGlobPatterns(patterns);

            assert.deepStrictEqual(result, ["one-js-file/**/*.{js}"]);
        });

        it("should convert a directory name with a trailing '/' into a glob pattern", () => {
            const patterns = ["one-js-file/"];
            const opts = {
                cwd: getFixturePath("glob-util")
            };
            const result = new CLIEngine(opts).resolveFileGlobPatterns(patterns);

            assert.deepStrictEqual(result, ["one-js-file/**/*.{js}"]);
        });

        it("should return filenames as they are", () => {
            const patterns = ["some-file.js"];
            const opts = {
                cwd: getFixturePath("glob-util")
            };
            const result = new CLIEngine(opts).resolveFileGlobPatterns(patterns);

            assert.deepStrictEqual(result, ["some-file.js"]);
        });

        it("should convert backslashes into forward slashes", () => {
            const patterns = ["one-js-file\\example.js"];
            const opts = {
                cwd: getFixturePath()
            };
            const result = new CLIEngine(opts).resolveFileGlobPatterns(patterns);

            assert.deepStrictEqual(result, ["one-js-file/example.js"]);
        });
    });

    describe("when evaluating code with comments to change config when allowInlineConfig is disabled", () => {

        it("should report a violation for disabling rules", () => {
            const code = [
                "alert('test'); // eslint-disable-line no-alert"
            ].join("\n");
            const config = {
                envs: ["browser"],
                ignore: true,
                allowInlineConfig: false,
                rules: {
                    "eol-last": 0,
                    "no-alert": 1,
                    "no-trailing-spaces": 0,
                    strict: 0,
                    quotes: 0
                }
            };

            const eslintCLI = new CLIEngine(config);

            const report = eslintCLI.executeOnText(code);
            const messages = report.results[0].messages;

            assert.strictEqual(messages.length, 1);
            assert.strictEqual(messages[0].ruleId, "no-alert");
        });

        it("should not report a violation by default", () => {
            const code = [
                "alert('test'); // eslint-disable-line no-alert"
            ].join("\n");
            const config = {
                envs: ["browser"],
                ignore: true,

                // allowInlineConfig: true is the default
                rules: {
                    "eol-last": 0,
                    "no-alert": 1,
                    "no-trailing-spaces": 0,
                    strict: 0,
                    quotes: 0
                }
            };

            const eslintCLI = new CLIEngine(config);

            const report = eslintCLI.executeOnText(code);
            const messages = report.results[0].messages;

            assert.strictEqual(messages.length, 0);
        });

    });

    describe("when evaluating code when reportUnusedDisableDirectives is enabled", () => {
        it("should report problems for unused eslint-disable directives", () => {
            const cliEngine = new CLIEngine({ useEslintrc: false, reportUnusedDisableDirectives: true });

            assert.deepStrictEqual(
                cliEngine.executeOnText("/* eslint-disable */"),
                {
                    results: [
                        {
                            filePath: "<text>",
                            messages: [
                                {
                                    ruleId: null,
                                    message: "Unused eslint-disable directive (no problems were reported).",
                                    line: 1,
                                    column: 1,
                                    fix: {
                                        range: [0, 20],
                                        text: " "
                                    },
                                    severity: 2,
                                    nodeType: null
                                }
                            ],
                            errorCount: 1,
                            warningCount: 0,
<<<<<<< HEAD
                            fixableErrorCount: 1,
=======
                            fatalErrorCount: 0,
                            fixableErrorCount: 0,
>>>>>>> 83cc8a68
                            fixableWarningCount: 0,
                            source: "/* eslint-disable */"
                        }
                    ],
                    errorCount: 1,
                    warningCount: 0,
<<<<<<< HEAD
                    fixableErrorCount: 1,
=======
                    fatalErrorCount: 0,
                    fixableErrorCount: 0,
>>>>>>> 83cc8a68
                    fixableWarningCount: 0,
                    usedDeprecatedRules: []
                }
            );
        });
    });

    describe("when retreiving version number", () => {
        it("should return current version number", () => {
            const eslintCLI = require("../../../lib/cli-engine").CLIEngine;
            const version = eslintCLI.version;

            assert.isString(version);
            assert.isTrue(parseInt(version[0], 10) >= 3);
        });
    });

    describe("mutability", () => {
        describe("plugins", () => {
            it("Loading plugin in one instance doesn't mutate to another instance", () => {
                const filePath = getFixturePath("single-quoted.js");
                const engine1 = cliEngineWithPlugins({
                    cwd: path.join(fixtureDir, ".."),
                    useEslintrc: false,
                    plugins: ["example"],
                    rules: { "example/example-rule": 1 }
                });
                const engine2 = new CLIEngine({
                    cwd: path.join(fixtureDir, ".."),
                    useEslintrc: false
                });
                const fileConfig1 = engine1.getConfigForFile(filePath);
                const fileConfig2 = engine2.getConfigForFile(filePath);

                // plugin
                assert.deepStrictEqual(fileConfig1.plugins, ["example"], "Plugin is present for engine 1");
                assert.deepStrictEqual(fileConfig2.plugins, [], "Plugin is not present for engine 2");
            });
        });

        describe("rules", () => {
            it("Loading rules in one instance doesn't mutate to another instance", () => {
                const filePath = getFixturePath("single-quoted.js");
                const engine1 = new CLIEngine({
                    cwd: path.join(fixtureDir, ".."),
                    useEslintrc: false,
                    rules: { "example/example-rule": 1 }
                });
                const engine2 = new CLIEngine({
                    cwd: path.join(fixtureDir, ".."),
                    useEslintrc: false
                });
                const fileConfig1 = engine1.getConfigForFile(filePath);
                const fileConfig2 = engine2.getConfigForFile(filePath);

                // plugin
                assert.deepStrictEqual(fileConfig1.rules["example/example-rule"], [1], "example is present for engine 1");
                assert.isUndefined(fileConfig2.rules["example/example-rule"], "example is not present for engine 2");
            });
        });
    });

    describe("with ignorePatterns config", () => {
        const root = getFixturePath("cli-engine/ignore-patterns");

        describe("ignorePatterns can add an ignore pattern ('foo.js').", () => {

            const { prepare, cleanup, getPath } = createCustomTeardown({
                cwd: root,
                files: {
                    ".eslintrc.json": {
                        ignorePatterns: "foo.js"
                    },
                    "foo.js": "",
                    "bar.js": "",
                    "subdir/foo.js": "",
                    "subdir/bar.js": ""
                }
            });

            beforeEach(prepare);
            afterEach(cleanup);

            it("'isPathIgnored()' should return 'true' for 'foo.js'.", () => {
                const engine = new CLIEngine({ cwd: getPath() });

                assert.strictEqual(engine.isPathIgnored("foo.js"), true);
                assert.strictEqual(engine.isPathIgnored("subdir/foo.js"), true);
            });

            it("'isPathIgnored()' should return 'false' for 'bar.js'.", () => {
                const engine = new CLIEngine({ cwd: getPath() });

                assert.strictEqual(engine.isPathIgnored("bar.js"), false);
                assert.strictEqual(engine.isPathIgnored("subdir/bar.js"), false);
            });

            it("'executeOnFiles()' should not verify 'foo.js'.", () => {
                const engine = new CLIEngine({ cwd: getPath() });
                const filePaths = engine.executeOnFiles("**/*.js")
                    .results
                    .map(r => r.filePath)
                    .sort();

                assert.deepStrictEqual(filePaths, [
                    path.join(root, "bar.js"),
                    path.join(root, "subdir/bar.js")
                ]);
            });
        });

        describe("ignorePatterns can add ignore patterns ('foo.js', '/bar.js').", () => {
            const { prepare, cleanup, getPath } = createCustomTeardown({
                cwd: root,
                files: {
                    ".eslintrc.json": {
                        ignorePatterns: ["foo.js", "/bar.js"]
                    },
                    "foo.js": "",
                    "bar.js": "",
                    "baz.js": "",
                    "subdir/foo.js": "",
                    "subdir/bar.js": "",
                    "subdir/baz.js": ""
                }
            });

            beforeEach(prepare);
            afterEach(cleanup);

            it("'isPathIgnored()' should return 'true' for 'foo.js'.", () => {
                const engine = new CLIEngine({ cwd: getPath() });

                assert.strictEqual(engine.isPathIgnored("foo.js"), true);
                assert.strictEqual(engine.isPathIgnored("subdir/foo.js"), true);
            });

            it("'isPathIgnored()' should return 'true' for '/bar.js'.", () => {
                const engine = new CLIEngine({ cwd: getPath() });

                assert.strictEqual(engine.isPathIgnored("bar.js"), true);
                assert.strictEqual(engine.isPathIgnored("subdir/bar.js"), false);
            });

            it("'executeOnFiles()' should not verify 'foo.js' and '/bar.js'.", () => {
                const engine = new CLIEngine({ cwd: getPath() });
                const filePaths = engine.executeOnFiles("**/*.js")
                    .results
                    .map(r => r.filePath)
                    .sort();

                assert.deepStrictEqual(filePaths, [
                    path.join(root, "baz.js"),
                    path.join(root, "subdir/bar.js"),
                    path.join(root, "subdir/baz.js")
                ]);
            });
        });

        describe("ignorePatterns can unignore '/node_modules/foo'.", () => {

            const { prepare, cleanup, getPath } = createCustomTeardown({
                cwd: root,
                files: {
                    ".eslintrc.json": {
                        ignorePatterns: "!/node_modules/foo"
                    },
                    "node_modules/foo/index.js": "",
                    "node_modules/foo/.dot.js": "",
                    "node_modules/bar/index.js": "",
                    "foo.js": ""
                }
            });

            beforeEach(prepare);
            afterEach(cleanup);

            it("'isPathIgnored()' should return 'false' for 'node_modules/foo/index.js'.", () => {
                const engine = new CLIEngine({ cwd: getPath() });

                assert.strictEqual(engine.isPathIgnored("node_modules/foo/index.js"), false);
            });

            it("'isPathIgnored()' should return 'true' for 'node_modules/foo/.dot.js'.", () => {
                const engine = new CLIEngine({ cwd: getPath() });

                assert.strictEqual(engine.isPathIgnored("node_modules/foo/.dot.js"), true);
            });

            it("'isPathIgnored()' should return 'true' for 'node_modules/bar/index.js'.", () => {
                const engine = new CLIEngine({ cwd: getPath() });

                assert.strictEqual(engine.isPathIgnored("node_modules/bar/index.js"), true);
            });

            it("'executeOnFiles()' should verify 'node_modules/foo/index.js'.", () => {
                const engine = new CLIEngine({ cwd: getPath() });
                const filePaths = engine.executeOnFiles("**/*.js")
                    .results
                    .map(r => r.filePath)
                    .sort();

                assert.deepStrictEqual(filePaths, [
                    path.join(root, "foo.js"),
                    path.join(root, "node_modules/foo/index.js")
                ]);
            });
        });

        describe("ignorePatterns can unignore '.eslintrc.js'.", () => {

            const { prepare, cleanup, getPath } = createCustomTeardown({
                cwd: root,
                files: {
                    ".eslintrc.js": `module.exports = ${JSON.stringify({
                        ignorePatterns: "!.eslintrc.js"
                    })}`,
                    "foo.js": ""
                }
            });

            beforeEach(prepare);
            afterEach(cleanup);

            it("'isPathIgnored()' should return 'false' for '.eslintrc.js'.", () => {
                const engine = new CLIEngine({ cwd: getPath() });

                assert.strictEqual(engine.isPathIgnored(".eslintrc.js"), false);
            });

            it("'executeOnFiles()' should verify '.eslintrc.js'.", () => {
                const engine = new CLIEngine({ cwd: getPath() });
                const filePaths = engine.executeOnFiles("**/*.js")
                    .results
                    .map(r => r.filePath)
                    .sort();

                assert.deepStrictEqual(filePaths, [
                    path.join(root, ".eslintrc.js"),
                    path.join(root, "foo.js")
                ]);
            });
        });

        describe(".eslintignore can re-ignore files that are unignored by ignorePatterns.", () => {
            const { prepare, cleanup, getPath } = createCustomTeardown({
                cwd: root,
                files: {
                    ".eslintrc.js": `module.exports = ${JSON.stringify({
                        ignorePatterns: "!.*"
                    })}`,
                    ".eslintignore": ".foo*",
                    ".foo.js": "",
                    ".bar.js": ""
                }
            });

            beforeEach(prepare);
            afterEach(cleanup);

            it("'isPathIgnored()' should return 'true' for re-ignored '.foo.js'.", () => {
                const engine = new CLIEngine({ cwd: getPath() });

                assert.strictEqual(engine.isPathIgnored(".foo.js"), true);
            });

            it("'isPathIgnored()' should return 'false' for unignored '.bar.js'.", () => {
                const engine = new CLIEngine({ cwd: getPath() });

                assert.strictEqual(engine.isPathIgnored(".bar.js"), false);
            });

            it("'executeOnFiles()' should not verify re-ignored '.foo.js'.", () => {
                const engine = new CLIEngine({ cwd: getPath() });
                const filePaths = engine.executeOnFiles("**/*.js")
                    .results
                    .map(r => r.filePath)
                    .sort();

                assert.deepStrictEqual(filePaths, [
                    path.join(root, ".bar.js"),
                    path.join(root, ".eslintrc.js")
                ]);
            });
        });

        describe(".eslintignore can unignore files that are ignored by ignorePatterns.", () => {

            const { prepare, cleanup, getPath } = createCustomTeardown({
                cwd: root,
                files: {
                    ".eslintrc.js": `module.exports = ${JSON.stringify({
                        ignorePatterns: "*.js"
                    })}`,
                    ".eslintignore": "!foo.js",
                    "foo.js": "",
                    "bar.js": ""
                }
            });

            beforeEach(prepare);
            afterEach(cleanup);

            it("'isPathIgnored()' should return 'false' for unignored 'foo.js'.", () => {
                const engine = new CLIEngine({ cwd: getPath() });

                assert.strictEqual(engine.isPathIgnored("foo.js"), false);
            });

            it("'isPathIgnored()' should return 'true' for ignored 'bar.js'.", () => {
                const engine = new CLIEngine({ cwd: getPath() });

                assert.strictEqual(engine.isPathIgnored("bar.js"), true);
            });

            it("'executeOnFiles()' should verify unignored 'foo.js'.", () => {
                const engine = new CLIEngine({ cwd: getPath() });
                const filePaths = engine.executeOnFiles("**/*.js")
                    .results
                    .map(r => r.filePath)
                    .sort();

                assert.deepStrictEqual(filePaths, [
                    path.join(root, "foo.js")
                ]);
            });
        });

        describe("ignorePatterns in the config file in a child directory affects to only in the directory.", () => {
            const { prepare, cleanup, getPath } = createCustomTeardown({
                cwd: root,
                files: {
                    ".eslintrc.json": JSON.stringify({
                        ignorePatterns: "foo.js"
                    }),
                    "subdir/.eslintrc.json": JSON.stringify({
                        ignorePatterns: "bar.js"
                    }),
                    "foo.js": "",
                    "bar.js": "",
                    "subdir/foo.js": "",
                    "subdir/bar.js": "",
                    "subdir/subsubdir/foo.js": "",
                    "subdir/subsubdir/bar.js": ""
                }
            });

            beforeEach(prepare);
            afterEach(cleanup);

            it("'isPathIgnored()' should return 'true' for 'foo.js'.", () => {
                const engine = new CLIEngine({ cwd: getPath() });

                assert.strictEqual(engine.isPathIgnored("foo.js"), true);
                assert.strictEqual(engine.isPathIgnored("subdir/foo.js"), true);
                assert.strictEqual(engine.isPathIgnored("subdir/subsubdir/foo.js"), true);
            });

            it("'isPathIgnored()' should return 'true' for 'bar.js' in 'subdir'.", () => {
                const engine = new CLIEngine({ cwd: getPath() });

                assert.strictEqual(engine.isPathIgnored("subdir/bar.js"), true);
                assert.strictEqual(engine.isPathIgnored("subdir/subsubdir/bar.js"), true);
            });

            it("'isPathIgnored()' should return 'false' for 'bar.js' in the outside of 'subdir'.", () => {
                const engine = new CLIEngine({ cwd: getPath() });

                assert.strictEqual(engine.isPathIgnored("bar.js"), false);
            });

            it("'executeOnFiles()' should verify 'bar.js' in the outside of 'subdir'.", () => {
                const engine = new CLIEngine({ cwd: getPath() });
                const filePaths = engine.executeOnFiles("**/*.js")
                    .results
                    .map(r => r.filePath)
                    .sort();

                assert.deepStrictEqual(filePaths, [
                    path.join(root, "bar.js")
                ]);
            });
        });

        describe("ignorePatterns in the config file in a child directory can unignore the ignored files in the parent directory's config.", () => {
            const { prepare, cleanup, getPath } = createCustomTeardown({
                cwd: root,
                files: {
                    ".eslintrc.json": JSON.stringify({
                        ignorePatterns: "foo.js"
                    }),
                    "subdir/.eslintrc.json": JSON.stringify({
                        ignorePatterns: "!foo.js"
                    }),
                    "foo.js": "",
                    "subdir/foo.js": ""
                }
            });

            beforeEach(prepare);
            afterEach(cleanup);

            it("'isPathIgnored()' should return 'true' for 'foo.js' in the root directory.", () => {
                const engine = new CLIEngine({ cwd: getPath() });

                assert.strictEqual(engine.isPathIgnored("foo.js"), true);
            });

            it("'isPathIgnored()' should return 'false' for 'foo.js' in the child directory.", () => {
                const engine = new CLIEngine({ cwd: getPath() });

                assert.strictEqual(engine.isPathIgnored("subdir/foo.js"), false);
            });

            it("'executeOnFiles()' should verify 'foo.js' in the child directory.", () => {
                const engine = new CLIEngine({ cwd: getPath() });
                const filePaths = engine.executeOnFiles("**/*.js")
                    .results
                    .map(r => r.filePath)
                    .sort();

                assert.deepStrictEqual(filePaths, [
                    path.join(root, "subdir/foo.js")
                ]);
            });
        });

        describe(".eslintignore can unignore files that are ignored by ignorePatterns in the config file in the child directory.", () => {
            const { prepare, cleanup, getPath } = createCustomTeardown({
                cwd: root,
                files: {
                    ".eslintrc.json": {},
                    "subdir/.eslintrc.json": {
                        ignorePatterns: "*.js"
                    },
                    ".eslintignore": "!foo.js",
                    "foo.js": "",
                    "subdir/foo.js": "",
                    "subdir/bar.js": ""
                }
            });

            beforeEach(prepare);
            afterEach(cleanup);

            it("'isPathIgnored()' should return 'false' for unignored 'foo.js'.", () => {
                const engine = new CLIEngine({ cwd: getPath() });

                assert.strictEqual(engine.isPathIgnored("foo.js"), false);
                assert.strictEqual(engine.isPathIgnored("subdir/foo.js"), false);
            });

            it("'isPathIgnored()' should return 'true' for ignored 'bar.js'.", () => {
                const engine = new CLIEngine({ cwd: getPath() });

                assert.strictEqual(engine.isPathIgnored("subdir/bar.js"), true);
            });

            it("'executeOnFiles()' should verify unignored 'foo.js'.", () => {
                const engine = new CLIEngine({ cwd: getPath() });
                const filePaths = engine.executeOnFiles("**/*.js")
                    .results
                    .map(r => r.filePath)
                    .sort();

                assert.deepStrictEqual(filePaths, [
                    path.join(root, "foo.js"),
                    path.join(root, "subdir/foo.js")
                ]);
            });
        });

        describe("if the config in a child directory has 'root:true', ignorePatterns in the config file in the parent directory should not be used.", () => {
            const { prepare, cleanup, getPath } = createCustomTeardown({
                cwd: root,
                files: {
                    ".eslintrc.json": {
                        ignorePatterns: "foo.js"
                    },
                    "subdir/.eslintrc.json": {
                        root: true,
                        ignorePatterns: "bar.js"
                    },
                    "foo.js": "",
                    "bar.js": "",
                    "subdir/foo.js": "",
                    "subdir/bar.js": ""
                }
            });

            beforeEach(prepare);
            afterEach(cleanup);

            it("'isPathIgnored()' should return 'true' for 'foo.js' in the root directory.", () => {
                const engine = new CLIEngine({ cwd: getPath() });

                assert.strictEqual(engine.isPathIgnored("foo.js"), true);
            });

            it("'isPathIgnored()' should return 'false' for 'bar.js' in the root directory.", () => {
                const engine = new CLIEngine({ cwd: getPath() });

                assert.strictEqual(engine.isPathIgnored("bar.js"), false);
            });

            it("'isPathIgnored()' should return 'false' for 'foo.js' in the child directory.", () => {
                const engine = new CLIEngine({ cwd: getPath() });

                assert.strictEqual(engine.isPathIgnored("subdir/foo.js"), false);
            });

            it("'isPathIgnored()' should return 'true' for 'bar.js' in the child directory.", () => {
                const engine = new CLIEngine({ cwd: getPath() });

                assert.strictEqual(engine.isPathIgnored("subdir/bar.js"), true);
            });

            it("'executeOnFiles()' should verify 'bar.js' in the root directory and 'foo.js' in the child directory.", () => {
                const engine = new CLIEngine({ cwd: getPath() });
                const filePaths = engine.executeOnFiles("**/*.js")
                    .results
                    .map(r => r.filePath)
                    .sort();

                assert.deepStrictEqual(filePaths, [
                    path.join(root, "bar.js"),
                    path.join(root, "subdir/foo.js")
                ]);
            });
        });

        describe("even if the config in a child directory has 'root:true', .eslintignore should be used.", () => {

            const { prepare, cleanup, getPath } = createCustomTeardown({
                cwd: root,
                files: {
                    ".eslintrc.json": JSON.stringify({}),
                    "subdir/.eslintrc.json": JSON.stringify({
                        root: true,
                        ignorePatterns: "bar.js"
                    }),
                    ".eslintignore": "foo.js",
                    "foo.js": "",
                    "bar.js": "",
                    "subdir/foo.js": "",
                    "subdir/bar.js": ""
                }
            });

            beforeEach(prepare);
            afterEach(cleanup);

            it("'isPathIgnored()' should return 'true' for 'foo.js'.", () => {
                const engine = new CLIEngine({ cwd: getPath() });

                assert.strictEqual(engine.isPathIgnored("foo.js"), true);
                assert.strictEqual(engine.isPathIgnored("subdir/foo.js"), true);
            });

            it("'isPathIgnored()' should return 'false' for 'bar.js' in the root directory.", () => {
                const engine = new CLIEngine({ cwd: getPath() });

                assert.strictEqual(engine.isPathIgnored("bar.js"), false);
            });

            it("'isPathIgnored()' should return 'true' for 'bar.js' in the child directory.", () => {
                const engine = new CLIEngine({ cwd: getPath() });

                assert.strictEqual(engine.isPathIgnored("subdir/bar.js"), true);
            });

            it("'executeOnFiles()' should verify 'bar.js' in the root directory.", () => {
                const engine = new CLIEngine({ cwd: getPath() });
                const filePaths = engine.executeOnFiles("**/*.js")
                    .results
                    .map(r => r.filePath)
                    .sort();

                assert.deepStrictEqual(filePaths, [
                    path.join(root, "bar.js")
                ]);
            });
        });

        describe("ignorePatterns in the shareable config should be used.", () => {
            const { prepare, cleanup, getPath } = createCustomTeardown({
                cwd: root,
                files: {
                    "node_modules/eslint-config-one/index.js": `module.exports = ${JSON.stringify({
                        ignorePatterns: "foo.js"
                    })}`,
                    ".eslintrc.json": JSON.stringify({
                        extends: "one"
                    }),
                    "foo.js": "",
                    "bar.js": ""
                }
            });

            beforeEach(prepare);
            afterEach(cleanup);

            it("'isPathIgnored()' should return 'true' for 'foo.js'.", () => {
                const engine = new CLIEngine({ cwd: getPath() });

                assert.strictEqual(engine.isPathIgnored("foo.js"), true);
            });

            it("'isPathIgnored()' should return 'false' for 'bar.js'.", () => {
                const engine = new CLIEngine({ cwd: getPath() });

                assert.strictEqual(engine.isPathIgnored("bar.js"), false);
            });

            it("'executeOnFiles()' should verify 'bar.js'.", () => {
                const engine = new CLIEngine({ cwd: getPath() });
                const filePaths = engine.executeOnFiles("**/*.js")
                    .results
                    .map(r => r.filePath)
                    .sort();

                assert.deepStrictEqual(filePaths, [
                    path.join(root, "bar.js")
                ]);
            });
        });

        describe("ignorePatterns in the shareable config should be relative to the entry config file.", () => {

            const { prepare, cleanup, getPath } = createCustomTeardown({
                cwd: root,
                files: {
                    "node_modules/eslint-config-one/index.js": `module.exports = ${JSON.stringify({
                        ignorePatterns: "/foo.js"
                    })}`,
                    ".eslintrc.json": JSON.stringify({
                        extends: "one"
                    }),
                    "foo.js": "",
                    "subdir/foo.js": ""
                }
            });

            beforeEach(prepare);
            afterEach(cleanup);


            it("'isPathIgnored()' should return 'true' for 'foo.js'.", () => {
                const engine = new CLIEngine({ cwd: getPath() });

                assert.strictEqual(engine.isPathIgnored("foo.js"), true);
            });

            it("'isPathIgnored()' should return 'false' for 'subdir/foo.js'.", () => {
                const engine = new CLIEngine({ cwd: getPath() });

                assert.strictEqual(engine.isPathIgnored("subdir/foo.js"), false);
            });

            it("'executeOnFiles()' should verify 'subdir/foo.js'.", () => {
                const engine = new CLIEngine({ cwd: getPath() });
                const filePaths = engine.executeOnFiles("**/*.js")
                    .results
                    .map(r => r.filePath)
                    .sort();

                assert.deepStrictEqual(filePaths, [
                    path.join(root, "subdir/foo.js")
                ]);
            });
        });

        describe("ignorePatterns in a config file can unignore the files which are ignored by ignorePatterns in the shareable config.", () => {

            const { prepare, cleanup, getPath } = createCustomTeardown({
                cwd: root,
                files: {
                    "node_modules/eslint-config-one/index.js": `module.exports = ${JSON.stringify({
                        ignorePatterns: "*.js"
                    })}`,
                    ".eslintrc.json": JSON.stringify({
                        extends: "one",
                        ignorePatterns: "!bar.js"
                    }),
                    "foo.js": "",
                    "bar.js": ""
                }
            });

            beforeEach(prepare);
            afterEach(cleanup);

            it("'isPathIgnored()' should return 'true' for 'foo.js'.", () => {
                const engine = new CLIEngine({ cwd: getPath() });

                assert.strictEqual(engine.isPathIgnored("foo.js"), true);
            });

            it("'isPathIgnored()' should return 'false' for 'bar.js'.", () => {
                const engine = new CLIEngine({ cwd: getPath() });

                assert.strictEqual(engine.isPathIgnored("bar.js"), false);
            });

            it("'executeOnFiles()' should verify 'bar.js'.", () => {
                const engine = new CLIEngine({ cwd: getPath() });
                const filePaths = engine.executeOnFiles("**/*.js")
                    .results
                    .map(r => r.filePath)
                    .sort();

                assert.deepStrictEqual(filePaths, [
                    path.join(root, "bar.js")
                ]);
            });
        });

        describe("ignorePatterns in a config file should not be used if --no-ignore option was given.", () => {
            const { prepare, cleanup, getPath } = createCustomTeardown({
                cwd: root,
                files: {
                    ".eslintrc.json": JSON.stringify({
                        ignorePatterns: "*.js"
                    }),
                    "foo.js": ""
                }
            });

            beforeEach(prepare);
            afterEach(cleanup);

            it("'isPathIgnored()' should return 'false' for 'foo.js'.", () => {
                const engine = new CLIEngine({ cwd: getPath(), ignore: false });

                assert.strictEqual(engine.isPathIgnored("foo.js"), false);
            });

            it("'executeOnFiles()' should verify 'foo.js'.", () => {
                const engine = new CLIEngine({ cwd: getPath(), ignore: false });
                const filePaths = engine.executeOnFiles("**/*.js")
                    .results
                    .map(r => r.filePath)
                    .sort();

                assert.deepStrictEqual(filePaths, [
                    path.join(root, "foo.js")
                ]);
            });
        });

        describe("ignorePatterns in overrides section is not allowed.", () => {

            const { prepare, cleanup, getPath } = createCustomTeardown({
                cwd: root,
                files: {
                    ".eslintrc.js": `module.exports = ${JSON.stringify({
                        overrides: [
                            {
                                files: "*.js",
                                ignorePatterns: "foo.js"
                            }
                        ]
                    })}`,
                    "foo.js": ""
                }
            });

            beforeEach(prepare);
            afterEach(cleanup);

            it("should throw a configuration error.", () => {
                assert.throws(() => {
                    const engine = new CLIEngine({ cwd: getPath() });

                    engine.executeOnFiles("*.js");
                }, "Unexpected top-level property \"overrides[0].ignorePatterns\"");
            });
        });

    });

    describe("'overrides[].files' adds lint targets", () => {
        const root = getFixturePath("cli-engine/additional-lint-targets");

        describe("if { files: 'foo/*.txt', excludedFiles: '**/ignore.txt' } is present,", () => {

            const { prepare, cleanup, getPath } = createCustomTeardown({
                cwd: root,
                files: {
                    ".eslintrc.json": JSON.stringify({
                        overrides: [
                            {
                                files: "foo/*.txt",
                                excludedFiles: "**/ignore.txt"
                            }
                        ]
                    }),
                    "foo/nested/test.txt": "",
                    "foo/test.js": "",
                    "foo/test.txt": "",
                    "foo/ignore.txt": "",
                    "bar/test.js": "",
                    "bar/test.txt": "",
                    "bar/ignore.txt": "",
                    "test.js": "",
                    "test.txt": "",
                    "ignore.txt": ""
                }
            });

            beforeEach(prepare);
            afterEach(cleanup);

            it("'executeOnFiles()' with a directory path should contain 'foo/test.txt'.", () => {
                const engine = new CLIEngine({ cwd: getPath() });
                const filePaths = engine.executeOnFiles(".")
                    .results
                    .map(r => r.filePath)
                    .sort();

                assert.deepStrictEqual(filePaths, [
                    path.join(root, "bar/test.js"),
                    path.join(root, "foo/test.js"),
                    path.join(root, "foo/test.txt"),
                    path.join(root, "test.js")
                ]);
            });

            it("'executeOnFiles()' with a glob pattern '*.js' should not contain 'foo/test.txt'.", () => {
                const engine = new CLIEngine({ cwd: getPath() });
                const filePaths = engine.executeOnFiles("**/*.js")
                    .results
                    .map(r => r.filePath)
                    .sort();

                assert.deepStrictEqual(filePaths, [
                    path.join(root, "bar/test.js"),
                    path.join(root, "foo/test.js"),
                    path.join(root, "test.js")
                ]);
            });
        });

        describe("if { files: 'foo/**/*.txt' } is present,", () => {

            const { prepare, cleanup, getPath } = createCustomTeardown({
                cwd: root,
                files: {
                    ".eslintrc.json": JSON.stringify({
                        overrides: [
                            {
                                files: "foo/**/*.txt"
                            }
                        ]
                    }),
                    "foo/nested/test.txt": "",
                    "foo/test.js": "",
                    "foo/test.txt": "",
                    "bar/test.js": "",
                    "bar/test.txt": "",
                    "test.js": "",
                    "test.txt": ""
                }
            });

            beforeEach(prepare);
            afterEach(cleanup);

            it("'executeOnFiles()' with a directory path should contain 'foo/test.txt' and 'foo/nested/test.txt'.", () => {
                const engine = new CLIEngine({ cwd: getPath() });
                const filePaths = engine.executeOnFiles(".")
                    .results
                    .map(r => r.filePath)
                    .sort();

                assert.deepStrictEqual(filePaths, [
                    path.join(root, "bar/test.js"),
                    path.join(root, "foo/nested/test.txt"),
                    path.join(root, "foo/test.js"),
                    path.join(root, "foo/test.txt"),
                    path.join(root, "test.js")
                ]);
            });
        });

        describe("if { files: 'foo/**/*' } is present,", () => {
            const { prepare, cleanup, getPath } = createCustomTeardown({
                cwd: root,
                files: {
                    ".eslintrc.json": JSON.stringify({
                        overrides: [
                            {
                                files: "foo/**/*"
                            }
                        ]
                    }),
                    "foo/nested/test.txt": "",
                    "foo/test.js": "",
                    "foo/test.txt": "",
                    "bar/test.js": "",
                    "bar/test.txt": "",
                    "test.js": "",
                    "test.txt": ""
                }
            });

            beforeEach(prepare);
            afterEach(cleanup);

            it("'executeOnFiles()' with a directory path should NOT contain 'foo/test.txt' and 'foo/nested/test.txt'.", () => {
                const engine = new CLIEngine({ cwd: getPath() });
                const filePaths = engine.executeOnFiles(".")
                    .results
                    .map(r => r.filePath)
                    .sort();

                assert.deepStrictEqual(filePaths, [
                    path.join(root, "bar/test.js"),
                    path.join(root, "foo/test.js"),
                    path.join(root, "test.js")
                ]);
            });
        });

        describe("if { files: 'foo/**/*.txt' } is present in a shareable config,", () => {
            const { prepare, cleanup, getPath } = createCustomTeardown({
                cwd: root,
                files: {
                    "node_modules/eslint-config-foo/index.js": `module.exports = ${JSON.stringify({
                        overrides: [
                            {
                                files: "foo/**/*.txt"
                            }
                        ]
                    })}`,
                    ".eslintrc.json": JSON.stringify({
                        extends: "foo"
                    }),
                    "foo/nested/test.txt": "",
                    "foo/test.js": "",
                    "foo/test.txt": "",
                    "bar/test.js": "",
                    "bar/test.txt": "",
                    "test.js": "",
                    "test.txt": ""
                }
            });

            beforeEach(prepare);
            afterEach(cleanup);

            it("'executeOnFiles()' with a directory path should contain 'foo/test.txt' and 'foo/nested/test.txt'.", () => {
                const engine = new CLIEngine({ cwd: getPath() });
                const filePaths = engine.executeOnFiles(".")
                    .results
                    .map(r => r.filePath)
                    .sort();

                assert.deepStrictEqual(filePaths, [
                    path.join(root, "bar/test.js"),
                    path.join(root, "foo/nested/test.txt"),
                    path.join(root, "foo/test.js"),
                    path.join(root, "foo/test.txt"),
                    path.join(root, "test.js")
                ]);
            });
        });

        describe("if { files: 'foo/**/*.txt' } is present in a plugin config,", () => {
            const { prepare, cleanup, getPath } = createCustomTeardown({
                cwd: root,
                files: {
                    "node_modules/eslint-plugin-foo/index.js": `exports.configs = ${JSON.stringify({
                        bar: {
                            overrides: [
                                {
                                    files: "foo/**/*.txt"
                                }
                            ]
                        }
                    })}`,
                    ".eslintrc.json": JSON.stringify({
                        extends: "plugin:foo/bar"
                    }),
                    "foo/nested/test.txt": "",
                    "foo/test.js": "",
                    "foo/test.txt": "",
                    "bar/test.js": "",
                    "bar/test.txt": "",
                    "test.js": "",
                    "test.txt": ""
                }
            });

            beforeEach(prepare);
            afterEach(cleanup);

            it("'executeOnFiles()' with a directory path should contain 'foo/test.txt' and 'foo/nested/test.txt'.", () => {
                const engine = new CLIEngine({ cwd: getPath() });
                const filePaths = engine.executeOnFiles(".")
                    .results
                    .map(r => r.filePath)
                    .sort();

                assert.deepStrictEqual(filePaths, [
                    path.join(root, "bar/test.js"),
                    path.join(root, "foo/nested/test.txt"),
                    path.join(root, "foo/test.js"),
                    path.join(root, "foo/test.txt"),
                    path.join(root, "test.js")
                ]);
            });
        });
    });

    describe("'ignorePatterns', 'overrides[].files', and 'overrides[].excludedFiles' of the configuration that the '--config' option provided should be resolved from CWD.", () => {
        const root = getFixturePath("cli-engine/config-and-overrides-files");

        describe("if { files: 'foo/*.txt', ... } is present by '--config node_modules/myconf/.eslintrc.json',", () => {
            const { prepare, cleanup, getPath } = createCustomTeardown({
                cwd: root,
                files: {
                    "node_modules/myconf/.eslintrc.json": JSON.stringify({
                        overrides: [
                            {
                                files: "foo/*.js",
                                rules: {
                                    eqeqeq: "error"
                                }
                            }
                        ]
                    }),
                    "node_modules/myconf/foo/test.js": "a == b",
                    "foo/test.js": "a == b"
                }
            });

            beforeEach(prepare);
            afterEach(cleanup);

            it("'executeOnFiles()' with 'foo/test.js' should use the override entry.", () => {
                const engine = new CLIEngine({
                    configFile: "node_modules/myconf/.eslintrc.json",
                    cwd: getPath(),
                    ignore: false,
                    useEslintrc: false
                });
                const { results } = engine.executeOnFiles("foo/test.js");

                // Expected to be an 'eqeqeq' error because the file matches to `$CWD/foo/*.js`.
                assert.deepStrictEqual(results, [
                    {
                        errorCount: 1,
                        filePath: path.join(root, "foo/test.js"),
                        fixableErrorCount: 0,
                        fixableWarningCount: 0,
                        messages: [
                            {
                                column: 3,
                                endColumn: 5,
                                endLine: 1,
                                line: 1,
                                message: "Expected '===' and instead saw '=='.",
                                messageId: "unexpected",
                                nodeType: "BinaryExpression",
                                ruleId: "eqeqeq",
                                severity: 2
                            }
                        ],
                        source: "a == b",
                        warningCount: 0,
                        fatalErrorCount: 0
                    }
                ]);
            });

            it("'executeOnFiles()' with 'node_modules/myconf/foo/test.js' should NOT use the override entry.", () => {
                const engine = new CLIEngine({
                    configFile: "node_modules/myconf/.eslintrc.json",
                    cwd: getPath(),
                    ignore: false,
                    useEslintrc: false
                });
                const { results } = engine.executeOnFiles("node_modules/myconf/foo/test.js");

                // Expected to be no errors because the file doesn't match to `$CWD/foo/*.js`.
                assert.deepStrictEqual(results, [
                    {
                        errorCount: 0,
                        filePath: path.join(root, "node_modules/myconf/foo/test.js"),
                        fixableErrorCount: 0,
                        fixableWarningCount: 0,
                        messages: [],
                        warningCount: 0,
                        fatalErrorCount: 0
                    }
                ]);
            });
        });

        describe("if { files: '*', excludedFiles: 'foo/*.txt', ... } is present by '--config node_modules/myconf/.eslintrc.json',", () => {
            const { prepare, cleanup, getPath } = createCustomTeardown({
                cwd: root,
                files: {
                    "node_modules/myconf/.eslintrc.json": JSON.stringify({
                        overrides: [
                            {
                                files: "*",
                                excludedFiles: "foo/*.js",
                                rules: {
                                    eqeqeq: "error"
                                }
                            }
                        ]
                    }),
                    "node_modules/myconf/foo/test.js": "a == b",
                    "foo/test.js": "a == b"
                }
            });

            beforeEach(prepare);
            afterEach(cleanup);

            it("'executeOnFiles()' with 'foo/test.js' should NOT use the override entry.", () => {
                const engine = new CLIEngine({
                    configFile: "node_modules/myconf/.eslintrc.json",
                    cwd: getPath(),
                    ignore: false,
                    useEslintrc: false
                });
                const { results } = engine.executeOnFiles("foo/test.js");

                // Expected to be no errors because the file matches to `$CWD/foo/*.js`.
                assert.deepStrictEqual(results, [
                    {
                        errorCount: 0,
                        filePath: path.join(root, "foo/test.js"),
                        fixableErrorCount: 0,
                        fixableWarningCount: 0,
                        messages: [],
                        warningCount: 0,
                        fatalErrorCount: 0
                    }
                ]);
            });

            it("'executeOnFiles()' with 'node_modules/myconf/foo/test.js' should use the override entry.", () => {
                const engine = new CLIEngine({
                    configFile: "node_modules/myconf/.eslintrc.json",
                    cwd: getPath(),
                    ignore: false,
                    useEslintrc: false
                });
                const { results } = engine.executeOnFiles("node_modules/myconf/foo/test.js");

                // Expected to be an 'eqeqeq' error because the file doesn't match to `$CWD/foo/*.js`.
                assert.deepStrictEqual(results, [
                    {
                        errorCount: 1,
                        filePath: path.join(root, "node_modules/myconf/foo/test.js"),
                        fixableErrorCount: 0,
                        fixableWarningCount: 0,
                        messages: [
                            {
                                column: 3,
                                endColumn: 5,
                                endLine: 1,
                                line: 1,
                                message: "Expected '===' and instead saw '=='.",
                                messageId: "unexpected",
                                nodeType: "BinaryExpression",
                                ruleId: "eqeqeq",
                                severity: 2
                            }
                        ],
                        source: "a == b",
                        warningCount: 0,
                        fatalErrorCount: 0
                    }
                ]);
            });
        });

        describe("if { ignorePatterns: 'foo/*.txt', ... } is present by '--config node_modules/myconf/.eslintrc.json',", () => {
            const { prepare, cleanup, getPath } = createCustomTeardown({
                cwd: root,
                files: {
                    "node_modules/myconf/.eslintrc.json": JSON.stringify({
                        ignorePatterns: ["!/node_modules/myconf", "foo/*.js"],
                        rules: {
                            eqeqeq: "error"
                        }
                    }),
                    "node_modules/myconf/foo/test.js": "a == b",
                    "foo/test.js": "a == b"
                }
            });

            beforeEach(prepare);
            afterEach(cleanup);

            it("'executeOnFiles()' with '**/*.js' should iterate 'node_modules/myconf/foo/test.js' but not 'foo/test.js'.", () => {
                const engine = new CLIEngine({
                    configFile: "node_modules/myconf/.eslintrc.json",
                    cwd: getPath(),
                    useEslintrc: false
                });
                const files = engine.executeOnFiles("**/*.js")
                    .results
                    .map(r => r.filePath)
                    .sort();

                assert.deepStrictEqual(files, [
                    path.join(root, "node_modules/myconf/foo/test.js")
                ]);
            });
        });
    });

    describe("plugin conflicts", () => {
        let uid = 0;
        const root = getFixturePath("cli-engine/plugin-conflicts-");

        /**
         * Verify thrown errors.
         * @param {() => void} f The function to run and throw.
         * @param {Record<string, any>} props The properties to verify.
         * @returns {void}
         */
        function assertThrows(f, props) {
            try {
                f();
            } catch (error) {
                for (const [key, value] of Object.entries(props)) {
                    assert.deepStrictEqual(error[key], value, key);
                }
                return;
            }

            assert.fail("Function should throw an error, but not.");
        }

        describe("between a config file and linear extendees.", () => {

            const { prepare, cleanup, getPath } = createCustomTeardown({
                cwd: `${root}${++uid}`,
                files: {
                    "node_modules/eslint-plugin-foo/index.js": "",
                    "node_modules/eslint-config-one/node_modules/eslint-plugin-foo/index.js": "",
                    "node_modules/eslint-config-one/index.js": `module.exports = ${JSON.stringify({
                        extends: ["two"],
                        plugins: ["foo"]
                    })}`,
                    "node_modules/eslint-config-two/node_modules/eslint-plugin-foo/index.js": "",
                    "node_modules/eslint-config-two/index.js": `module.exports = ${JSON.stringify({
                        plugins: ["foo"]
                    })}`,
                    ".eslintrc.json": JSON.stringify({
                        extends: ["one"],
                        plugins: ["foo"]
                    }),
                    "test.js": ""
                }
            });

            beforeEach(prepare);
            afterEach(cleanup);

            it("'executeOnFiles()' should NOT throw plugin-conflict error. (Load the plugin from the base directory of the entry config file.)", () => {
                const engine = new CLIEngine({ cwd: getPath() });

                engine.executeOnFiles("test.js");
            });
        });

        describe("between a config file and same-depth extendees.", () => {
            const { prepare, cleanup, getPath } = createCustomTeardown({
                cwd: `${root}${++uid}`,
                files: {
                    "node_modules/eslint-plugin-foo/index.js": "",
                    "node_modules/eslint-config-one/node_modules/eslint-plugin-foo/index.js": "",
                    "node_modules/eslint-config-one/index.js": `module.exports = ${JSON.stringify({
                        plugins: ["foo"]
                    })}`,
                    "node_modules/eslint-config-two/node_modules/eslint-plugin-foo/index.js": "",
                    "node_modules/eslint-config-two/index.js": `module.exports = ${JSON.stringify({
                        plugins: ["foo"]
                    })}`,
                    ".eslintrc.json": JSON.stringify({
                        extends: ["one", "two"],
                        plugins: ["foo"]
                    }),
                    "test.js": ""
                }
            });

            beforeEach(prepare);
            afterEach(cleanup);

            it("'executeOnFiles()' should NOT throw plugin-conflict error. (Load the plugin from the base directory of the entry config file.)", () => {
                const engine = new CLIEngine({ cwd: getPath() });

                engine.executeOnFiles("test.js");
            });
        });

        describe("between two config files in different directories, with single node_modules.", () => {
            const { prepare, cleanup, getPath } = createCustomTeardown({
                cwd: `${root}${++uid}`,
                files: {
                    "node_modules/eslint-plugin-foo/index.js": "",
                    ".eslintrc.json": JSON.stringify({
                        plugins: ["foo"]
                    }),
                    "subdir/.eslintrc.json": JSON.stringify({
                        plugins: ["foo"]
                    }),
                    "subdir/test.js": ""
                }
            });

            beforeEach(prepare);
            afterEach(cleanup);

            it("'executeOnFiles()' should NOT throw plugin-conflict error. (Load the plugin from the base directory of the entry config file, but there are two entry config files, but node_modules directory is unique.)", () => {
                const engine = new CLIEngine({ cwd: getPath() });

                engine.executeOnFiles("subdir/test.js");
            });
        });

        describe("between two config files in different directories, with multiple node_modules.", () => {
            const { prepare, cleanup, getPath } = createCustomTeardown({
                cwd: `${root}${++uid}`,
                files: {
                    "node_modules/eslint-plugin-foo/index.js": "",
                    ".eslintrc.json": JSON.stringify({
                        plugins: ["foo"]
                    }),
                    "subdir/node_modules/eslint-plugin-foo/index.js": "",
                    "subdir/.eslintrc.json": JSON.stringify({
                        plugins: ["foo"]
                    }),
                    "subdir/test.js": ""
                }
            });

            beforeEach(prepare);
            afterEach(cleanup);

            it("'executeOnFiles()' should throw plugin-conflict error. (Load the plugin from the base directory of the entry config file, but there are two entry config files.)", () => {
                const engine = new CLIEngine({ cwd: getPath() });

                assertThrows(
                    () => engine.executeOnFiles("subdir/test.js"),
                    {
                        message: `Plugin "foo" was conflicted between "subdir${path.sep}.eslintrc.json" and ".eslintrc.json".`,
                        messageTemplate: "plugin-conflict",
                        messageData: {
                            pluginId: "foo",
                            plugins: [
                                {
                                    filePath: path.join(getPath(), "subdir/node_modules/eslint-plugin-foo/index.js"),
                                    importerName: `subdir${path.sep}.eslintrc.json`
                                },
                                {
                                    filePath: path.join(getPath(), "node_modules/eslint-plugin-foo/index.js"),
                                    importerName: ".eslintrc.json"
                                }
                            ]
                        }
                    }
                );
            });
        });

        describe("between '--config' option and a regular config file, with single node_modules.", () => {
            const { prepare, cleanup, getPath } = createCustomTeardown({
                cwd: `${root}${++uid}`,
                files: {
                    "node_modules/eslint-plugin-foo/index.js": "",
                    "node_modules/mine/.eslintrc.json": JSON.stringify({
                        plugins: ["foo"]
                    }),
                    ".eslintrc.json": JSON.stringify({
                        plugins: ["foo"]
                    }),
                    "test.js": ""
                }
            });

            beforeEach(prepare);
            afterEach(cleanup);

            it("'executeOnFiles()' should NOT throw plugin-conflict error. (Load the plugin from the base directory of the entry config file, but there are two entry config files, but node_modules directory is unique.)", () => {
                const engine = new CLIEngine({
                    cwd: getPath(),
                    configFile: "node_modules/mine/.eslintrc.json"
                });

                engine.executeOnFiles("test.js");
            });
        });

        describe("between '--config' option and a regular config file, with multiple node_modules.", () => {
            const { prepare, cleanup, getPath } = createCustomTeardown({
                cwd: `${root}${++uid}`,
                files: {
                    "node_modules/eslint-plugin-foo/index.js": "",
                    "node_modules/mine/node_modules/eslint-plugin-foo/index.js": "",
                    "node_modules/mine/.eslintrc.json": JSON.stringify({
                        plugins: ["foo"]
                    }),
                    ".eslintrc.json": JSON.stringify({
                        plugins: ["foo"]
                    }),
                    "test.js": ""
                }
            });

            beforeEach(prepare);
            afterEach(cleanup);

            it("'executeOnFiles()' should throw plugin-conflict error. (Load the plugin from the base directory of the entry config file, but there are two entry config files.)", () => {
                const engine = new CLIEngine({
                    cwd: getPath(),
                    configFile: "node_modules/mine/.eslintrc.json"
                });

                assertThrows(
                    () => engine.executeOnFiles("test.js"),
                    {
                        message: "Plugin \"foo\" was conflicted between \"--config\" and \".eslintrc.json\".",
                        messageTemplate: "plugin-conflict",
                        messageData: {
                            pluginId: "foo",
                            plugins: [
                                {
                                    filePath: path.join(getPath(), "node_modules/mine/node_modules/eslint-plugin-foo/index.js"),
                                    importerName: "--config"
                                },
                                {
                                    filePath: path.join(getPath(), "node_modules/eslint-plugin-foo/index.js"),
                                    importerName: ".eslintrc.json"
                                }
                            ]
                        }
                    }
                );
            });
        });

        describe("between '--plugin' option and a regular config file, with single node_modules.", () => {
            const { prepare, cleanup, getPath } = createCustomTeardown({
                cwd: `${root}${++uid}`,
                files: {
                    "node_modules/eslint-plugin-foo/index.js": "",
                    "subdir/.eslintrc.json": JSON.stringify({
                        plugins: ["foo"]
                    }),
                    "subdir/test.js": ""
                }
            });

            beforeEach(prepare);
            afterEach(cleanup);

            it("'executeOnFiles()' should NOT throw plugin-conflict error. (Load the plugin from both CWD and the base directory of the entry config file, but node_modules directory is unique.)", () => {
                const engine = new CLIEngine({
                    cwd: getPath(),
                    plugins: ["foo"]
                });

                engine.executeOnFiles("subdir/test.js");
            });
        });

        describe("between '--plugin' option and a regular config file, with multiple node_modules.", () => {
            const { prepare, cleanup, getPath } = createCustomTeardown({
                cwd: `${root}${++uid}`,
                files: {
                    "node_modules/eslint-plugin-foo/index.js": "",
                    "subdir/node_modules/eslint-plugin-foo/index.js": "",
                    "subdir/.eslintrc.json": JSON.stringify({
                        plugins: ["foo"]
                    }),
                    "subdir/test.js": ""
                }
            });

            beforeEach(prepare);
            afterEach(cleanup);

            it("'executeOnFiles()' should throw plugin-conflict error. (Load the plugin from both CWD and the base directory of the entry config file.)", () => {
                const engine = new CLIEngine({
                    cwd: getPath(),
                    plugins: ["foo"]
                });

                assertThrows(
                    () => engine.executeOnFiles("subdir/test.js"),
                    {
                        message: `Plugin "foo" was conflicted between "CLIOptions" and "subdir${path.sep}.eslintrc.json".`,
                        messageTemplate: "plugin-conflict",
                        messageData: {
                            pluginId: "foo",
                            plugins: [
                                {
                                    filePath: path.join(getPath(), "node_modules/eslint-plugin-foo/index.js"),
                                    importerName: "CLIOptions"
                                },
                                {
                                    filePath: path.join(getPath(), "subdir/node_modules/eslint-plugin-foo/index.js"),
                                    importerName: `subdir${path.sep}.eslintrc.json`
                                }
                            ]
                        }
                    }
                );
            });
        });

        describe("'--resolve-plugins-relative-to' option overrides the location that ESLint load plugins from.", () => {
            const { prepare, cleanup, getPath } = createCustomTeardown({
                cwd: `${root}${++uid}`,
                files: {
                    "node_modules/eslint-plugin-foo/index.js": "",
                    ".eslintrc.json": JSON.stringify({
                        plugins: ["foo"]
                    }),
                    "subdir/node_modules/eslint-plugin-foo/index.js": "",
                    "subdir/.eslintrc.json": JSON.stringify({
                        plugins: ["foo"]
                    }),
                    "subdir/test.js": ""
                }
            });

            beforeEach(prepare);
            afterEach(cleanup);

            it("'executeOnFiles()' should NOT throw plugin-conflict error. (Load the plugin from '--resolve-plugins-relative-to'.)", () => {
                const engine = new CLIEngine({
                    cwd: getPath(),
                    resolvePluginsRelativeTo: getPath()
                });

                engine.executeOnFiles("subdir/test.js");
            });
        });

        describe("between two config files with different target files.", () => {
            const { prepare, cleanup, getPath } = createCustomTeardown({
                cwd: `${root}${++uid}`,
                files: {
                    "one/node_modules/eslint-plugin-foo/index.js": "",
                    "one/.eslintrc.json": JSON.stringify({
                        plugins: ["foo"]
                    }),
                    "one/test.js": "",
                    "two/node_modules/eslint-plugin-foo/index.js": "",
                    "two/.eslintrc.json": JSON.stringify({
                        plugins: ["foo"]
                    }),
                    "two/test.js": ""
                }
            });

            beforeEach(prepare);
            afterEach(cleanup);

            it("'executeOnFiles()' should NOT throw plugin-conflict error. (Load the plugin from the base directory of the entry config file for each target file. Not related to each other.)", () => {
                const engine = new CLIEngine({ cwd: getPath() });
                const { results } = engine.executeOnFiles("*/test.js");

                assert.strictEqual(results.length, 2);
            });
        });
    });
});<|MERGE_RESOLUTION|>--- conflicted
+++ resolved
@@ -5096,24 +5096,16 @@
                             ],
                             errorCount: 1,
                             warningCount: 0,
-<<<<<<< HEAD
+                            fatalErrorCount: 0,
                             fixableErrorCount: 1,
-=======
-                            fatalErrorCount: 0,
-                            fixableErrorCount: 0,
->>>>>>> 83cc8a68
                             fixableWarningCount: 0,
                             source: "/* eslint-disable */"
                         }
                     ],
                     errorCount: 1,
                     warningCount: 0,
-<<<<<<< HEAD
+                    fatalErrorCount: 0,
                     fixableErrorCount: 1,
-=======
-                    fatalErrorCount: 0,
-                    fixableErrorCount: 0,
->>>>>>> 83cc8a68
                     fixableWarningCount: 0,
                     usedDeprecatedRules: []
                 }
