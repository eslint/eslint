--- conflicted
+++ resolved
@@ -384,13 +384,7 @@
                 process.chdir(fixtureDir);
                 assert.throws(() => {
                     config = init.processAnswers(answers);
-<<<<<<< HEAD
                 }, "No files matching 'not-a-real-filename' were found.");
-                process.chdir(originalDir);
-                autoconfig.extendFromRecommended.restore();
-=======
-                }, "Automatic Configuration failed.  No files were able to be parsed.");
->>>>>>> cd34d44c
             });
         });
     });
