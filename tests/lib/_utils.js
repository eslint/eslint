/**
 * @fileoverview uitls for rule tests.
 * @author 唯然<weiran.zsd@outlook.com>
 */

"use strict";

const path = require("path");
const { Volume, createFsFromVolume } = require("memfs");

/**
 * Prevents leading spaces in a multiline template literal from appearing in the resulting string
 * @param {string[]} strings The strings in the template literal
 * @param {any[]} values The interpolation values in the template literal.
 * @returns {string} The template literal, with spaces removed from all lines
 */
function unIndent(strings, ...values) {
    const text = strings
        .map((s, i) => (i === 0 ? s : values[i - 1] + s))
        .join("");
    const lines = text.replace(/^\n/u, "").replace(/\n\s*$/u, "").split("\n");
    const lineIndents = lines.filter(line => line.trim()).map(line => line.match(/ */u)[0].length);
    const minLineIndent = Math.min(...lineIndents);

    return lines.map(line => line.slice(minLineIndent)).join("\n");
}

/**
<<<<<<< HEAD
 * Add support of `recursive` option.
 * @param {import("fs")} fs The in-memory file system.
 * @param {() => string} cwd The current working directory.
 * @returns {void}
 */
function supportMkdirRecursiveOption(fs, cwd) {
    const { mkdirSync } = fs;

    fs.mkdirSync = (filePath, options) => {
        if (typeof options === "object" && options !== null) {
            if (options.recursive) {
                const absolutePath = path.resolve(cwd(), filePath);
                const parentPath = path.dirname(absolutePath);

                if (
                    parentPath &&
                    parentPath !== absolutePath &&
                    !fs.existsSync(parentPath)
                ) {
                    fs.mkdirSync(parentPath, options);
                }
            }
            mkdirSync(filePath, options.mode);
        } else {
            mkdirSync(filePath, options);
        }
    };
}

/**
 * Suppress the error of `existsSync` bug in metro.
 * @param {import("fs")} fs The in-memory file system.
 * @returns {void}
 */
function suppressExistsSyncBug(fs) {
    const { existsSync } = fs;

    fs.existsSync = (...args) => {
        try {
            return existsSync(...args);
        } catch (error) {
            if (error.code === "ENOTDIR") {
                return false;
            }
            throw error;
        }
    };
}

/**
=======
>>>>>>> 2c28fbbb
 * Define in-memory file system.
 * @param {Object} options The options.
 * @param {() => string} [options.cwd] The current working directory.
 * @param {Object} [options.files] The initial files definition in the in-memory file system.
 * @returns {import("fs")} The stubbed `ConfigArrayFactory` class.
 */
function defineInMemoryFs({
    cwd = process.cwd,
    files = {}
} = {}) {

    /**
     * The in-memory file system for this mock.
     * @type {import("fs")}
     */
    const fs = createFsFromVolume(new Volume());

<<<<<<< HEAD
    supportMkdirRecursiveOption(fs, cwd);
    suppressExistsSyncBug(fs);
=======
>>>>>>> 2c28fbbb
    fs.mkdirSync(cwd(), { recursive: true });

    /*
     * Write all files to the in-memory file system and compile all JavaScript
     * files then set to `stubs`.
     */
    (function initFiles(directoryPath, definition) {
        for (const [filename, content] of Object.entries(definition)) {
            const filePath = path.resolve(directoryPath, filename);
            const parentPath = path.dirname(filePath);

            if (typeof content === "object") {
                initFiles(filePath, content);
            } else if (typeof content === "string") {
                if (!fs.existsSync(parentPath)) {
                    fs.mkdirSync(parentPath, { recursive: true });
                }
                fs.writeFileSync(filePath, content);
            } else {
                throw new Error(`Invalid content: ${typeof content}`);
            }
        }
    }(cwd(), files));

    return fs;
}

module.exports = {
    defineInMemoryFs,
    unIndent
};<|MERGE_RESOLUTION|>--- conflicted
+++ resolved
@@ -26,59 +26,6 @@
 }
 
 /**
-<<<<<<< HEAD
- * Add support of `recursive` option.
- * @param {import("fs")} fs The in-memory file system.
- * @param {() => string} cwd The current working directory.
- * @returns {void}
- */
-function supportMkdirRecursiveOption(fs, cwd) {
-    const { mkdirSync } = fs;
-
-    fs.mkdirSync = (filePath, options) => {
-        if (typeof options === "object" && options !== null) {
-            if (options.recursive) {
-                const absolutePath = path.resolve(cwd(), filePath);
-                const parentPath = path.dirname(absolutePath);
-
-                if (
-                    parentPath &&
-                    parentPath !== absolutePath &&
-                    !fs.existsSync(parentPath)
-                ) {
-                    fs.mkdirSync(parentPath, options);
-                }
-            }
-            mkdirSync(filePath, options.mode);
-        } else {
-            mkdirSync(filePath, options);
-        }
-    };
-}
-
-/**
- * Suppress the error of `existsSync` bug in metro.
- * @param {import("fs")} fs The in-memory file system.
- * @returns {void}
- */
-function suppressExistsSyncBug(fs) {
-    const { existsSync } = fs;
-
-    fs.existsSync = (...args) => {
-        try {
-            return existsSync(...args);
-        } catch (error) {
-            if (error.code === "ENOTDIR") {
-                return false;
-            }
-            throw error;
-        }
-    };
-}
-
-/**
-=======
->>>>>>> 2c28fbbb
  * Define in-memory file system.
  * @param {Object} options The options.
  * @param {() => string} [options.cwd] The current working directory.
@@ -96,11 +43,6 @@
      */
     const fs = createFsFromVolume(new Volume());
 
-<<<<<<< HEAD
-    supportMkdirRecursiveOption(fs, cwd);
-    suppressExistsSyncBug(fs);
-=======
->>>>>>> 2c28fbbb
     fs.mkdirSync(cwd(), { recursive: true });
 
     /*
