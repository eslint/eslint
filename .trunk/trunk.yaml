--- conflicted
+++ resolved
@@ -45,6 +45,7 @@
         - checkov@3.2.228
         - markdownlint@0.41.0
         - oxipng@9.1.2
+        - prettier@3.3.3
         - renovate@38.37.1
         - shellcheck@0.10.0
         - shfmt@3.6.0
@@ -56,15 +57,12 @@
         - linters: [markdownlint, prettier]
           paths:
               - CHANGELOG.md
-<<<<<<< HEAD
         - linters: [prettier]
           paths:
               - docs/src/_includes
               - docs/src/rules/*.md
               - packages/js/src/configs/eslint-all.js
               - tests/fixtures
-=======
->>>>>>> 129882d2
 actions:
     disabled:
         - trunk-announce
