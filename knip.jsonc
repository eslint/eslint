{
    "workspaces": {
        ".": {
            // These entries are complementary to the ones found in package.json
            "entry": ["lib/rules/index.js", "tools/internal-rules/*.js"],
            "project": ["{conf,lib,tools}/**/*.js"],
            "mocha": {
                "entry": [
                    "tests/{bin,conf,lib,tools}/**/*.js", // see Makefile.js
                    "tests/_utils/test-lazy-loading-rules.js"
                ],
                "project": ["tests/**/*.js"]
            },
            "ignore": [
                // If Knip would consider exports as named, their usage is too dynamic: globals[`es${ecmaVersion}`]
                // An alternative is to add `__esModule: true` to the export and we can remove it here from the ignores:
                "conf/globals.js",
                // These contain unresolved imports and other oddities:
                "tests/bench/large.js",
                "tests/lib/rule-tester/rule-tester.js",
                "tests/performance/jshint.js",
                // Many are required using dynamic paths such as `fs.readFileSync(path.join())`:
                "tests/fixtures/**"
            ],
            "ignoreDependencies": [
                "c8",
                "@wdio/cli",
                "rollup-plugin-node-polyfills",

<<<<<<< HEAD
                // FIXME: not sure why is eslint-config-eslint, eslint-plugin-internal-rules reported as unused
                "eslint-config-eslint",
                "eslint-plugin-internal-rules",

                // Optional dependencies for loading TypeScript configs
                "importx"
=======
                // FIXME: not sure why is eslint-config-eslint reported as unused
                "eslint-config-eslint"
>>>>>>> 1613e2e5
            ]
        },
        "docs": {
            "ignore": ["src/assets/js/search.js", "_examples/**"]
        },
        // Workspaces with default configs:
        "packages/*": {},
        "tools/internal-rules": {}
    }
}<|MERGE_RESOLUTION|>--- conflicted
+++ resolved
@@ -27,17 +27,15 @@
                 "@wdio/cli",
                 "rollup-plugin-node-polyfills",
 
-<<<<<<< HEAD
+                // Optional dependencies for loading TypeScript configs
+                "importx",
+
                 // FIXME: not sure why is eslint-config-eslint, eslint-plugin-internal-rules reported as unused
                 "eslint-config-eslint",
                 "eslint-plugin-internal-rules",
 
-                // Optional dependencies for loading TypeScript configs
-                "importx"
-=======
                 // FIXME: not sure why is eslint-config-eslint reported as unused
                 "eslint-config-eslint"
->>>>>>> 1613e2e5
             ]
         },
         "docs": {
