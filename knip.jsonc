--- conflicted
+++ resolved
@@ -27,17 +27,12 @@
                 "@wdio/cli",
                 "rollup-plugin-node-polyfills",
 
-<<<<<<< HEAD
-                // FIXME: not sure why is eslint-config-eslint reported as unused
+                // FIXME: not sure why is eslint-config-eslint, eslint-plugin-internal-rules reported as unused
                 "eslint-config-eslint",
+                "eslint-plugin-internal-rules",
 
                 // Optional dependencies for loading TypeScript configs
                 "importx"
-=======
-                // FIXME: not sure why is eslint-config-eslint, eslint-plugin-internal-rules reported as unused
-                "eslint-config-eslint",
-                "eslint-plugin-internal-rules"
->>>>>>> 3379164e
             ]
         },
         "docs": {
