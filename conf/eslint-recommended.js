/**
 * @fileoverview Configuration applied when a user configuration extends from
 * eslint:recommended.
 * @author Nicholas C. Zakas
 */

"use strict";

<<<<<<< HEAD
const builtInRules = require("../lib/rules");
const recommendedRules = {};

for (const [ruleId, rule] of builtInRules) {
    if (rule.meta.docs.recommended) {
        recommendedRules[ruleId] = "error";
    }
}

/** @type {import("../lib/shared/types").ConfigData} */
module.exports = { rules: recommendedRules };
=======
/* eslint sort-keys: ["error", "asc"] */

/** @type {import("../lib/util/types").ConfigData} */
module.exports = {
    rules: {
        "constructor-super": "error",
        "for-direction": "error",
        "getter-return": "error",
        "no-async-promise-executor": "error",
        "no-case-declarations": "error",
        "no-class-assign": "error",
        "no-compare-neg-zero": "error",
        "no-cond-assign": "error",
        "no-const-assign": "error",
        "no-constant-condition": "error",
        "no-control-regex": "error",
        "no-debugger": "error",
        "no-delete-var": "error",
        "no-dupe-args": "error",
        "no-dupe-class-members": "error",
        "no-dupe-keys": "error",
        "no-duplicate-case": "error",
        "no-empty": "error",
        "no-empty-character-class": "error",
        "no-empty-pattern": "error",
        "no-ex-assign": "error",
        "no-extra-boolean-cast": "error",
        "no-extra-semi": "error",
        "no-fallthrough": "error",
        "no-func-assign": "error",
        "no-global-assign": "error",
        "no-inner-declarations": "error",
        "no-invalid-regexp": "error",
        "no-irregular-whitespace": "error",
        "no-misleading-character-class": "error",
        "no-mixed-spaces-and-tabs": "error",
        "no-new-symbol": "error",
        "no-obj-calls": "error",
        "no-octal": "error",
        "no-prototype-builtins": "error",
        "no-redeclare": "error",
        "no-regex-spaces": "error",
        "no-self-assign": "error",
        "no-shadow-restricted-names": "error",
        "no-sparse-arrays": "error",
        "no-this-before-super": "error",
        "no-undef": "error",
        "no-unexpected-multiline": "error",
        "no-unreachable": "error",
        "no-unsafe-finally": "error",
        "no-unsafe-negation": "error",
        "no-unused-labels": "error",
        "no-unused-vars": "error",
        "no-useless-catch": "error",
        "no-useless-escape": "error",
        "no-with": "error",
        "require-atomic-updates": "error",
        "require-yield": "error",
        "use-isnan": "error",
        "valid-typeof": "error"
    }
};
>>>>>>> af81cb3e
<|MERGE_RESOLUTION|>--- conflicted
+++ resolved
@@ -6,22 +6,9 @@
 
 "use strict";
 
-<<<<<<< HEAD
-const builtInRules = require("../lib/rules");
-const recommendedRules = {};
-
-for (const [ruleId, rule] of builtInRules) {
-    if (rule.meta.docs.recommended) {
-        recommendedRules[ruleId] = "error";
-    }
-}
+/* eslint sort-keys: ["error", "asc"] */
 
 /** @type {import("../lib/shared/types").ConfigData} */
-module.exports = { rules: recommendedRules };
-=======
-/* eslint sort-keys: ["error", "asc"] */
-
-/** @type {import("../lib/util/types").ConfigData} */
 module.exports = {
     rules: {
         "constructor-super": "error",
@@ -80,5 +67,4 @@
         "use-isnan": "error",
         "valid-typeof": "error"
     }
-};
->>>>>>> af81cb3e
+};