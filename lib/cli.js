--- conflicted
+++ resolved
@@ -239,13 +239,9 @@
                 return processReport(currentOptions, report, engine);
             }
 
-<<<<<<< HEAD
             // TODO: throw error if useStdin
             return engine.executeOnFiles(files)
                 .then(report => processReport(currentOptions, report, engine));
-=======
-            return 2;
->>>>>>> 58685506
         }
 
         return 0;
