/**
 * @fileoverview Main Linter Class
 * @author Gyandeep Singh
 * @author aladdin-add
 */

"use strict";

//------------------------------------------------------------------------------
// Requirements
//------------------------------------------------------------------------------

const
    path = require("path"),
    eslintScope = require("eslint-scope"),
    evk = require("eslint-visitor-keys"),
    espree = require("espree"),
    merge = require("lodash.merge"),
    pkg = require("../../package.json"),
    astUtils = require("../shared/ast-utils"),
    {
        directivesPattern
    } = require("../shared/directives"),
    {
        Legacy: {
            ConfigOps,
            ConfigValidator,
            environments: BuiltInEnvironments
        }
    } = require("@eslint/eslintrc/universal"),
    Traverser = require("../shared/traverser"),
    { SourceCode } = require("../source-code"),
    CodePathAnalyzer = require("./code-path-analysis/code-path-analyzer"),
    applyDisableDirectives = require("./apply-disable-directives"),
    ConfigCommentParser = require("./config-comment-parser"),
    NodeEventGenerator = require("./node-event-generator"),
    createReportTranslator = require("./report-translator"),
    Rules = require("./rules"),
    createEmitter = require("./safe-emitter"),
    SourceCodeFixer = require("./source-code-fixer"),
    timing = require("./timing"),
    ruleReplacements = require("../../conf/replacements.json");
const { getRuleFromConfig } = require("../config/flat-config-helpers");
const { FlatConfigArray } = require("../config/flat-config-array");
const { RuleValidator } = require("../config/rule-validator");
const { assertIsRuleSeverity } = require("../config/flat-config-schema");
const { normalizeSeverityToString } = require("../shared/severity");
const { deepMergeArrays } = require("../shared/deep-merge-arrays");
const debug = require("debug")("eslint:linter");
const MAX_AUTOFIX_PASSES = 10;
const DEFAULT_PARSER_NAME = "espree";
const DEFAULT_ECMA_VERSION = 5;
const commentParser = new ConfigCommentParser();
const DEFAULT_ERROR_LOC = { start: { line: 1, column: 0 }, end: { line: 1, column: 1 } };
const parserSymbol = Symbol.for("eslint.RuleTester.parser");
const { LATEST_ECMA_VERSION } = require("../../conf/ecma-version");

//------------------------------------------------------------------------------
// Typedefs
//------------------------------------------------------------------------------

/** @typedef {InstanceType<import("../cli-engine/config-array").ConfigArray>} ConfigArray */
/** @typedef {InstanceType<import("../cli-engine/config-array").ExtractedConfig>} ExtractedConfig */
/** @typedef {import("../shared/types").ConfigData} ConfigData */
/** @typedef {import("../shared/types").Environment} Environment */
/** @typedef {import("../shared/types").GlobalConf} GlobalConf */
/** @typedef {import("../shared/types").LintMessage} LintMessage */
/** @typedef {import("../shared/types").SuppressedLintMessage} SuppressedLintMessage */
/** @typedef {import("../shared/types").ParserOptions} ParserOptions */
/** @typedef {import("../shared/types").LanguageOptions} LanguageOptions */
/** @typedef {import("../shared/types").Processor} Processor */
/** @typedef {import("../shared/types").Rule} Rule */

/* eslint-disable jsdoc/valid-types -- https://github.com/jsdoc-type-pratt-parser/jsdoc-type-pratt-parser/issues/4#issuecomment-778805577 */
/**
 * @template T
 * @typedef {{ [P in keyof T]-?: T[P] }} Required
 */
/* eslint-enable jsdoc/valid-types -- https://github.com/jsdoc-type-pratt-parser/jsdoc-type-pratt-parser/issues/4#issuecomment-778805577 */

/**
 * @typedef {Object} DisableDirective
 * @property {("disable"|"enable"|"disable-line"|"disable-next-line")} type Type of directive
 * @property {number} line The line number
 * @property {number} column The column number
 * @property {(string|null)} ruleId The rule ID
 * @property {string} justification The justification of directive
 */

/**
 * The private data for `Linter` instance.
 * @typedef {Object} LinterInternalSlots
 * @property {ConfigArray|null} lastConfigArray The `ConfigArray` instance that the last `verify()` call used.
 * @property {SourceCode|null} lastSourceCode The `SourceCode` instance that the last `verify()` call used.
 * @property {SuppressedLintMessage[]} lastSuppressedMessages The `SuppressedLintMessage[]` instance that the last `verify()` call produced.
 * @property {Map<string, Parser>} parserMap The loaded parsers.
 * @property {Rules} ruleMap The loaded rules.
 */

/**
 * @typedef {Object} VerifyOptions
 * @property {boolean} [allowInlineConfig] Allow/disallow inline comments' ability
 *      to change config once it is set. Defaults to true if not supplied.
 *      Useful if you want to validate JS without comments overriding rules.
 * @property {boolean} [disableFixes] if `true` then the linter doesn't make `fix`
 *      properties into the lint result.
 * @property {string} [filename] the filename of the source code.
 * @property {boolean | "off" | "warn" | "error"} [reportUnusedDisableDirectives] Adds reported errors for
 *      unused `eslint-disable` directives.
 * @property {Function} [ruleFilter] A predicate function that determines whether a given rule should run.
 */

/**
 * @typedef {Object} ProcessorOptions
 * @property {(filename:string, text:string) => boolean} [filterCodeBlock] the
 *      predicate function that selects adopt code blocks.
 * @property {Processor.postprocess} [postprocess] postprocessor for report
 *      messages. If provided, this should accept an array of the message lists
 *      for each code block returned from the preprocessor, apply a mapping to
 *      the messages as appropriate, and return a one-dimensional array of
 *      messages.
 * @property {Processor.preprocess} [preprocess] preprocessor for source text.
 *      If provided, this should accept a string of source text, and return an
 *      array of code blocks to lint.
 */

/**
 * @typedef {Object} FixOptions
 * @property {boolean | ((message: LintMessage) => boolean)} [fix] Determines
 *      whether fixes should be applied.
 */

/**
 * @typedef {Object} InternalOptions
 * @property {string | null} warnInlineConfig The config name what `noInlineConfig` setting came from. If `noInlineConfig` setting didn't exist, this is null. If this is a config name, then the linter warns directive comments.
 * @property {"off" | "warn" | "error"} reportUnusedDisableDirectives (boolean values were normalized)
 */

//------------------------------------------------------------------------------
// Helpers
//------------------------------------------------------------------------------

/**
 * Determines if a given object is Espree.
 * @param {Object} parser The parser to check.
 * @returns {boolean} True if the parser is Espree or false if not.
 */
function isEspree(parser) {
    return !!(parser === espree || parser[parserSymbol] === espree);
}

/**
 * Ensures that variables representing built-in properties of the Global Object,
 * and any globals declared by special block comments, are present in the global
 * scope.
 * @param {Scope} globalScope The global scope.
 * @param {Object} configGlobals The globals declared in configuration
 * @param {{exportedVariables: Object, enabledGlobals: Object}} commentDirectives Directives from comment configuration
 * @returns {void}
 */
function addDeclaredGlobals(globalScope, configGlobals, { exportedVariables, enabledGlobals }) {

    // Define configured global variables.
    for (const id of new Set([...Object.keys(configGlobals), ...Object.keys(enabledGlobals)])) {

        /*
         * `ConfigOps.normalizeConfigGlobal` will throw an error if a configured global value is invalid. However, these errors would
         * typically be caught when validating a config anyway (validity for inline global comments is checked separately).
         */
        const configValue = configGlobals[id] === void 0 ? void 0 : ConfigOps.normalizeConfigGlobal(configGlobals[id]);
        const commentValue = enabledGlobals[id] && enabledGlobals[id].value;
        const value = commentValue || configValue;
        const sourceComments = enabledGlobals[id] && enabledGlobals[id].comments;

        if (value === "off") {
            continue;
        }

        let variable = globalScope.set.get(id);

        if (!variable) {
            variable = new eslintScope.Variable(id, globalScope);

            globalScope.variables.push(variable);
            globalScope.set.set(id, variable);
        }

        variable.eslintImplicitGlobalSetting = configValue;
        variable.eslintExplicitGlobal = sourceComments !== void 0;
        variable.eslintExplicitGlobalComments = sourceComments;
        variable.writeable = (value === "writable");
    }

    // mark all exported variables as such
    Object.keys(exportedVariables).forEach(name => {
        const variable = globalScope.set.get(name);

        if (variable) {
            variable.eslintUsed = true;
            variable.eslintExported = true;
        }
    });

    /*
     * "through" contains all references which definitions cannot be found.
     * Since we augment the global scope using configuration, we need to update
     * references and remove the ones that were added by configuration.
     */
    globalScope.through = globalScope.through.filter(reference => {
        const name = reference.identifier.name;
        const variable = globalScope.set.get(name);

        if (variable) {

            /*
             * Links the variable and the reference.
             * And this reference is removed from `Scope#through`.
             */
            reference.resolved = variable;
            variable.references.push(reference);

            return false;
        }

        return true;
    });
}

/**
 * creates a missing-rule message.
 * @param {string} ruleId the ruleId to create
 * @returns {string} created error message
 * @private
 */
function createMissingRuleMessage(ruleId) {
    return Object.hasOwn(ruleReplacements.rules, ruleId)
        ? `Rule '${ruleId}' was removed and replaced by: ${ruleReplacements.rules[ruleId].join(", ")}`
        : `Definition for rule '${ruleId}' was not found.`;
}

/**
 * creates a linting problem
 * @param {Object} options to create linting error
 * @param {string} [options.ruleId] the ruleId to report
 * @param {Object} [options.loc] the loc to report
 * @param {string} [options.message] the error message to report
 * @param {string} [options.severity] the error message to report
 * @returns {LintMessage} created problem, returns a missing-rule problem if only provided ruleId.
 * @private
 */
function createLintingProblem(options) {
    const {
        ruleId = null,
        loc = DEFAULT_ERROR_LOC,
        message = createMissingRuleMessage(options.ruleId),
        severity = 2
    } = options;

    return {
        ruleId,
        message,
        line: loc.start.line,
        column: loc.start.column + 1,
        endLine: loc.end.line,
        endColumn: loc.end.column + 1,
        severity,
        nodeType: null
    };
}

/**
 * Creates a collection of disable directives from a comment
 * @param {Object} options to create disable directives
 * @param {("disable"|"enable"|"disable-line"|"disable-next-line")} options.type The type of directive comment
 * @param {token} options.commentToken The Comment token
 * @param {string} options.value The value after the directive in the comment
 * comment specified no specific rules, so it applies to all rules (e.g. `eslint-disable`)
 * @param {string} options.justification The justification of the directive
 * @param {function(string): {create: Function}} options.ruleMapper A map from rule IDs to defined rules
 * @returns {Object} Directives and problems from the comment
 */
function createDisableDirectives(options) {
    const { commentToken, type, value, justification, ruleMapper } = options;
    const ruleIds = Object.keys(commentParser.parseListConfig(value));
    const directiveRules = ruleIds.length ? ruleIds : [null];
    const result = {
        directives: [], // valid disable directives
        directiveProblems: [] // problems in directives
    };

    const parentComment = { commentToken, ruleIds };

    for (const ruleId of directiveRules) {

        // push to directives, if the rule is defined(including null, e.g. /*eslint enable*/)
        if (ruleId === null || !!ruleMapper(ruleId)) {
            if (type === "disable-next-line") {
                result.directives.push({
                    parentComment,
                    type,
                    line: commentToken.loc.end.line,
                    column: commentToken.loc.end.column + 1,
                    ruleId,
                    justification
                });
            } else {
                result.directives.push({
                    parentComment,
                    type,
                    line: commentToken.loc.start.line,
                    column: commentToken.loc.start.column + 1,
                    ruleId,
                    justification
                });
            }
        } else {
            result.directiveProblems.push(createLintingProblem({ ruleId, loc: commentToken.loc }));
        }
    }
    return result;
}

/**
 * Parses comments in file to extract file-specific config of rules, globals
 * and environments and merges them with global config; also code blocks
 * where reporting is disabled or enabled and merges them with reporting config.
 * @param {SourceCode} sourceCode The SourceCode object to get comments from.
 * @param {function(string): {create: Function}} ruleMapper A map from rule IDs to defined rules
 * @param {string|null} warnInlineConfig If a string then it should warn directive comments as disabled. The string value is the config name what the setting came from.
 * @param {ConfigData} config Provided config.
 * @returns {{configuredRules: Object, enabledGlobals: {value:string,comment:Token}[], exportedVariables: Object, problems: LintMessage[], disableDirectives: DisableDirective[]}}
 * A collection of the directive comments that were found, along with any problems that occurred when parsing
 */
function getDirectiveComments(sourceCode, ruleMapper, warnInlineConfig, config) {
    const configuredRules = {};
    const enabledGlobals = Object.create(null);
    const exportedVariables = {};
    const problems = [];
    const disableDirectives = [];
    const validator = new ConfigValidator({
        builtInRules: Rules
    });

    sourceCode.getInlineConfigNodes().filter(token => token.type !== "Shebang").forEach(comment => {
        const { directivePart, justificationPart } = commentParser.extractDirectiveComment(comment.value);

        const match = directivesPattern.exec(directivePart);

        if (!match) {
            return;
        }
        const directiveText = match[1];
        const lineCommentSupported = /^eslint-disable-(next-)?line$/u.test(directiveText);

        if (comment.type === "Line" && !lineCommentSupported) {
            return;
        }

        if (warnInlineConfig) {
            const kind = comment.type === "Block" ? `/*${directiveText}*/` : `//${directiveText}`;

            problems.push(createLintingProblem({
                ruleId: null,
                message: `'${kind}' has no effect because you have 'noInlineConfig' setting in ${warnInlineConfig}.`,
                loc: comment.loc,
                severity: 1
            }));
            return;
        }

        if (directiveText === "eslint-disable-line" && comment.loc.start.line !== comment.loc.end.line) {
            const message = `${directiveText} comment should not span multiple lines.`;

            problems.push(createLintingProblem({
                ruleId: null,
                message,
                loc: comment.loc
            }));
            return;
        }

        const directiveValue = directivePart.slice(match.index + directiveText.length);

        switch (directiveText) {
            case "eslint-disable":
            case "eslint-enable":
            case "eslint-disable-next-line":
            case "eslint-disable-line": {
                const directiveType = directiveText.slice("eslint-".length);
                const options = { commentToken: comment, type: directiveType, value: directiveValue, justification: justificationPart, ruleMapper };
                const { directives, directiveProblems } = createDisableDirectives(options);

                disableDirectives.push(...directives);
                problems.push(...directiveProblems);
                break;
            }

            case "exported":
                Object.assign(exportedVariables, commentParser.parseListConfig(directiveValue, comment));
                break;

            case "globals":
            case "global":
                for (const [id, { value }] of Object.entries(commentParser.parseStringConfig(directiveValue, comment))) {
                    let normalizedValue;

                    try {
                        normalizedValue = ConfigOps.normalizeConfigGlobal(value);
                    } catch (err) {
                        problems.push(createLintingProblem({
                            ruleId: null,
                            loc: comment.loc,
                            message: err.message
                        }));
                        continue;
                    }

                    if (enabledGlobals[id]) {
                        enabledGlobals[id].comments.push(comment);
                        enabledGlobals[id].value = normalizedValue;
                    } else {
                        enabledGlobals[id] = {
                            comments: [comment],
                            value: normalizedValue
                        };
                    }
                }
                break;

            case "eslint": {
                const parseResult = commentParser.parseJsonConfig(directiveValue, comment.loc);

                if (parseResult.success) {
                    Object.keys(parseResult.config).forEach(name => {
                        const rule = ruleMapper(name);
                        const ruleValue = parseResult.config[name];

                        if (!rule) {
                            problems.push(createLintingProblem({ ruleId: name, loc: comment.loc }));
                            return;
                        }

                        if (Object.hasOwn(configuredRules, name)) {
                            problems.push(createLintingProblem({
                                message: `Rule "${name}" is already configured by another configuration comment in the preceding code. This configuration is ignored.`,
                                loc: comment.loc
                            }));
                            return;
                        }

                        let ruleOptions = Array.isArray(ruleValue) ? ruleValue : [ruleValue];

                        /*
                         * If the rule was already configured, inline rule configuration that
                         * only has severity should retain options from the config and just override the severity.
                         *
                         * Example:
                         *
                         *   {
                         *       rules: {
                         *           curly: ["error", "multi"]
                         *       }
                         *   }
                         *
                         *   /* eslint curly: ["warn"] * /
                         *
                         *   Results in:
                         *
                         *   curly: ["warn", "multi"]
                         */
                        if (

                            /*
                             * If inline config for the rule has only severity
                             */
                            ruleOptions.length === 1 &&

                            /*
                             * And the rule was already configured
                             */
                            config.rules && Object.hasOwn(config.rules, name)
                        ) {

                            /*
                             * Then use severity from the inline config and options from the provided config
                             */
                            ruleOptions = [
                                ruleOptions[0], // severity from the inline config
                                ...Array.isArray(config.rules[name]) ? config.rules[name].slice(1) : [] // options from the provided config
                            ];
                        }

                        try {
                            validator.validateRuleOptions(rule, name, ruleOptions);
                        } catch (err) {

                            /*
                             * If the rule has invalid `meta.schema`, throw the error because
                             * this is not an invalid inline configuration but an invalid rule.
                             */
                            if (err.code === "ESLINT_INVALID_RULE_OPTIONS_SCHEMA") {
                                throw err;
                            }

                            problems.push(createLintingProblem({
                                ruleId: name,
                                message: err.message,
                                loc: comment.loc
                            }));

                            // do not apply the config, if found invalid options.
                            return;
                        }

                        configuredRules[name] = ruleOptions;
                    });
                } else {
                    problems.push(parseResult.error);
                }

                break;
            }

            // no default
        }
    });

    return {
        configuredRules,
        enabledGlobals,
        exportedVariables,
        problems,
        disableDirectives
    };
}

/**
 * Parses comments in file to extract disable directives.
 * @param {SourceCode} sourceCode The SourceCode object to get comments from.
 * @param {function(string): {create: Function}} ruleMapper A map from rule IDs to defined rules
 * @returns {{problems: LintMessage[], disableDirectives: DisableDirective[]}}
 * A collection of the directive comments that were found, along with any problems that occurred when parsing
 */
function getDirectiveCommentsForFlatConfig(sourceCode, ruleMapper) {
    const problems = [];
    const disableDirectives = [];

    sourceCode.getInlineConfigNodes().filter(token => token.type !== "Shebang").forEach(comment => {
        const { directivePart, justificationPart } = commentParser.extractDirectiveComment(comment.value);

        const match = directivesPattern.exec(directivePart);

        if (!match) {
            return;
        }
        const directiveText = match[1];
        const lineCommentSupported = /^eslint-disable-(next-)?line$/u.test(directiveText);

        if (comment.type === "Line" && !lineCommentSupported) {
            return;
        }

        if (directiveText === "eslint-disable-line" && comment.loc.start.line !== comment.loc.end.line) {
            const message = `${directiveText} comment should not span multiple lines.`;

            problems.push(createLintingProblem({
                ruleId: null,
                message,
                loc: comment.loc
            }));
            return;
        }

        const directiveValue = directivePart.slice(match.index + directiveText.length);

        switch (directiveText) {
            case "eslint-disable":
            case "eslint-enable":
            case "eslint-disable-next-line":
            case "eslint-disable-line": {
                const directiveType = directiveText.slice("eslint-".length);
                const options = { commentToken: comment, type: directiveType, value: directiveValue, justification: justificationPart, ruleMapper };
                const { directives, directiveProblems } = createDisableDirectives(options);

                disableDirectives.push(...directives);
                problems.push(...directiveProblems);
                break;
            }

            // no default
        }
    });

    return {
        problems,
        disableDirectives
    };
}

/**
 * Normalize ECMAScript version from the initial config
 * @param {Parser} parser The parser which uses this options.
 * @param {number} ecmaVersion ECMAScript version from the initial config
 * @returns {number} normalized ECMAScript version
 */
function normalizeEcmaVersion(parser, ecmaVersion) {

    if (isEspree(parser)) {
        if (ecmaVersion === "latest") {
            return espree.latestEcmaVersion;
        }
    }

    /*
     * Calculate ECMAScript edition number from official year version starting with
     * ES2015, which corresponds with ES6 (or a difference of 2009).
     */
    return ecmaVersion >= 2015 ? ecmaVersion - 2009 : ecmaVersion;
}

/**
 * Normalize ECMAScript version from the initial config into languageOptions (year)
 * format.
 * @param {any} [ecmaVersion] ECMAScript version from the initial config
 * @returns {number} normalized ECMAScript version
 */
function normalizeEcmaVersionForLanguageOptions(ecmaVersion) {

    switch (ecmaVersion) {
        case 3:
            return 3;

        // void 0 = no ecmaVersion specified so use the default
        case 5:
        case void 0:
            return 5;

        default:
            if (typeof ecmaVersion === "number") {
                return ecmaVersion >= 2015 ? ecmaVersion : ecmaVersion + 2009;
            }
    }

    /*
     * We default to the latest supported ecmaVersion for everything else.
     * Remember, this is for languageOptions.ecmaVersion, which sets the version
     * that is used for a number of processes inside of ESLint. It's normally
     * safe to assume people want the latest unless otherwise specified.
     */
    return LATEST_ECMA_VERSION;
}

const eslintEnvPattern = /\/\*\s*eslint-env\s(.+?)(?:\*\/|$)/gsu;

/**
 * Checks whether or not there is a comment which has "eslint-env *" in a given text.
 * @param {string} text A source code text to check.
 * @returns {Object|null} A result of parseListConfig() with "eslint-env *" comment.
 */
function findEslintEnv(text) {
    let match, retv;

    eslintEnvPattern.lastIndex = 0;

    while ((match = eslintEnvPattern.exec(text)) !== null) {
        if (match[0].endsWith("*/")) {
            retv = Object.assign(
                retv || {},
                commentParser.parseListConfig(commentParser.extractDirectiveComment(match[1]).directivePart)
            );
        }
    }

    return retv;
}

/**
 * Convert "/path/to/<text>" to "<text>".
 * `CLIEngine#executeOnText()` method gives "/path/to/<text>" if the filename
 * was omitted because `configArray.extractConfig()` requires an absolute path.
 * But the linter should pass `<text>` to `RuleContext#filename` in that
 * case.
 * Also, code blocks can have their virtual filename. If the parent filename was
 * `<text>`, the virtual filename is `<text>/0_foo.js` or something like (i.e.,
 * it's not an absolute path).
 * @param {string} filename The filename to normalize.
 * @returns {string} The normalized filename.
 */
function normalizeFilename(filename) {
    const parts = filename.split(path.sep);
    const index = parts.lastIndexOf("<text>");

    return index === -1 ? filename : parts.slice(index).join(path.sep);
}

/**
 * Normalizes the possible options for `linter.verify` and `linter.verifyAndFix` to a
 * consistent shape.
 * @param {VerifyOptions} providedOptions Options
 * @param {ConfigData} config Config.
 * @returns {Required<VerifyOptions> & InternalOptions} Normalized options
 */
function normalizeVerifyOptions(providedOptions, config) {

    const linterOptions = config.linterOptions || config;

    // .noInlineConfig for eslintrc, .linterOptions.noInlineConfig for flat
    const disableInlineConfig = linterOptions.noInlineConfig === true;
    const ignoreInlineConfig = providedOptions.allowInlineConfig === false;
    const configNameOfNoInlineConfig = config.configNameOfNoInlineConfig
        ? ` (${config.configNameOfNoInlineConfig})`
        : "";

    let reportUnusedDisableDirectives = providedOptions.reportUnusedDisableDirectives;

    if (typeof reportUnusedDisableDirectives === "boolean") {
        reportUnusedDisableDirectives = reportUnusedDisableDirectives ? "error" : "off";
    }
    if (typeof reportUnusedDisableDirectives !== "string") {
        if (typeof linterOptions.reportUnusedDisableDirectives === "boolean") {
            reportUnusedDisableDirectives = linterOptions.reportUnusedDisableDirectives ? "warn" : "off";
        } else {
            reportUnusedDisableDirectives = linterOptions.reportUnusedDisableDirectives === void 0 ? "off" : normalizeSeverityToString(linterOptions.reportUnusedDisableDirectives);
        }
    }

    let ruleFilter = providedOptions.ruleFilter;

    if (typeof ruleFilter !== "function") {
        ruleFilter = () => true;
    }

    return {
        filename: normalizeFilename(providedOptions.filename || "<input>"),
        allowInlineConfig: !ignoreInlineConfig,
        warnInlineConfig: disableInlineConfig && !ignoreInlineConfig
            ? `your config${configNameOfNoInlineConfig}`
            : null,
        reportUnusedDisableDirectives,
        disableFixes: Boolean(providedOptions.disableFixes),
        ruleFilter
    };
}

/**
 * Combines the provided parserOptions with the options from environments
 * @param {Parser} parser The parser which uses this options.
 * @param {ParserOptions} providedOptions The provided 'parserOptions' key in a config
 * @param {Environment[]} enabledEnvironments The environments enabled in configuration and with inline comments
 * @returns {ParserOptions} Resulting parser options after merge
 */
function resolveParserOptions(parser, providedOptions, enabledEnvironments) {

    const parserOptionsFromEnv = enabledEnvironments
        .filter(env => env.parserOptions)
        .reduce((parserOptions, env) => merge(parserOptions, env.parserOptions), {});
    const mergedParserOptions = merge(parserOptionsFromEnv, providedOptions || {});
    const isModule = mergedParserOptions.sourceType === "module";

    if (isModule) {

        /*
         * can't have global return inside of modules
         * TODO: espree validate parserOptions.globalReturn when sourceType is setting to module.(@aladdin-add)
         */
        mergedParserOptions.ecmaFeatures = Object.assign({}, mergedParserOptions.ecmaFeatures, { globalReturn: false });
    }

    mergedParserOptions.ecmaVersion = normalizeEcmaVersion(parser, mergedParserOptions.ecmaVersion);

    return mergedParserOptions;
}

/**
 * Converts parserOptions to languageOptions for backwards compatibility with eslintrc.
 * @param {ConfigData} config Config object.
 * @param {Object} config.globals Global variable definitions.
 * @param {Parser} config.parser The parser to use.
 * @param {ParserOptions} config.parserOptions The parserOptions to use.
 * @returns {LanguageOptions} The languageOptions equivalent.
 */
function createLanguageOptions({ globals: configuredGlobals, parser, parserOptions }) {

    const {
        ecmaVersion,
        sourceType
    } = parserOptions;

    return {
        globals: configuredGlobals,
        ecmaVersion: normalizeEcmaVersionForLanguageOptions(ecmaVersion),
        sourceType,
        parser,
        parserOptions
    };
}

/**
 * Combines the provided globals object with the globals from environments
 * @param {Record<string, GlobalConf>} providedGlobals The 'globals' key in a config
 * @param {Environment[]} enabledEnvironments The environments enabled in configuration and with inline comments
 * @returns {Record<string, GlobalConf>} The resolved globals object
 */
function resolveGlobals(providedGlobals, enabledEnvironments) {
    return Object.assign(
        {},
        ...enabledEnvironments.filter(env => env.globals).map(env => env.globals),
        providedGlobals
    );
}

/**
 * Strips Unicode BOM from a given text.
 * @param {string} text A text to strip.
 * @returns {string} The stripped text.
 */
function stripUnicodeBOM(text) {

    /*
     * Check Unicode BOM.
     * In JavaScript, string data is stored as UTF-16, so BOM is 0xFEFF.
     * http://www.ecma-international.org/ecma-262/6.0/#sec-unicode-format-control-characters
     */
    if (text.charCodeAt(0) === 0xFEFF) {
        return text.slice(1);
    }
    return text;
}

/**
 * Get the options for a rule (not including severity), if any
 * @param {Array|number} ruleConfig rule configuration
 * @param {Object|undefined} defaultOptions rule.meta.defaultOptions
 * @returns {Array} of rule options, empty Array if none
 */
function getRuleOptions(ruleConfig, defaultOptions) {
    if (Array.isArray(ruleConfig)) {
        return deepMergeArrays(defaultOptions, ruleConfig.slice(1));
    }
    return defaultOptions ?? [];
}

/**
 * Get the options for a rule's inline comment, including severity
 * @param {string} ruleId Rule name being configured.
 * @param {Array|number} ruleValue rule severity and options, if any
 * @param {Object|undefined} defaultOptions rule.meta.defaultOptions
 * @returns {Array} of rule options, empty Array if none
 */
function getRuleOptionsInline(ruleId, ruleValue, defaultOptions) {
    assertIsRuleOptions(ruleId, ruleValue);

    const [ruleSeverity, ...ruleConfig] = Array.isArray(ruleValue) ? ruleValue : [ruleValue];

    assertIsRuleSeverity(ruleId, ruleSeverity);

    return [ruleSeverity, ...deepMergeArrays(defaultOptions, ruleConfig)];
}

/**
 * Analyze scope of the given AST.
 * @param {ASTNode} ast The `Program` node to analyze.
 * @param {LanguageOptions} languageOptions The parser options.
 * @param {Record<string, string[]>} visitorKeys The visitor keys.
 * @returns {ScopeManager} The analysis result.
 */
function analyzeScope(ast, languageOptions, visitorKeys) {
    const parserOptions = languageOptions.parserOptions;
    const ecmaFeatures = parserOptions.ecmaFeatures || {};
    const ecmaVersion = languageOptions.ecmaVersion || DEFAULT_ECMA_VERSION;

    return eslintScope.analyze(ast, {
        ignoreEval: true,
        nodejsScope: ecmaFeatures.globalReturn,
        impliedStrict: ecmaFeatures.impliedStrict,
        ecmaVersion: typeof ecmaVersion === "number" ? ecmaVersion : 6,
        sourceType: languageOptions.sourceType || "script",
        childVisitorKeys: visitorKeys || evk.KEYS,
        fallback: Traverser.getKeys
    });
}

/**
 * Parses text into an AST. Moved out here because the try-catch prevents
 * optimization of functions, so it's best to keep the try-catch as isolated
 * as possible
 * @param {string} text The text to parse.
 * @param {LanguageOptions} languageOptions Options to pass to the parser
 * @param {string} filePath The path to the file being parsed.
 * @returns {{success: false, error: LintMessage}|{success: true, sourceCode: SourceCode}}
 * An object containing the AST and parser services if parsing was successful, or the error if parsing failed
 * @private
 */
function parse(text, languageOptions, filePath) {
    const textToParse = stripUnicodeBOM(text).replace(astUtils.shebangPattern, (match, captured) => `//${captured}`);
    const { ecmaVersion, sourceType, parser } = languageOptions;
    const parserOptions = Object.assign(
        { ecmaVersion, sourceType },
        languageOptions.parserOptions,
        {
            loc: true,
            range: true,
            raw: true,
            tokens: true,
            comment: true,
            eslintVisitorKeys: true,
            eslintScopeManager: true,
            filePath
        }
    );

    /*
     * Check for parsing errors first. If there's a parsing error, nothing
     * else can happen. However, a parsing error does not throw an error
     * from this method - it's just considered a fatal error message, a
     * problem that ESLint identified just like any other.
     */
    try {
        debug("Parsing:", filePath);
        const parseResult = (typeof parser.parseForESLint === "function")
            ? parser.parseForESLint(textToParse, parserOptions)
            : { ast: parser.parse(textToParse, parserOptions) };

        debug("Parsing successful:", filePath);
        const ast = parseResult.ast;
        const parserServices = parseResult.services || {};
        const visitorKeys = parseResult.visitorKeys || evk.KEYS;

        debug("Scope analysis:", filePath);
        const scopeManager = parseResult.scopeManager || analyzeScope(ast, languageOptions, visitorKeys);

        debug("Scope analysis successful:", filePath);

        return {
            success: true,

            /*
             * Save all values that `parseForESLint()` returned.
             * If a `SourceCode` object is given as the first parameter instead of source code text,
             * linter skips the parsing process and reuses the source code object.
             * In that case, linter needs all the values that `parseForESLint()` returned.
             */
            sourceCode: new SourceCode({
                text,
                ast,
                parserServices,
                scopeManager,
                visitorKeys
            })
        };
    } catch (ex) {

        // If the message includes a leading line number, strip it:
        const message = `Parsing error: ${ex.message.replace(/^line \d+:/iu, "").trim()}`;

        debug("%s\n%s", message, ex.stack);

        return {
            success: false,
            error: {
                ruleId: null,
                fatal: true,
                severity: 2,
                message,
                line: ex.lineNumber,
                column: ex.column,
                nodeType: null
            }
        };
    }
}

/**
 * Runs a rule, and gets its listeners
 * @param {Rule} rule A rule object
 * @param {Context} ruleContext The context that should be passed to the rule
 * @throws {TypeError} If `rule` is not an object with a `create` method
 * @throws {any} Any error during the rule's `create`
 * @returns {Object} A map of selector listeners provided by the rule
 */
function createRuleListeners(rule, ruleContext) {

    if (!rule || typeof rule !== "object" || typeof rule.create !== "function") {
        throw new TypeError(`Error while loading rule '${ruleContext.id}': Rule must be an object with a \`create\` method`);
    }

    try {
        return rule.create(ruleContext);
    } catch (ex) {
        ex.message = `Error while loading rule '${ruleContext.id}': ${ex.message}`;
        throw ex;
    }
}

/**
 * Runs the given rules on the given SourceCode object
 * @param {SourceCode} sourceCode A SourceCode object for the given text
 * @param {Object} configuredRules The rules configuration
 * @param {function(string): Rule} ruleMapper A mapper function from rule names to rules
 * @param {string | undefined} parserName The name of the parser in the config
 * @param {LanguageOptions} languageOptions The options for parsing the code.
 * @param {Object} settings The settings that were enabled in the config
 * @param {string} filename The reported filename of the code
 * @param {boolean} applyDefaultOptions If true, apply rules' meta.defaultOptions in computing their config options.
 * @param {boolean} disableFixes If true, it doesn't make `fix` properties.
 * @param {string | undefined} cwd cwd of the cli
 * @param {string} physicalFilename The full path of the file on disk without any code block information
 * @param {Function} ruleFilter A predicate function to filter which rules should be executed.
 * @returns {LintMessage[]} An array of reported problems
 */
function runRules(
    sourceCode,
    configuredRules,
    ruleMapper,
    parserName,
    languageOptions,
    settings,
    filename,
    applyDefaultOptions,
    disableFixes,
    cwd,
    physicalFilename,
    ruleFilter
) {
    const emitter = createEmitter();
    const nodeQueue = [];
    let currentNode = sourceCode.ast;

    Traverser.traverse(sourceCode.ast, {
        enter(node, parent) {
            node.parent = parent;
            nodeQueue.push({ isEntering: true, node });
        },
        leave(node) {
            nodeQueue.push({ isEntering: false, node });
        },
        visitorKeys: sourceCode.visitorKeys
    });

    /*
     * Create a frozen object with the ruleContext properties and methods that are shared by all rules.
     * All rule contexts will inherit from this object. This avoids the performance penalty of copying all the
     * properties once for each rule.
     */
    const sharedTraversalContext = Object.freeze(
        {
            getCwd: () => cwd,
            cwd,
            getFilename: () => filename,
            filename,
            getPhysicalFilename: () => physicalFilename || filename,
            physicalFilename: physicalFilename || filename,
            getSourceCode: () => sourceCode,
            sourceCode,
            parserOptions: {
                ...languageOptions.parserOptions
            },
            parserPath: parserName,
            languageOptions,
            settings
        }
    );

    const lintingProblems = [];

    Object.keys(configuredRules).forEach(ruleId => {
        const severity = ConfigOps.getRuleSeverity(configuredRules[ruleId]);

        // not load disabled rules
        if (severity === 0) {
            return;
        }

        if (ruleFilter && !ruleFilter({ ruleId, severity })) {
            return;
        }

        const rule = ruleMapper(ruleId);

        if (!rule) {
            lintingProblems.push(createLintingProblem({ ruleId }));
            return;
        }

        const messageIds = rule.meta && rule.meta.messages;
        let reportTranslator = null;
        const ruleContext = Object.freeze(
            Object.assign(
                Object.create(sharedTraversalContext),
                {
                    id: ruleId,
                    options: getRuleOptions(configuredRules[ruleId], applyDefaultOptions && rule.meta?.defaultOptions),
                    report(...args) {

                        /*
                         * Create a report translator lazily.
                         * In a vast majority of cases, any given rule reports zero errors on a given
                         * piece of code. Creating a translator lazily avoids the performance cost of
                         * creating a new translator function for each rule that usually doesn't get
                         * called.
                         *
                         * Using lazy report translators improves end-to-end performance by about 3%
                         * with Node 8.4.0.
                         */
                        if (reportTranslator === null) {
                            reportTranslator = createReportTranslator({
                                ruleId,
                                severity,
                                sourceCode,
                                messageIds,
                                disableFixes
                            });
                        }
                        const problem = reportTranslator(...args);

                        if (problem.fix && !(rule.meta && rule.meta.fixable)) {
                            throw new Error("Fixable rules must set the `meta.fixable` property to \"code\" or \"whitespace\".");
                        }
                        if (problem.suggestions && !(rule.meta && rule.meta.hasSuggestions === true)) {
                            if (rule.meta && rule.meta.docs && typeof rule.meta.docs.suggestion !== "undefined") {

                                // Encourage migration from the former property name.
                                throw new Error("Rules with suggestions must set the `meta.hasSuggestions` property to `true`. `meta.docs.suggestion` is ignored by ESLint.");
                            }
                            throw new Error("Rules with suggestions must set the `meta.hasSuggestions` property to `true`.");
                        }
                        lintingProblems.push(problem);
                    }
                }
            )
        );

        const ruleListeners = timing.enabled ? timing.time(ruleId, createRuleListeners)(rule, ruleContext) : createRuleListeners(rule, ruleContext);

        /**
         * Include `ruleId` in error logs
         * @param {Function} ruleListener A rule method that listens for a node.
         * @returns {Function} ruleListener wrapped in error handler
         */
        function addRuleErrorHandler(ruleListener) {
            return function ruleErrorHandler(...listenerArgs) {
                try {
                    return ruleListener(...listenerArgs);
                } catch (e) {
                    e.ruleId = ruleId;
                    throw e;
                }
            };
        }

        if (typeof ruleListeners === "undefined" || ruleListeners === null) {
            throw new Error(`The create() function for rule '${ruleId}' did not return an object.`);
        }

        // add all the selectors from the rule as listeners
        Object.keys(ruleListeners).forEach(selector => {
            const ruleListener = timing.enabled
                ? timing.time(ruleId, ruleListeners[selector])
                : ruleListeners[selector];

            emitter.on(
                selector,
                addRuleErrorHandler(ruleListener)
            );
        });
    });

    // only run code path analyzer if the top level node is "Program", skip otherwise
    const eventGenerator = nodeQueue[0].node.type === "Program"
        ? new CodePathAnalyzer(new NodeEventGenerator(emitter, { visitorKeys: sourceCode.visitorKeys, fallback: Traverser.getKeys }))
        : new NodeEventGenerator(emitter, { visitorKeys: sourceCode.visitorKeys, fallback: Traverser.getKeys });

    nodeQueue.forEach(traversalInfo => {
        currentNode = traversalInfo.node;

        try {
            if (traversalInfo.isEntering) {
                eventGenerator.enterNode(currentNode);
            } else {
                eventGenerator.leaveNode(currentNode);
            }
        } catch (err) {
            err.currentNode = currentNode;
            throw err;
        }
    });

    return lintingProblems;
}

/**
 * Ensure the source code to be a string.
 * @param {string|SourceCode} textOrSourceCode The text or source code object.
 * @returns {string} The source code text.
 */
function ensureText(textOrSourceCode) {
    if (typeof textOrSourceCode === "object") {
        const { hasBOM, text } = textOrSourceCode;
        const bom = hasBOM ? "\uFEFF" : "";

        return bom + text;
    }

    return String(textOrSourceCode);
}

/**
 * Get an environment.
 * @param {LinterInternalSlots} slots The internal slots of Linter.
 * @param {string} envId The environment ID to get.
 * @returns {Environment|null} The environment.
 */
function getEnv(slots, envId) {
    return (
        (slots.lastConfigArray && slots.lastConfigArray.pluginEnvironments.get(envId)) ||
        BuiltInEnvironments.get(envId) ||
        null
    );
}

/**
 * Get a rule.
 * @param {LinterInternalSlots} slots The internal slots of Linter.
 * @param {string} ruleId The rule ID to get.
 * @returns {Rule|null} The rule.
 */
function getRule(slots, ruleId) {
    return (
        (slots.lastConfigArray && slots.lastConfigArray.pluginRules.get(ruleId)) ||
        slots.ruleMap.get(ruleId)
    );
}

/**
 * Normalize the value of the cwd
 * @param {string | undefined} cwd raw value of the cwd, path to a directory that should be considered as the current working directory, can be undefined.
 * @returns {string | undefined} normalized cwd
 */
function normalizeCwd(cwd) {
    if (cwd) {
        return cwd;
    }
    if (typeof process === "object") {
        return process.cwd();
    }

    // It's more explicit to assign the undefined
    // eslint-disable-next-line no-undefined -- Consistently returning a value
    return undefined;
}

/**
 * The map to store private data.
 * @type {WeakMap<Linter, LinterInternalSlots>}
 */
const internalSlotsMap = new WeakMap();

/**
 * Throws an error when the given linter is in flat config mode.
 * @param {Linter} linter The linter to check.
 * @returns {void}
 * @throws {Error} If the linter is in flat config mode.
 */
function assertEslintrcConfig(linter) {
    const { configType } = internalSlotsMap.get(linter);

    if (configType === "flat") {
        throw new Error("This method cannot be used with flat config. Add your entries directly into the config array.");
    }
}


//------------------------------------------------------------------------------
// Public Interface
//------------------------------------------------------------------------------

/**
 * Object that is responsible for verifying JavaScript text
 * @name Linter
 */
class Linter {

    /**
     * Initialize the Linter.
     * @param {Object} [config] the config object
     * @param {string} [config.cwd] path to a directory that should be considered as the current working directory, can be undefined.
     * @param {"flat"|"eslintrc"} [config.configType="flat"] the type of config used.
     */
    constructor({ cwd, configType = "flat" } = {}) {
        internalSlotsMap.set(this, {
            cwd: normalizeCwd(cwd),
            lastConfigArray: null,
            lastSourceCode: null,
            lastSuppressedMessages: [],
            configType, // TODO: Remove after flat config conversion
            parserMap: new Map([["espree", espree]]),
            ruleMap: new Rules()
        });

        this.version = pkg.version;
    }

    /**
     * Getter for package version.
     * @static
     * @returns {string} The version from package.json.
     */
    static get version() {
        return pkg.version;
    }

    /**
     * Same as linter.verify, except without support for processors.
     * @param {string|SourceCode} textOrSourceCode The text to parse or a SourceCode object.
     * @param {ConfigData} providedConfig An ESLintConfig instance to configure everything.
     * @param {VerifyOptions} [providedOptions] The optional filename of the file being checked.
     * @throws {Error} If during rule execution.
     * @returns {(LintMessage|SuppressedLintMessage)[]} The results as an array of messages or an empty array if no messages.
     */
    _verifyWithoutProcessors(textOrSourceCode, providedConfig, providedOptions) {
        const slots = internalSlotsMap.get(this);
        const config = providedConfig || {};
        const options = normalizeVerifyOptions(providedOptions, config);
        let text;

        // evaluate arguments
        if (typeof textOrSourceCode === "string") {
            slots.lastSourceCode = null;
            text = textOrSourceCode;
        } else {
            slots.lastSourceCode = textOrSourceCode;
            text = textOrSourceCode.text;
        }

        // Resolve parser.
        let parserName = DEFAULT_PARSER_NAME;
        let parser = espree;

        if (typeof config.parser === "object" && config.parser !== null) {
            parserName = config.parser.filePath;
            parser = config.parser.definition;
        } else if (typeof config.parser === "string") {
            if (!slots.parserMap.has(config.parser)) {
                return [{
                    ruleId: null,
                    fatal: true,
                    severity: 2,
                    message: `Configured parser '${config.parser}' was not found.`,
                    line: 0,
                    column: 0,
                    nodeType: null
                }];
            }
            parserName = config.parser;
            parser = slots.parserMap.get(config.parser);
        }

        // search and apply "eslint-env *".
        const envInFile = options.allowInlineConfig && !options.warnInlineConfig
            ? findEslintEnv(text)
            : {};
        const resolvedEnvConfig = Object.assign({ builtin: true }, config.env, envInFile);
        const enabledEnvs = Object.keys(resolvedEnvConfig)
            .filter(envName => resolvedEnvConfig[envName])
            .map(envName => getEnv(slots, envName))
            .filter(env => env);

        const parserOptions = resolveParserOptions(parser, config.parserOptions || {}, enabledEnvs);
        const configuredGlobals = resolveGlobals(config.globals || {}, enabledEnvs);
        const settings = config.settings || {};
        const languageOptions = createLanguageOptions({
            globals: config.globals,
            parser,
            parserOptions
        });

        if (!slots.lastSourceCode) {
            const parseResult = parse(
                text,
                languageOptions,
                options.filename
            );

            if (!parseResult.success) {
                return [parseResult.error];
            }

            slots.lastSourceCode = parseResult.sourceCode;
        } else {

            /*
             * If the given source code object as the first argument does not have scopeManager, analyze the scope.
             * This is for backward compatibility (SourceCode is frozen so it cannot rebind).
             */
            if (!slots.lastSourceCode.scopeManager) {
                slots.lastSourceCode = new SourceCode({
                    text: slots.lastSourceCode.text,
                    ast: slots.lastSourceCode.ast,
                    parserServices: slots.lastSourceCode.parserServices,
                    visitorKeys: slots.lastSourceCode.visitorKeys,
                    scopeManager: analyzeScope(slots.lastSourceCode.ast, languageOptions)
                });
            }
        }

        const sourceCode = slots.lastSourceCode;
        const commentDirectives = options.allowInlineConfig
            ? getDirectiveComments(sourceCode, ruleId => getRule(slots, ruleId), options.warnInlineConfig, config)
            : { configuredRules: {}, enabledGlobals: {}, exportedVariables: {}, problems: [], disableDirectives: [] };

        // augment global scope with declared global variables
        addDeclaredGlobals(
            sourceCode.scopeManager.scopes[0],
            configuredGlobals,
            { exportedVariables: commentDirectives.exportedVariables, enabledGlobals: commentDirectives.enabledGlobals }
        );

        const configuredRules = Object.assign({}, config.rules, commentDirectives.configuredRules);

        let lintingProblems;

        try {
            lintingProblems = runRules(
                sourceCode,
                configuredRules,
                ruleId => getRule(slots, ruleId),
                parserName,
                languageOptions,
                settings,
                options.filename,
                true,
                options.disableFixes,
                slots.cwd,
                providedOptions.physicalFilename,
                null
            );
        } catch (err) {
            err.message += `\nOccurred while linting ${options.filename}`;
            debug("An error occurred while traversing");
            debug("Filename:", options.filename);
            if (err.currentNode) {
                const { line } = err.currentNode.loc.start;

                debug("Line:", line);
                err.message += `:${line}`;
            }
            debug("Parser Options:", parserOptions);
            debug("Parser Path:", parserName);
            debug("Settings:", settings);

            if (err.ruleId) {
                err.message += `\nRule: "${err.ruleId}"`;
            }

            throw err;
        }

        return applyDisableDirectives({
            directives: commentDirectives.disableDirectives,
            disableFixes: options.disableFixes,
            problems: lintingProblems
                .concat(commentDirectives.problems)
                .sort((problemA, problemB) => problemA.line - problemB.line || problemA.column - problemB.column),
            reportUnusedDisableDirectives: options.reportUnusedDisableDirectives
        });
    }

    /**
     * Verifies the text against the rules specified by the second argument.
     * @param {string|SourceCode} textOrSourceCode The text to parse or a SourceCode object.
     * @param {ConfigData|ConfigArray} config An ESLintConfig instance to configure everything.
     * @param {(string|(VerifyOptions&ProcessorOptions))} [filenameOrOptions] The optional filename of the file being checked.
     *      If this is not set, the filename will default to '<input>' in the rule context. If
     *      an object, then it has "filename", "allowInlineConfig", and some properties.
     * @returns {LintMessage[]} The results as an array of messages or an empty array if no messages.
     */
    verify(textOrSourceCode, config, filenameOrOptions) {
        debug("Verify");

        const { configType, cwd } = internalSlotsMap.get(this);

        const options = typeof filenameOrOptions === "string"
            ? { filename: filenameOrOptions }
            : filenameOrOptions || {};

        const configToUse = config ?? {};

        if (configType !== "eslintrc") {

            /*
             * Because of how Webpack packages up the files, we can't
             * compare directly to `FlatConfigArray` using `instanceof`
             * because it's not the same `FlatConfigArray` as in the tests.
             * So, we work around it by assuming an array is, in fact, a
             * `FlatConfigArray` if it has a `getConfig()` method.
             */
            let configArray = configToUse;

            if (!Array.isArray(configToUse) || typeof configToUse.getConfig !== "function") {
                configArray = new FlatConfigArray(configToUse, { basePath: cwd });
                configArray.normalizeSync();
            }

            return this._distinguishSuppressedMessages(this._verifyWithFlatConfigArray(textOrSourceCode, configArray, options, true));
        }

        if (typeof configToUse.extractConfig === "function") {
            return this._distinguishSuppressedMessages(this._verifyWithConfigArray(textOrSourceCode, configToUse, options));
        }

        /*
         * If we get to here, it means `config` is just an object rather
         * than a config array so we can go right into linting.
         */

        /*
         * `Linter` doesn't support `overrides` property in configuration.
         * So we cannot apply multiple processors.
         */
        if (options.preprocess || options.postprocess) {
            return this._distinguishSuppressedMessages(this._verifyWithProcessor(textOrSourceCode, configToUse, options));
        }
        return this._distinguishSuppressedMessages(this._verifyWithoutProcessors(textOrSourceCode, configToUse, options));
    }

    /**
     * Verify with a processor.
     * @param {string|SourceCode} textOrSourceCode The source code.
     * @param {FlatConfig} config The config array.
     * @param {VerifyOptions&ProcessorOptions} options The options.
     * @param {FlatConfigArray} [configForRecursive] The `ConfigArray` object to apply multiple processors recursively.
     * @returns {(LintMessage|SuppressedLintMessage)[]} The found problems.
     */
    _verifyWithFlatConfigArrayAndProcessor(textOrSourceCode, config, options, configForRecursive) {
        const filename = options.filename || "<input>";
        const filenameToExpose = normalizeFilename(filename);
        const physicalFilename = options.physicalFilename || filenameToExpose;
        const text = ensureText(textOrSourceCode);
        const preprocess = options.preprocess || (rawText => [rawText]);
        const postprocess = options.postprocess || (messagesList => messagesList.flat());
        const filterCodeBlock =
            options.filterCodeBlock ||
            (blockFilename => blockFilename.endsWith(".js"));
        const originalExtname = path.extname(filename);

        let blocks;

        try {
            blocks = preprocess(text, filenameToExpose);
        } catch (ex) {

            // If the message includes a leading line number, strip it:
            const message = `Preprocessing error: ${ex.message.replace(/^line \d+:/iu, "").trim()}`;

            debug("%s\n%s", message, ex.stack);

            return [
                {
                    ruleId: null,
                    fatal: true,
                    severity: 2,
                    message,
                    line: ex.lineNumber,
                    column: ex.column,
                    nodeType: null
                }
            ];
        }

        const messageLists = blocks.map((block, i) => {
            debug("A code block was found: %o", block.filename || "(unnamed)");

            // Keep the legacy behavior.
            if (typeof block === "string") {
                return this._verifyWithFlatConfigArrayAndWithoutProcessors(block, config, options);
            }

            const blockText = block.text;
            const blockName = path.join(filename, `${i}_${block.filename}`);

            // Skip this block if filtered.
            if (!filterCodeBlock(blockName, blockText)) {
                debug("This code block was skipped.");
                return [];
            }

            // Resolve configuration again if the file content or extension was changed.
            if (configForRecursive && (text !== blockText || path.extname(blockName) !== originalExtname)) {
                debug("Resolving configuration again because the file content or extension was changed.");
                return this._verifyWithFlatConfigArray(
                    blockText,
                    configForRecursive,
                    { ...options, filename: blockName, physicalFilename }
                );
            }

            // Does lint.
            return this._verifyWithFlatConfigArrayAndWithoutProcessors(
                blockText,
                config,
                { ...options, filename: blockName, physicalFilename }
            );
        });

        return postprocess(messageLists, filenameToExpose);
    }

    /**
     * Same as linter.verify, except without support for processors.
     * @param {string|SourceCode} textOrSourceCode The text to parse or a SourceCode object.
     * @param {FlatConfig} providedConfig An ESLintConfig instance to configure everything.
     * @param {VerifyOptions} [providedOptions] The optional filename of the file being checked.
     * @throws {Error} If during rule execution.
     * @returns {(LintMessage|SuppressedLintMessage)[]} The results as an array of messages or an empty array if no messages.
     */
    _verifyWithFlatConfigArrayAndWithoutProcessors(textOrSourceCode, providedConfig, providedOptions) {
        const slots = internalSlotsMap.get(this);
        const config = providedConfig || {};
        const options = normalizeVerifyOptions(providedOptions, config);
        let text;

        // evaluate arguments
        if (typeof textOrSourceCode === "string") {
            slots.lastSourceCode = null;
            text = textOrSourceCode;
        } else {
            slots.lastSourceCode = textOrSourceCode;
            text = textOrSourceCode.text;
        }

        const languageOptions = config.languageOptions;

        languageOptions.ecmaVersion = normalizeEcmaVersionForLanguageOptions(
            languageOptions.ecmaVersion
        );

        // double check that there is a parser to avoid mysterious error messages
        if (!languageOptions.parser) {
            throw new TypeError(`No parser specified for ${options.filename}`);
        }

        // Espree expects this information to be passed in
        if (isEspree(languageOptions.parser)) {
            const parserOptions = languageOptions.parserOptions;

            if (languageOptions.sourceType) {

                parserOptions.sourceType = languageOptions.sourceType;

                if (
                    parserOptions.sourceType === "module" &&
                    parserOptions.ecmaFeatures &&
                    parserOptions.ecmaFeatures.globalReturn
                ) {
                    parserOptions.ecmaFeatures.globalReturn = false;
                }
            }
        }

        const settings = config.settings || {};

        if (!slots.lastSourceCode) {
            const parseResult = parse(
                text,
                languageOptions,
                options.filename
            );

            if (!parseResult.success) {
                return [parseResult.error];
            }

            slots.lastSourceCode = parseResult.sourceCode;
        } else {

            /*
             * If the given source code object as the first argument does not have scopeManager, analyze the scope.
             * This is for backward compatibility (SourceCode is frozen so it cannot rebind).
             */
            if (!slots.lastSourceCode.scopeManager) {
                slots.lastSourceCode = new SourceCode({
                    text: slots.lastSourceCode.text,
                    ast: slots.lastSourceCode.ast,
                    parserServices: slots.lastSourceCode.parserServices,
                    visitorKeys: slots.lastSourceCode.visitorKeys,
                    scopeManager: analyzeScope(slots.lastSourceCode.ast, languageOptions)
                });
            }
        }

        const sourceCode = slots.lastSourceCode;

        /*
         * Make adjustments based on the language options. For JavaScript,
         * this is primarily about adding variables into the global scope
         * to account for ecmaVersion and configured globals.
         */
        sourceCode.applyLanguageOptions(languageOptions);

        const mergedInlineConfig = {
            rules: {}
        };
        const inlineConfigProblems = [];

        /*
         * Inline config can be either enabled or disabled. If disabled, it's possible
         * to detect the inline config and emit a warning (though this is not required).
         * So we first check to see if inline config is allowed at all, and if so, we
         * need to check if it's a warning or not.
         */
        if (options.allowInlineConfig) {

            // if inline config should warn then add the warnings
            if (options.warnInlineConfig) {
                sourceCode.getInlineConfigNodes().forEach(node => {
                    inlineConfigProblems.push(createLintingProblem({
                        ruleId: null,
                        message: `'${sourceCode.text.slice(node.range[0], node.range[1])}' has no effect because you have 'noInlineConfig' setting in ${options.warnInlineConfig}.`,
                        loc: node.loc,
                        severity: 1
                    }));

                });
            } else {
                const inlineConfigResult = sourceCode.applyInlineConfig();

                inlineConfigProblems.push(
                    ...inlineConfigResult.problems
                        .map(createLintingProblem)
                        .map(problem => {
                            problem.fatal = true;
                            return problem;
                        })
                );

                // next we need to verify information about the specified rules
                const ruleValidator = new RuleValidator();

                for (const { config: inlineConfig, node } of inlineConfigResult.configs) {

                    Object.keys(inlineConfig.rules).forEach(ruleId => {
                        const rule = getRuleFromConfig(ruleId, config);
                        const ruleValue = inlineConfig.rules[ruleId];

                        if (!rule) {
                            inlineConfigProblems.push(createLintingProblem({ ruleId, loc: node.loc }));
                            return;
                        }

                        if (Object.hasOwn(mergedInlineConfig.rules, ruleId)) {
                            inlineConfigProblems.push(createLintingProblem({
                                message: `Rule "${ruleId}" is already configured by another configuration comment in the preceding code. This configuration is ignored.`,
                                loc: node.loc
                            }));
                            return;
                        }

                        try {

<<<<<<< HEAD
                            const ruleOptions = getRuleOptionsInline(ruleId, ruleValue, rule.meta?.defaultOptions);
=======
                            let ruleOptions = Array.isArray(ruleValue) ? ruleValue : [ruleValue];

                            assertIsRuleSeverity(ruleId, ruleOptions[0]);
>>>>>>> a451b32b

                            /*
                             * If the rule was already configured, inline rule configuration that
                             * only has severity should retain options from the config and just override the severity.
                             *
                             * Example:
                             *
                             *   {
                             *       rules: {
                             *           curly: ["error", "multi"]
                             *       }
                             *   }
                             *
                             *   /* eslint curly: ["warn"] * /
                             *
                             *   Results in:
                             *
                             *   curly: ["warn", "multi"]
                             */

                            let shouldValidateOptions = true;

                            if (

                                /*
                                 * If inline config for the rule has only severity
                                 */
                                ruleOptions.length === 1 &&

                                /*
                                 * And the rule was already configured
                                 */
                                config.rules && Object.hasOwn(config.rules, ruleId)
                            ) {

                                /*
                                 * Then use severity from the inline config and options from the provided config
                                 */
                                ruleOptions = [
                                    ruleOptions[0], // severity from the inline config
                                    ...config.rules[ruleId].slice(1) // options from the provided config
                                ];

                                // if the rule was enabled, the options have already been validated
                                if (config.rules[ruleId][0] > 0) {
                                    shouldValidateOptions = false;
                                }
                            }

                            if (shouldValidateOptions) {
                                ruleValidator.validate({
                                    plugins: config.plugins,
                                    rules: {
                                        [ruleId]: ruleOptions
                                    }
                                });
                            }

                            mergedInlineConfig.rules[ruleId] = ruleOptions;
                        } catch (err) {

                            /*
                             * If the rule has invalid `meta.schema`, throw the error because
                             * this is not an invalid inline configuration but an invalid rule.
                             */
                            if (err.code === "ESLINT_INVALID_RULE_OPTIONS_SCHEMA") {
                                throw err;
                            }

                            let baseMessage = err.message.slice(
                                err.message.startsWith("Key \"rules\":")
                                    ? err.message.indexOf(":", 12) + 1
                                    : err.message.indexOf(":") + 1
                            ).trim();

                            if (err.messageTemplate) {
                                baseMessage += ` You passed "${ruleValue}".`;
                            }

                            inlineConfigProblems.push(createLintingProblem({
                                ruleId,
                                message: `Inline configuration for rule "${ruleId}" is invalid:\n\t${baseMessage}\n`,
                                loc: node.loc
                            }));
                        }
                    });
                }
            }
        }

        const commentDirectives = options.allowInlineConfig && !options.warnInlineConfig
            ? getDirectiveCommentsForFlatConfig(
                sourceCode,
                ruleId => getRuleFromConfig(ruleId, config)
            )
            : { problems: [], disableDirectives: [] };

        const configuredRules = Object.assign({}, config.rules, mergedInlineConfig.rules);

        let lintingProblems;

        sourceCode.finalize();

        try {
            lintingProblems = runRules(
                sourceCode,
                configuredRules,
                ruleId => getRuleFromConfig(ruleId, config),
                void 0,
                languageOptions,
                settings,
                options.filename,
                false,
                options.disableFixes,
                slots.cwd,
                providedOptions.physicalFilename,
                options.ruleFilter
            );
        } catch (err) {
            err.message += `\nOccurred while linting ${options.filename}`;
            debug("An error occurred while traversing");
            debug("Filename:", options.filename);
            if (err.currentNode) {
                const { line } = err.currentNode.loc.start;

                debug("Line:", line);
                err.message += `:${line}`;
            }
            debug("Parser Options:", languageOptions.parserOptions);

            // debug("Parser Path:", parserName);
            debug("Settings:", settings);

            if (err.ruleId) {
                err.message += `\nRule: "${err.ruleId}"`;
            }

            throw err;
        }

        return applyDisableDirectives({
            directives: commentDirectives.disableDirectives,
            disableFixes: options.disableFixes,
            problems: lintingProblems
                .concat(commentDirectives.problems)
                .concat(inlineConfigProblems)
                .sort((problemA, problemB) => problemA.line - problemB.line || problemA.column - problemB.column),
            reportUnusedDisableDirectives: options.reportUnusedDisableDirectives,
            ruleFilter: options.ruleFilter,
            configuredRules
        });
    }

    /**
     * Verify a given code with `ConfigArray`.
     * @param {string|SourceCode} textOrSourceCode The source code.
     * @param {ConfigArray} configArray The config array.
     * @param {VerifyOptions&ProcessorOptions} options The options.
     * @returns {(LintMessage|SuppressedLintMessage)[]} The found problems.
     */
    _verifyWithConfigArray(textOrSourceCode, configArray, options) {
        debug("With ConfigArray: %s", options.filename);

        // Store the config array in order to get plugin envs and rules later.
        internalSlotsMap.get(this).lastConfigArray = configArray;

        // Extract the final config for this file.
        const config = configArray.extractConfig(options.filename);
        const processor =
            config.processor &&
            configArray.pluginProcessors.get(config.processor);

        // Verify.
        if (processor) {
            debug("Apply the processor: %o", config.processor);
            const { preprocess, postprocess, supportsAutofix } = processor;
            const disableFixes = options.disableFixes || !supportsAutofix;

            return this._verifyWithProcessor(
                textOrSourceCode,
                config,
                { ...options, disableFixes, postprocess, preprocess },
                configArray
            );
        }
        return this._verifyWithoutProcessors(textOrSourceCode, config, options);
    }

    /**
     * Verify a given code with a flat config.
     * @param {string|SourceCode} textOrSourceCode The source code.
     * @param {FlatConfigArray} configArray The config array.
     * @param {VerifyOptions&ProcessorOptions} options The options.
     * @param {boolean} [firstCall=false] Indicates if this is being called directly
     *      from verify(). (TODO: Remove once eslintrc is removed.)
     * @returns {(LintMessage|SuppressedLintMessage)[]} The found problems.
     */
    _verifyWithFlatConfigArray(textOrSourceCode, configArray, options, firstCall = false) {
        debug("With flat config: %s", options.filename);

        // we need a filename to match configs against
        const filename = options.filename || "__placeholder__.js";

        // Store the config array in order to get plugin envs and rules later.
        internalSlotsMap.get(this).lastConfigArray = configArray;
        const config = configArray.getConfig(filename);

        if (!config) {
            return [
                {
                    ruleId: null,
                    severity: 1,
                    message: `No matching configuration found for ${filename}.`,
                    line: 0,
                    column: 0,
                    nodeType: null
                }
            ];
        }

        // Verify.
        if (config.processor) {
            debug("Apply the processor: %o", config.processor);
            const { preprocess, postprocess, supportsAutofix } = config.processor;
            const disableFixes = options.disableFixes || !supportsAutofix;

            return this._verifyWithFlatConfigArrayAndProcessor(
                textOrSourceCode,
                config,
                { ...options, filename, disableFixes, postprocess, preprocess },
                configArray
            );
        }

        // check for options-based processing
        if (firstCall && (options.preprocess || options.postprocess)) {
            return this._verifyWithFlatConfigArrayAndProcessor(textOrSourceCode, config, options);
        }

        return this._verifyWithFlatConfigArrayAndWithoutProcessors(textOrSourceCode, config, options);
    }

    /**
     * Verify with a processor.
     * @param {string|SourceCode} textOrSourceCode The source code.
     * @param {ConfigData|ExtractedConfig} config The config array.
     * @param {VerifyOptions&ProcessorOptions} options The options.
     * @param {ConfigArray} [configForRecursive] The `ConfigArray` object to apply multiple processors recursively.
     * @returns {(LintMessage|SuppressedLintMessage)[]} The found problems.
     */
    _verifyWithProcessor(textOrSourceCode, config, options, configForRecursive) {
        const filename = options.filename || "<input>";
        const filenameToExpose = normalizeFilename(filename);
        const physicalFilename = options.physicalFilename || filenameToExpose;
        const text = ensureText(textOrSourceCode);
        const preprocess = options.preprocess || (rawText => [rawText]);
        const postprocess = options.postprocess || (messagesList => messagesList.flat());
        const filterCodeBlock =
            options.filterCodeBlock ||
            (blockFilename => blockFilename.endsWith(".js"));
        const originalExtname = path.extname(filename);

        let blocks;

        try {
            blocks = preprocess(text, filenameToExpose);
        } catch (ex) {

            // If the message includes a leading line number, strip it:
            const message = `Preprocessing error: ${ex.message.replace(/^line \d+:/iu, "").trim()}`;

            debug("%s\n%s", message, ex.stack);

            return [
                {
                    ruleId: null,
                    fatal: true,
                    severity: 2,
                    message,
                    line: ex.lineNumber,
                    column: ex.column,
                    nodeType: null
                }
            ];
        }

        const messageLists = blocks.map((block, i) => {
            debug("A code block was found: %o", block.filename || "(unnamed)");

            // Keep the legacy behavior.
            if (typeof block === "string") {
                return this._verifyWithoutProcessors(block, config, options);
            }

            const blockText = block.text;
            const blockName = path.join(filename, `${i}_${block.filename}`);

            // Skip this block if filtered.
            if (!filterCodeBlock(blockName, blockText)) {
                debug("This code block was skipped.");
                return [];
            }

            // Resolve configuration again if the file content or extension was changed.
            if (configForRecursive && (text !== blockText || path.extname(blockName) !== originalExtname)) {
                debug("Resolving configuration again because the file content or extension was changed.");
                return this._verifyWithConfigArray(
                    blockText,
                    configForRecursive,
                    { ...options, filename: blockName, physicalFilename }
                );
            }

            // Does lint.
            return this._verifyWithoutProcessors(
                blockText,
                config,
                { ...options, filename: blockName, physicalFilename }
            );
        });

        return postprocess(messageLists, filenameToExpose);
    }

    /**
     * Given a list of reported problems, distinguish problems between normal messages and suppressed messages.
     * The normal messages will be returned and the suppressed messages will be stored as lastSuppressedMessages.
     * @param {Array<LintMessage|SuppressedLintMessage>} problems A list of reported problems.
     * @returns {LintMessage[]} A list of LintMessage.
     */
    _distinguishSuppressedMessages(problems) {
        const messages = [];
        const suppressedMessages = [];
        const slots = internalSlotsMap.get(this);

        for (const problem of problems) {
            if (problem.suppressions) {
                suppressedMessages.push(problem);
            } else {
                messages.push(problem);
            }
        }

        slots.lastSuppressedMessages = suppressedMessages;

        return messages;
    }

    /**
     * Gets the SourceCode object representing the parsed source.
     * @returns {SourceCode} The SourceCode object.
     */
    getSourceCode() {
        return internalSlotsMap.get(this).lastSourceCode;
    }

    /**
     * Gets the list of SuppressedLintMessage produced in the last running.
     * @returns {SuppressedLintMessage[]} The list of SuppressedLintMessage
     */
    getSuppressedMessages() {
        return internalSlotsMap.get(this).lastSuppressedMessages;
    }

    /**
     * Defines a new linting rule.
     * @param {string} ruleId A unique rule identifier
     * @param {Rule} rule A rule object
     * @returns {void}
     */
    defineRule(ruleId, rule) {
        assertEslintrcConfig(this);
        internalSlotsMap.get(this).ruleMap.define(ruleId, rule);
    }

    /**
     * Defines many new linting rules.
     * @param {Record<string, Rule>} rulesToDefine map from unique rule identifier to rule
     * @returns {void}
     */
    defineRules(rulesToDefine) {
        assertEslintrcConfig(this);
        Object.getOwnPropertyNames(rulesToDefine).forEach(ruleId => {
            this.defineRule(ruleId, rulesToDefine[ruleId]);
        });
    }

    /**
     * Gets an object with all loaded rules.
     * @returns {Map<string, Rule>} All loaded rules
     */
    getRules() {
        assertEslintrcConfig(this);
        const { lastConfigArray, ruleMap } = internalSlotsMap.get(this);

        return new Map(function *() {
            yield* ruleMap;

            if (lastConfigArray) {
                yield* lastConfigArray.pluginRules;
            }
        }());
    }

    /**
     * Define a new parser module
     * @param {string} parserId Name of the parser
     * @param {Parser} parserModule The parser object
     * @returns {void}
     */
    defineParser(parserId, parserModule) {
        assertEslintrcConfig(this);
        internalSlotsMap.get(this).parserMap.set(parserId, parserModule);
    }

    /**
     * Performs multiple autofix passes over the text until as many fixes as possible
     * have been applied.
     * @param {string} text The source text to apply fixes to.
     * @param {ConfigData|ConfigArray|FlatConfigArray} config The ESLint config object to use.
     * @param {VerifyOptions&ProcessorOptions&FixOptions} options The ESLint options object to use.
     * @returns {{fixed:boolean,messages:LintMessage[],output:string}} The result of the fix operation as returned from the
     *      SourceCodeFixer.
     */
    verifyAndFix(text, config, options) {
        let messages,
            fixedResult,
            fixed = false,
            passNumber = 0,
            currentText = text;
        const debugTextDescription = options && options.filename || `${text.slice(0, 10)}...`;
        const shouldFix = options && typeof options.fix !== "undefined" ? options.fix : true;

        /**
         * This loop continues until one of the following is true:
         *
         * 1. No more fixes have been applied.
         * 2. Ten passes have been made.
         *
         * That means anytime a fix is successfully applied, there will be another pass.
         * Essentially, guaranteeing a minimum of two passes.
         */
        do {
            passNumber++;

            debug(`Linting code for ${debugTextDescription} (pass ${passNumber})`);
            messages = this.verify(currentText, config, options);

            debug(`Generating fixed text for ${debugTextDescription} (pass ${passNumber})`);
            fixedResult = SourceCodeFixer.applyFixes(currentText, messages, shouldFix);

            /*
             * stop if there are any syntax errors.
             * 'fixedResult.output' is a empty string.
             */
            if (messages.length === 1 && messages[0].fatal) {
                break;
            }

            // keep track if any fixes were ever applied - important for return value
            fixed = fixed || fixedResult.fixed;

            // update to use the fixed output instead of the original text
            currentText = fixedResult.output;

        } while (
            fixedResult.fixed &&
            passNumber < MAX_AUTOFIX_PASSES
        );

        /*
         * If the last result had fixes, we need to lint again to be sure we have
         * the most up-to-date information.
         */
        if (fixedResult.fixed) {
            fixedResult.messages = this.verify(currentText, config, options);
        }

        // ensure the last result properly reflects if fixes were done
        fixedResult.fixed = fixed;
        fixedResult.output = currentText;

        return fixedResult;
    }
}

module.exports = {
    Linter,

    /**
     * Get the internal slots of a given Linter instance for tests.
     * @param {Linter} instance The Linter instance to get.
     * @returns {LinterInternalSlots} The internal slots.
     */
    getLinterInternalSlots(instance) {
        return internalSlotsMap.get(instance);
    }
};<|MERGE_RESOLUTION|>--- conflicted
+++ resolved
@@ -43,7 +43,7 @@
 const { getRuleFromConfig } = require("../config/flat-config-helpers");
 const { FlatConfigArray } = require("../config/flat-config-array");
 const { RuleValidator } = require("../config/rule-validator");
-const { assertIsRuleSeverity } = require("../config/flat-config-schema");
+const { assertIsRuleOptions, assertIsRuleSeverity } = require("../config/flat-config-schema");
 const { normalizeSeverityToString } = require("../shared/severity");
 const { deepMergeArrays } = require("../shared/deep-merge-arrays");
 const debug = require("debug")("eslint:linter");
@@ -1757,13 +1757,7 @@
 
                         try {
 
-<<<<<<< HEAD
-                            const ruleOptions = getRuleOptionsInline(ruleId, ruleValue, rule.meta?.defaultOptions);
-=======
-                            let ruleOptions = Array.isArray(ruleValue) ? ruleValue : [ruleValue];
-
-                            assertIsRuleSeverity(ruleId, ruleOptions[0]);
->>>>>>> a451b32b
+                            let ruleOptions = getRuleOptionsInline(ruleId, ruleValue, rule.meta?.defaultOptions);
 
                             /*
                              * If the rule was already configured, inline rule configuration that
