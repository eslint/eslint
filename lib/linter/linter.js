--- conflicted
+++ resolved
@@ -1479,7 +1479,6 @@
  * @name Linter
  */
 class Linter {
-<<<<<<< HEAD
 	/**
 	 * Initialize the Linter.
 	 * @param {Object} [config] the config object
@@ -2710,7 +2709,9 @@
 			fixedResult,
 			fixed = false,
 			passNumber = 0,
-			currentText = text;
+			currentText = text,
+			secondPreviousText,
+			previousText;
 		const debugTextDescription =
 			(options && options.filename) || `${text.slice(0, 10)}...`;
 		const shouldFix =
@@ -2785,6 +2786,8 @@
 			fixed = fixed || fixedResult.fixed;
 
 			// update to use the fixed output instead of the original text
+			secondPreviousText = previousText;
+			previousText = currentText;
 			currentText = fixedResult.output;
 
 			if (stats) {
@@ -2792,6 +2795,22 @@
 				const passIndex = slots.times.passes.length - 1;
 
 				slots.times.passes[passIndex].total = tTotal;
+			}
+
+			// Stop if we've made a circular fix
+			if (
+				passNumber > 1 &&
+				currentText.length === secondPreviousText.length &&
+				currentText === secondPreviousText
+			) {
+				debug(
+					`Circular fixes detected after pass ${passNumber}. Exiting fix loop.`,
+				);
+				globalThis?.process?.emitWarning?.(
+					`Circular fixes detected while fixing ${options?.filename ?? "text"}. It is likely that you have conflicting rules in your configuration.`,
+					"ESLintCircularFixesWarning",
+				);
+				break;
 			}
 		} while (fixedResult.fixed && passNumber < MAX_AUTOFIX_PASSES);
 
@@ -2820,1191 +2839,6 @@
 
 		return fixedResult;
 	}
-=======
-
-    /**
-     * Initialize the Linter.
-     * @param {Object} [config] the config object
-     * @param {string} [config.cwd] path to a directory that should be considered as the current working directory, can be undefined.
-     * @param {Array<string>} [config.flags] the feature flags to enable.
-     * @param {"flat"|"eslintrc"} [config.configType="flat"] the type of config used.
-     */
-    constructor({ cwd, configType = "flat", flags = [] } = {}) {
-
-        const processedFlags = [];
-
-        flags.forEach(flag => {
-            if (inactiveFlags.has(flag)) {
-                const inactiveFlagData = inactiveFlags.get(flag);
-                const inactivityReason = getInactivityReasonMessage(inactiveFlagData);
-
-                if (typeof inactiveFlagData.replacedBy === "undefined") {
-                    throw new Error(`The flag '${flag}' is inactive: ${inactivityReason}`);
-                }
-
-                // if there's a replacement, enable it instead of original
-                if (typeof inactiveFlagData.replacedBy === "string") {
-                    processedFlags.push(inactiveFlagData.replacedBy);
-                }
-
-                globalThis.process?.emitWarning?.(
-                    `The flag '${flag}' is inactive: ${inactivityReason}`,
-                    `ESLintInactiveFlag_${flag}`
-                );
-
-                return;
-            }
-
-            if (!activeFlags.has(flag)) {
-                throw new Error(`Unknown flag '${flag}'.`);
-            }
-
-            processedFlags.push(flag);
-        });
-
-        internalSlotsMap.set(this, {
-            cwd: normalizeCwd(cwd),
-            flags: processedFlags,
-            lastConfigArray: null,
-            lastSourceCode: null,
-            lastSuppressedMessages: [],
-            configType, // TODO: Remove after flat config conversion
-            parserMap: new Map([["espree", espree]]),
-            ruleMap: new Rules()
-        });
-
-        this.version = pkg.version;
-    }
-
-    /**
-     * Getter for package version.
-     * @static
-     * @returns {string} The version from package.json.
-     */
-    static get version() {
-        return pkg.version;
-    }
-
-    /**
-     * Indicates if the given feature flag is enabled for this instance.
-     * @param {string} flag The feature flag to check.
-     * @returns {boolean} `true` if the feature flag is enabled, `false` if not.
-     */
-    hasFlag(flag) {
-        return internalSlotsMap.get(this).flags.includes(flag);
-    }
-
-    /**
-     * Lint using eslintrc and without processors.
-     * @param {VFile} file The file to lint.
-     * @param {ConfigData} providedConfig An ESLintConfig instance to configure everything.
-     * @param {VerifyOptions} [providedOptions] The optional filename of the file being checked.
-     * @throws {Error} If during rule execution.
-     * @returns {(LintMessage|SuppressedLintMessage)[]} The results as an array of messages or an empty array if no messages.
-     */
-    #eslintrcVerifyWithoutProcessors(file, providedConfig, providedOptions) {
-
-        const slots = internalSlotsMap.get(this);
-        const config = providedConfig || {};
-        const options = normalizeVerifyOptions(providedOptions, config);
-
-        // Resolve parser.
-        let parserName = DEFAULT_PARSER_NAME;
-        let parser = espree;
-
-        if (typeof config.parser === "object" && config.parser !== null) {
-            parserName = config.parser.filePath;
-            parser = config.parser.definition;
-        } else if (typeof config.parser === "string") {
-            if (!slots.parserMap.has(config.parser)) {
-                return [{
-                    ruleId: null,
-                    fatal: true,
-                    severity: 2,
-                    message: `Configured parser '${config.parser}' was not found.`,
-                    line: 0,
-                    column: 0,
-                    nodeType: null
-                }];
-            }
-            parserName = config.parser;
-            parser = slots.parserMap.get(config.parser);
-        }
-
-        // search and apply "eslint-env *".
-        const envInFile = options.allowInlineConfig && !options.warnInlineConfig
-            ? findEslintEnv(file.body)
-            : {};
-        const resolvedEnvConfig = Object.assign({ builtin: true }, config.env, envInFile);
-        const enabledEnvs = Object.keys(resolvedEnvConfig)
-            .filter(envName => resolvedEnvConfig[envName])
-            .map(envName => getEnv(slots, envName))
-            .filter(env => env);
-
-        const parserOptions = resolveParserOptions(parser, config.parserOptions || {}, enabledEnvs);
-        const configuredGlobals = resolveGlobals(config.globals || {}, enabledEnvs);
-        const settings = config.settings || {};
-        const languageOptions = createLanguageOptions({
-            globals: config.globals,
-            parser,
-            parserOptions
-        });
-
-        if (!slots.lastSourceCode) {
-            let t;
-
-            if (options.stats) {
-                t = startTime();
-            }
-
-            const parserService = new ParserService();
-            const parseResult = parserService.parseSync(
-                file,
-                {
-                    language: jslang,
-                    languageOptions
-                }
-            );
-
-            if (options.stats) {
-                const time = endTime(t);
-                const timeOpts = { type: "parse" };
-
-                storeTime(time, timeOpts, slots);
-            }
-
-            if (!parseResult.ok) {
-                return parseResult.errors;
-            }
-
-            slots.lastSourceCode = parseResult.sourceCode;
-        } else {
-
-            /*
-             * If the given source code object as the first argument does not have scopeManager, analyze the scope.
-             * This is for backward compatibility (SourceCode is frozen so it cannot rebind).
-             */
-            if (!slots.lastSourceCode.scopeManager) {
-                slots.lastSourceCode = new SourceCode({
-                    text: slots.lastSourceCode.text,
-                    ast: slots.lastSourceCode.ast,
-                    hasBOM: slots.lastSourceCode.hasBOM,
-                    parserServices: slots.lastSourceCode.parserServices,
-                    visitorKeys: slots.lastSourceCode.visitorKeys,
-                    scopeManager: analyzeScope(slots.lastSourceCode.ast, languageOptions)
-                });
-            }
-        }
-
-        const sourceCode = slots.lastSourceCode;
-        const commentDirectives = options.allowInlineConfig
-            ? getDirectiveComments(sourceCode, ruleId => getRule(slots, ruleId), options.warnInlineConfig, config)
-            : { configuredRules: {}, enabledGlobals: {}, exportedVariables: {}, problems: [], disableDirectives: [] };
-
-        addDeclaredGlobals(
-            sourceCode.scopeManager.scopes[0],
-            configuredGlobals,
-            { exportedVariables: commentDirectives.exportedVariables, enabledGlobals: commentDirectives.enabledGlobals }
-        );
-
-        const configuredRules = Object.assign({}, config.rules, commentDirectives.configuredRules);
-
-        let lintingProblems;
-
-        try {
-            lintingProblems = runRules(
-                sourceCode,
-                configuredRules,
-                ruleId => getRule(slots, ruleId),
-                parserName,
-                jslang,
-                languageOptions,
-                settings,
-                options.filename,
-                true,
-                options.disableFixes,
-                slots.cwd,
-                providedOptions.physicalFilename,
-                null,
-                options.stats,
-                slots
-            );
-        } catch (err) {
-            err.message += `\nOccurred while linting ${options.filename}`;
-            debug("An error occurred while traversing");
-            debug("Filename:", options.filename);
-            if (err.currentNode) {
-                const { line } = sourceCode.getLoc(err.currentNode).start;
-
-                debug("Line:", line);
-                err.message += `:${line}`;
-            }
-            debug("Parser Options:", parserOptions);
-            debug("Parser Path:", parserName);
-            debug("Settings:", settings);
-
-            if (err.ruleId) {
-                err.message += `\nRule: "${err.ruleId}"`;
-            }
-
-            throw err;
-        }
-
-        return applyDisableDirectives({
-            language: jslang,
-            sourceCode,
-            directives: commentDirectives.disableDirectives,
-            disableFixes: options.disableFixes,
-            problems: lintingProblems
-                .concat(commentDirectives.problems)
-                .sort((problemA, problemB) => problemA.line - problemB.line || problemA.column - problemB.column),
-            reportUnusedDisableDirectives: options.reportUnusedDisableDirectives
-        });
-
-    }
-
-    /**
-     * Same as linter.verify, except without support for processors.
-     * @param {string|SourceCode} textOrSourceCode The text to parse or a SourceCode object.
-     * @param {ConfigData} providedConfig An ESLintConfig instance to configure everything.
-     * @param {VerifyOptions} [providedOptions] The optional filename of the file being checked.
-     * @throws {Error} If during rule execution.
-     * @returns {(LintMessage|SuppressedLintMessage)[]} The results as an array of messages or an empty array if no messages.
-     */
-    _verifyWithoutProcessors(textOrSourceCode, providedConfig, providedOptions) {
-        const slots = internalSlotsMap.get(this);
-        const filename = normalizeFilename(providedOptions.filename || "<input>");
-        let text;
-
-        // evaluate arguments
-        if (typeof textOrSourceCode === "string") {
-            slots.lastSourceCode = null;
-            text = textOrSourceCode;
-        } else {
-            slots.lastSourceCode = textOrSourceCode;
-            text = textOrSourceCode.text;
-        }
-
-        const file = new VFile(filename, text, {
-            physicalPath: providedOptions.physicalFilename
-        });
-
-        return this.#eslintrcVerifyWithoutProcessors(file, providedConfig, providedOptions);
-    }
-
-    /**
-     * Verifies the text against the rules specified by the second argument.
-     * @param {string|SourceCode} textOrSourceCode The text to parse or a SourceCode object.
-     * @param {ConfigData|ConfigArray} config An ESLintConfig instance to configure everything.
-     * @param {(string|(VerifyOptions&ProcessorOptions))} [filenameOrOptions] The optional filename of the file being checked.
-     *      If this is not set, the filename will default to '<input>' in the rule context. If
-     *      an object, then it has "filename", "allowInlineConfig", and some properties.
-     * @returns {LintMessage[]} The results as an array of messages or an empty array if no messages.
-     */
-    verify(textOrSourceCode, config, filenameOrOptions) {
-        debug("Verify");
-
-        const { configType, cwd } = internalSlotsMap.get(this);
-
-        const options = typeof filenameOrOptions === "string"
-            ? { filename: filenameOrOptions }
-            : filenameOrOptions || {};
-
-        const configToUse = config ?? {};
-
-        if (configType !== "eslintrc") {
-
-            /*
-             * Because of how Webpack packages up the files, we can't
-             * compare directly to `FlatConfigArray` using `instanceof`
-             * because it's not the same `FlatConfigArray` as in the tests.
-             * So, we work around it by assuming an array is, in fact, a
-             * `FlatConfigArray` if it has a `getConfig()` method.
-             */
-            let configArray = configToUse;
-
-            if (!Array.isArray(configToUse) || typeof configToUse.getConfig !== "function") {
-                configArray = new FlatConfigArray(configToUse, { basePath: cwd });
-                configArray.normalizeSync();
-            }
-
-            return this._distinguishSuppressedMessages(this._verifyWithFlatConfigArray(textOrSourceCode, configArray, options, true));
-        }
-
-        if (typeof configToUse.extractConfig === "function") {
-            return this._distinguishSuppressedMessages(this._verifyWithConfigArray(textOrSourceCode, configToUse, options));
-        }
-
-        /*
-         * If we get to here, it means `config` is just an object rather
-         * than a config array so we can go right into linting.
-         */
-
-        /*
-         * `Linter` doesn't support `overrides` property in configuration.
-         * So we cannot apply multiple processors.
-         */
-        if (options.preprocess || options.postprocess) {
-            return this._distinguishSuppressedMessages(this._verifyWithProcessor(textOrSourceCode, configToUse, options));
-        }
-        return this._distinguishSuppressedMessages(this._verifyWithoutProcessors(textOrSourceCode, configToUse, options));
-    }
-
-    /**
-     * Verify with a processor.
-     * @param {string|SourceCode} textOrSourceCode The source code.
-     * @param {FlatConfig} config The config array.
-     * @param {VerifyOptions&ProcessorOptions} options The options.
-     * @param {FlatConfigArray} [configForRecursive] The `ConfigArray` object to apply multiple processors recursively.
-     * @returns {(LintMessage|SuppressedLintMessage)[]} The found problems.
-     */
-    _verifyWithFlatConfigArrayAndProcessor(textOrSourceCode, config, options, configForRecursive) {
-        const slots = internalSlotsMap.get(this);
-        const filename = options.filename || "<input>";
-        const filenameToExpose = normalizeFilename(filename);
-        const physicalFilename = options.physicalFilename || filenameToExpose;
-        const text = ensureText(textOrSourceCode);
-        const file = new VFile(filenameToExpose, text, {
-            physicalPath: physicalFilename
-        });
-
-        const preprocess = options.preprocess || (rawText => [rawText]);
-        const postprocess = options.postprocess || (messagesList => messagesList.flat());
-
-        const processorService = new ProcessorService();
-        const preprocessResult = processorService.preprocessSync(file, {
-            processor: {
-                preprocess,
-                postprocess
-            }
-        });
-
-        if (!preprocessResult.ok) {
-            return preprocessResult.errors;
-        }
-
-        const filterCodeBlock =
-            options.filterCodeBlock ||
-            (blockFilename => blockFilename.endsWith(".js"));
-        const originalExtname = path.extname(filename);
-        const { files } = preprocessResult;
-
-        const messageLists = files.map(block => {
-            debug("A code block was found: %o", block.path || "(unnamed)");
-
-            // Keep the legacy behavior.
-            if (typeof block === "string") {
-                return this._verifyWithFlatConfigArrayAndWithoutProcessors(block, config, options);
-            }
-
-            // Skip this block if filtered.
-            if (!filterCodeBlock(block.path, block.body)) {
-                debug("This code block was skipped.");
-                return [];
-            }
-
-            // Resolve configuration again if the file content or extension was changed.
-            if (configForRecursive && (text !== block.rawBody || path.extname(block.path) !== originalExtname)) {
-                debug("Resolving configuration again because the file content or extension was changed.");
-                return this._verifyWithFlatConfigArray(
-                    block.rawBody,
-                    configForRecursive,
-                    { ...options, filename: block.path, physicalFilename: block.physicalPath }
-                );
-            }
-
-            slots.lastSourceCode = null;
-
-            // Does lint.
-            return this.#flatVerifyWithoutProcessors(
-                block,
-                config,
-                { ...options, filename: block.path, physicalFilename: block.physicalPath }
-            );
-        });
-
-        return processorService.postprocessSync(file, messageLists, {
-            processor: {
-                preprocess,
-                postprocess
-            }
-        });
-    }
-
-    /**
-     * Verify using flat config and without any processors.
-     * @param {VFile} file The file to lint.
-     * @param {FlatConfig} providedConfig An ESLintConfig instance to configure everything.
-     * @param {VerifyOptions} [providedOptions] The optional filename of the file being checked.
-     * @throws {Error} If during rule execution.
-     * @returns {(LintMessage|SuppressedLintMessage)[]} The results as an array of messages or an empty array if no messages.
-     */
-    #flatVerifyWithoutProcessors(file, providedConfig, providedOptions) {
-
-        const slots = internalSlotsMap.get(this);
-        const config = providedConfig || {};
-        const { settings = {}, languageOptions } = config;
-        const options = normalizeVerifyOptions(providedOptions, config);
-
-        if (!slots.lastSourceCode) {
-            let t;
-
-            if (options.stats) {
-                t = startTime();
-            }
-
-            const parserService = new ParserService();
-            const parseResult = parserService.parseSync(
-                file,
-                config
-            );
-
-            if (options.stats) {
-                const time = endTime(t);
-
-                storeTime(time, { type: "parse" }, slots);
-            }
-
-            if (!parseResult.ok) {
-                return parseResult.errors;
-            }
-
-            slots.lastSourceCode = parseResult.sourceCode;
-        } else {
-
-            /*
-             * If the given source code object as the first argument does not have scopeManager, analyze the scope.
-             * This is for backward compatibility (SourceCode is frozen so it cannot rebind).
-             *
-             * We check explicitly for `null` to ensure that this is a JS-flavored language.
-             * For non-JS languages we don't want to do this.
-             *
-             * TODO: Remove this check when we stop exporting the `SourceCode` object.
-             */
-            if (slots.lastSourceCode.scopeManager === null) {
-                slots.lastSourceCode = new SourceCode({
-                    text: slots.lastSourceCode.text,
-                    ast: slots.lastSourceCode.ast,
-                    hasBOM: slots.lastSourceCode.hasBOM,
-                    parserServices: slots.lastSourceCode.parserServices,
-                    visitorKeys: slots.lastSourceCode.visitorKeys,
-                    scopeManager: analyzeScope(slots.lastSourceCode.ast, languageOptions)
-                });
-            }
-        }
-
-        const sourceCode = slots.lastSourceCode;
-
-        /*
-         * Make adjustments based on the language options. For JavaScript,
-         * this is primarily about adding variables into the global scope
-         * to account for ecmaVersion and configured globals.
-         */
-        sourceCode.applyLanguageOptions?.(languageOptions);
-
-        const mergedInlineConfig = {
-            rules: {}
-        };
-        const inlineConfigProblems = [];
-
-        /*
-         * Inline config can be either enabled or disabled. If disabled, it's possible
-         * to detect the inline config and emit a warning (though this is not required).
-         * So we first check to see if inline config is allowed at all, and if so, we
-         * need to check if it's a warning or not.
-         */
-        if (options.allowInlineConfig) {
-
-            // if inline config should warn then add the warnings
-            if (options.warnInlineConfig) {
-                if (sourceCode.getInlineConfigNodes) {
-                    sourceCode.getInlineConfigNodes().forEach(node => {
-
-                        const loc = sourceCode.getLoc(node);
-                        const range = sourceCode.getRange(node);
-
-                        inlineConfigProblems.push(createLintingProblem({
-                            ruleId: null,
-                            message: `'${sourceCode.text.slice(range[0], range[1])}' has no effect because you have 'noInlineConfig' setting in ${options.warnInlineConfig}.`,
-                            loc,
-                            severity: 1,
-                            language: config.language
-                        }));
-
-                    });
-                }
-            } else {
-                const inlineConfigResult = sourceCode.applyInlineConfig?.();
-
-                if (inlineConfigResult) {
-                    inlineConfigProblems.push(
-                        ...inlineConfigResult.problems
-                            .map(problem => createLintingProblem({ ...problem, language: config.language }))
-                            .map(problem => {
-                                problem.fatal = true;
-                                return problem;
-                            })
-                    );
-
-                    // next we need to verify information about the specified rules
-                    const ruleValidator = new RuleValidator();
-
-                    for (const { config: inlineConfig, loc } of inlineConfigResult.configs) {
-
-                        Object.keys(inlineConfig.rules).forEach(ruleId => {
-                            const rule = getRuleFromConfig(ruleId, config);
-                            const ruleValue = inlineConfig.rules[ruleId];
-
-                            if (!rule) {
-                                inlineConfigProblems.push(createLintingProblem({
-                                    ruleId,
-                                    loc,
-                                    language: config.language
-                                }));
-                                return;
-                            }
-
-                            if (Object.hasOwn(mergedInlineConfig.rules, ruleId)) {
-                                inlineConfigProblems.push(createLintingProblem({
-                                    message: `Rule "${ruleId}" is already configured by another configuration comment in the preceding code. This configuration is ignored.`,
-                                    loc,
-                                    language: config.language
-                                }));
-                                return;
-                            }
-
-                            try {
-
-                                const ruleOptionsInline = asArray(ruleValue);
-                                let ruleOptions = ruleOptionsInline;
-
-                                assertIsRuleSeverity(ruleId, ruleOptions[0]);
-
-                                /*
-                                 * If the rule was already configured, inline rule configuration that
-                                 * only has severity should retain options from the config and just override the severity.
-                                 *
-                                 * Example:
-                                 *
-                                 *   {
-                                 *       rules: {
-                                 *           curly: ["error", "multi"]
-                                 *       }
-                                 *   }
-                                 *
-                                 *   /* eslint curly: ["warn"] * /
-                                 *
-                                 *   Results in:
-                                 *
-                                 *   curly: ["warn", "multi"]
-                                 */
-
-                                let shouldValidateOptions = true;
-
-                                if (
-
-                                    /*
-                                     * If inline config for the rule has only severity
-                                     */
-                                    ruleOptions.length === 1 &&
-
-                                    /*
-                                     * And the rule was already configured
-                                     */
-                                    config.rules && Object.hasOwn(config.rules, ruleId)
-                                ) {
-
-                                    /*
-                                     * Then use severity from the inline config and options from the provided config
-                                     */
-                                    ruleOptions = [
-                                        ruleOptions[0], // severity from the inline config
-                                        ...config.rules[ruleId].slice(1) // options from the provided config
-                                    ];
-
-                                    // if the rule was enabled, the options have already been validated
-                                    if (config.rules[ruleId][0] > 0) {
-                                        shouldValidateOptions = false;
-                                    }
-                                } else {
-
-                                    /**
-                                     * Since we know the user provided options, apply defaults on top of them
-                                     */
-                                    const slicedOptions = ruleOptions.slice(1);
-                                    const mergedOptions = deepMergeArrays(rule.meta?.defaultOptions, slicedOptions);
-
-                                    if (mergedOptions.length) {
-                                        ruleOptions = [ruleOptions[0], ...mergedOptions];
-                                    }
-                                }
-
-                                if (options.reportUnusedInlineConfigs !== "off") {
-                                    addProblemIfSameSeverityAndOptions(
-                                        config, loc, inlineConfigProblems, ruleId, ruleOptions, ruleOptionsInline, options.reportUnusedInlineConfigs
-                                    );
-                                }
-
-                                if (shouldValidateOptions) {
-                                    ruleValidator.validate({
-                                        plugins: config.plugins,
-                                        rules: {
-                                            [ruleId]: ruleOptions
-                                        }
-                                    });
-                                }
-
-                                mergedInlineConfig.rules[ruleId] = ruleOptions;
-                            } catch (err) {
-
-                                /*
-                                 * If the rule has invalid `meta.schema`, throw the error because
-                                 * this is not an invalid inline configuration but an invalid rule.
-                                 */
-                                if (err.code === "ESLINT_INVALID_RULE_OPTIONS_SCHEMA") {
-                                    throw err;
-                                }
-
-                                let baseMessage = err.message.slice(
-                                    err.message.startsWith("Key \"rules\":")
-                                        ? err.message.indexOf(":", 12) + 1
-                                        : err.message.indexOf(":") + 1
-                                ).trim();
-
-                                if (err.messageTemplate) {
-                                    baseMessage += ` You passed "${ruleValue}".`;
-                                }
-
-                                inlineConfigProblems.push(createLintingProblem({
-                                    ruleId,
-                                    message: `Inline configuration for rule "${ruleId}" is invalid:\n\t${baseMessage}\n`,
-                                    loc,
-                                    language: config.language
-                                }));
-                            }
-                        });
-                    }
-                }
-            }
-        }
-
-        const commentDirectives = options.allowInlineConfig && !options.warnInlineConfig
-            ? getDirectiveCommentsForFlatConfig(
-                sourceCode,
-                ruleId => getRuleFromConfig(ruleId, config),
-                config.language
-            )
-            : { problems: [], disableDirectives: [] };
-
-        const configuredRules = Object.assign({}, config.rules, mergedInlineConfig.rules);
-
-        let lintingProblems;
-
-        sourceCode.finalize?.();
-
-        try {
-            lintingProblems = runRules(
-                sourceCode,
-                configuredRules,
-                ruleId => getRuleFromConfig(ruleId, config),
-                void 0,
-                config.language,
-                languageOptions,
-                settings,
-                options.filename,
-                false,
-                options.disableFixes,
-                slots.cwd,
-                providedOptions.physicalFilename,
-                options.ruleFilter,
-                options.stats,
-                slots
-            );
-        } catch (err) {
-            err.message += `\nOccurred while linting ${options.filename}`;
-            debug("An error occurred while traversing");
-            debug("Filename:", options.filename);
-            if (err.currentNode) {
-                const { line } = sourceCode.getLoc(err.currentNode).start;
-
-                debug("Line:", line);
-                err.message += `:${line}`;
-            }
-            debug("Parser Options:", languageOptions.parserOptions);
-
-            // debug("Parser Path:", parserName);
-            debug("Settings:", settings);
-
-            if (err.ruleId) {
-                err.message += `\nRule: "${err.ruleId}"`;
-            }
-
-            throw err;
-        }
-
-        return applyDisableDirectives({
-            language: config.language,
-            sourceCode,
-            directives: commentDirectives.disableDirectives,
-            disableFixes: options.disableFixes,
-            problems: lintingProblems
-                .concat(commentDirectives.problems)
-                .concat(inlineConfigProblems)
-                .sort((problemA, problemB) => problemA.line - problemB.line || problemA.column - problemB.column),
-            reportUnusedDisableDirectives: options.reportUnusedDisableDirectives,
-            ruleFilter: options.ruleFilter,
-            configuredRules
-        });
-
-
-    }
-
-    /**
-     * Same as linter.verify, except without support for processors.
-     * @param {string|SourceCode} textOrSourceCode The text to parse or a SourceCode object.
-     * @param {FlatConfig} providedConfig An ESLintConfig instance to configure everything.
-     * @param {VerifyOptions} [providedOptions] The optional filename of the file being checked.
-     * @throws {Error} If during rule execution.
-     * @returns {(LintMessage|SuppressedLintMessage)[]} The results as an array of messages or an empty array if no messages.
-     */
-    _verifyWithFlatConfigArrayAndWithoutProcessors(textOrSourceCode, providedConfig, providedOptions) {
-        const slots = internalSlotsMap.get(this);
-        const filename = normalizeFilename(providedOptions.filename || "<input>");
-        let text;
-
-        // evaluate arguments
-        if (typeof textOrSourceCode === "string") {
-            slots.lastSourceCode = null;
-            text = textOrSourceCode;
-        } else {
-            slots.lastSourceCode = textOrSourceCode;
-            text = textOrSourceCode.text;
-        }
-
-        const file = new VFile(filename, text, {
-            physicalPath: providedOptions.physicalFilename
-        });
-
-        return this.#flatVerifyWithoutProcessors(file, providedConfig, providedOptions);
-    }
-
-    /**
-     * Verify a given code with `ConfigArray`.
-     * @param {string|SourceCode} textOrSourceCode The source code.
-     * @param {ConfigArray} configArray The config array.
-     * @param {VerifyOptions&ProcessorOptions} options The options.
-     * @returns {(LintMessage|SuppressedLintMessage)[]} The found problems.
-     */
-    _verifyWithConfigArray(textOrSourceCode, configArray, options) {
-        debug("With ConfigArray: %s", options.filename);
-
-        // Store the config array in order to get plugin envs and rules later.
-        internalSlotsMap.get(this).lastConfigArray = configArray;
-
-        // Extract the final config for this file.
-        const config = configArray.extractConfig(options.filename);
-        const processor =
-            config.processor &&
-            configArray.pluginProcessors.get(config.processor);
-
-        // Verify.
-        if (processor) {
-            debug("Apply the processor: %o", config.processor);
-            const { preprocess, postprocess, supportsAutofix } = processor;
-            const disableFixes = options.disableFixes || !supportsAutofix;
-
-            return this._verifyWithProcessor(
-                textOrSourceCode,
-                config,
-                { ...options, disableFixes, postprocess, preprocess },
-                configArray
-            );
-        }
-        return this._verifyWithoutProcessors(textOrSourceCode, config, options);
-    }
-
-    /**
-     * Verify a given code with a flat config.
-     * @param {string|SourceCode} textOrSourceCode The source code.
-     * @param {FlatConfigArray} configArray The config array.
-     * @param {VerifyOptions&ProcessorOptions} options The options.
-     * @param {boolean} [firstCall=false] Indicates if this is being called directly
-     *      from verify(). (TODO: Remove once eslintrc is removed.)
-     * @returns {(LintMessage|SuppressedLintMessage)[]} The found problems.
-     */
-    _verifyWithFlatConfigArray(textOrSourceCode, configArray, options, firstCall = false) {
-        debug("With flat config: %s", options.filename);
-
-        // we need a filename to match configs against
-        const filename = options.filename || "__placeholder__.js";
-
-        // Store the config array in order to get plugin envs and rules later.
-        internalSlotsMap.get(this).lastConfigArray = configArray;
-        const config = configArray.getConfig(filename);
-
-        if (!config) {
-            return [
-                {
-                    ruleId: null,
-                    severity: 1,
-                    message: `No matching configuration found for ${filename}.`,
-                    line: 0,
-                    column: 0,
-                    nodeType: null
-                }
-            ];
-        }
-
-        // Verify.
-        if (config.processor) {
-            debug("Apply the processor: %o", config.processor);
-            const { preprocess, postprocess, supportsAutofix } = config.processor;
-            const disableFixes = options.disableFixes || !supportsAutofix;
-
-            return this._verifyWithFlatConfigArrayAndProcessor(
-                textOrSourceCode,
-                config,
-                { ...options, filename, disableFixes, postprocess, preprocess },
-                configArray
-            );
-        }
-
-        // check for options-based processing
-        if (firstCall && (options.preprocess || options.postprocess)) {
-            return this._verifyWithFlatConfigArrayAndProcessor(textOrSourceCode, config, options);
-        }
-
-        return this._verifyWithFlatConfigArrayAndWithoutProcessors(textOrSourceCode, config, options);
-    }
-
-    /**
-     * Verify with a processor.
-     * @param {string|SourceCode} textOrSourceCode The source code.
-     * @param {ConfigData|ExtractedConfig} config The config array.
-     * @param {VerifyOptions&ProcessorOptions} options The options.
-     * @param {ConfigArray} [configForRecursive] The `ConfigArray` object to apply multiple processors recursively.
-     * @returns {(LintMessage|SuppressedLintMessage)[]} The found problems.
-     */
-    _verifyWithProcessor(textOrSourceCode, config, options, configForRecursive) {
-        const slots = internalSlotsMap.get(this);
-        const filename = options.filename || "<input>";
-        const filenameToExpose = normalizeFilename(filename);
-        const physicalFilename = options.physicalFilename || filenameToExpose;
-        const text = ensureText(textOrSourceCode);
-        const file = new VFile(filenameToExpose, text, {
-            physicalPath: physicalFilename
-        });
-
-        const preprocess = options.preprocess || (rawText => [rawText]);
-        const postprocess = options.postprocess || (messagesList => messagesList.flat());
-
-        const processorService = new ProcessorService();
-        const preprocessResult = processorService.preprocessSync(file, {
-            processor: {
-                preprocess,
-                postprocess
-            }
-        });
-
-        if (!preprocessResult.ok) {
-            return preprocessResult.errors;
-        }
-
-        const filterCodeBlock =
-            options.filterCodeBlock ||
-            (blockFilePath => blockFilePath.endsWith(".js"));
-        const originalExtname = path.extname(filename);
-
-        const { files } = preprocessResult;
-
-        const messageLists = files.map(block => {
-            debug("A code block was found: %o", block.path ?? "(unnamed)");
-
-            // Keep the legacy behavior.
-            if (typeof block === "string") {
-                return this._verifyWithoutProcessors(block, config, options);
-            }
-
-            // Skip this block if filtered.
-            if (!filterCodeBlock(block.path, block.body)) {
-                debug("This code block was skipped.");
-                return [];
-            }
-
-            // Resolve configuration again if the file content or extension was changed.
-            if (configForRecursive && (text !== block.rawBody || path.extname(block.path) !== originalExtname)) {
-                debug("Resolving configuration again because the file content or extension was changed.");
-                return this._verifyWithConfigArray(
-                    block.rawBody,
-                    configForRecursive,
-                    { ...options, filename: block.path, physicalFilename: block.physicalPath }
-                );
-            }
-
-            slots.lastSourceCode = null;
-
-            // Does lint.
-            return this.#eslintrcVerifyWithoutProcessors(
-                block,
-                config,
-                { ...options, filename: block.path, physicalFilename: block.physicalPath }
-            );
-        });
-
-        return processorService.postprocessSync(file, messageLists, {
-            processor: {
-                preprocess,
-                postprocess
-            }
-        });
-
-    }
-
-    /**
-     * Given a list of reported problems, distinguish problems between normal messages and suppressed messages.
-     * The normal messages will be returned and the suppressed messages will be stored as lastSuppressedMessages.
-     * @param {Array<LintMessage|SuppressedLintMessage>} problems A list of reported problems.
-     * @returns {LintMessage[]} A list of LintMessage.
-     */
-    _distinguishSuppressedMessages(problems) {
-        const messages = [];
-        const suppressedMessages = [];
-        const slots = internalSlotsMap.get(this);
-
-        for (const problem of problems) {
-            if (problem.suppressions) {
-                suppressedMessages.push(problem);
-            } else {
-                messages.push(problem);
-            }
-        }
-
-        slots.lastSuppressedMessages = suppressedMessages;
-
-        return messages;
-    }
-
-    /**
-     * Gets the SourceCode object representing the parsed source.
-     * @returns {SourceCode} The SourceCode object.
-     */
-    getSourceCode() {
-        return internalSlotsMap.get(this).lastSourceCode;
-    }
-
-    /**
-     * Gets the times spent on (parsing, fixing, linting) a file.
-     * @returns {LintTimes} The times.
-     */
-    getTimes() {
-        return internalSlotsMap.get(this).times ?? { passes: [] };
-    }
-
-    /**
-     * Gets the number of autofix passes that were made in the last run.
-     * @returns {number} The number of autofix passes.
-     */
-    getFixPassCount() {
-        return internalSlotsMap.get(this).fixPasses ?? 0;
-    }
-
-    /**
-     * Gets the list of SuppressedLintMessage produced in the last running.
-     * @returns {SuppressedLintMessage[]} The list of SuppressedLintMessage
-     */
-    getSuppressedMessages() {
-        return internalSlotsMap.get(this).lastSuppressedMessages;
-    }
-
-    /**
-     * Defines a new linting rule.
-     * @param {string} ruleId A unique rule identifier
-     * @param {Rule} rule A rule object
-     * @returns {void}
-     */
-    defineRule(ruleId, rule) {
-        assertEslintrcConfig(this);
-        internalSlotsMap.get(this).ruleMap.define(ruleId, rule);
-    }
-
-    /**
-     * Defines many new linting rules.
-     * @param {Record<string, Rule>} rulesToDefine map from unique rule identifier to rule
-     * @returns {void}
-     */
-    defineRules(rulesToDefine) {
-        assertEslintrcConfig(this);
-        Object.getOwnPropertyNames(rulesToDefine).forEach(ruleId => {
-            this.defineRule(ruleId, rulesToDefine[ruleId]);
-        });
-    }
-
-    /**
-     * Gets an object with all loaded rules.
-     * @returns {Map<string, Rule>} All loaded rules
-     */
-    getRules() {
-        assertEslintrcConfig(this);
-        const { lastConfigArray, ruleMap } = internalSlotsMap.get(this);
-
-        return new Map(function *() {
-            yield* ruleMap;
-
-            if (lastConfigArray) {
-                yield* lastConfigArray.pluginRules;
-            }
-        }());
-    }
-
-    /**
-     * Define a new parser module
-     * @param {string} parserId Name of the parser
-     * @param {Parser} parserModule The parser object
-     * @returns {void}
-     */
-    defineParser(parserId, parserModule) {
-        assertEslintrcConfig(this);
-        internalSlotsMap.get(this).parserMap.set(parserId, parserModule);
-    }
-
-    /**
-     * Performs multiple autofix passes over the text until as many fixes as possible
-     * have been applied.
-     * @param {string} text The source text to apply fixes to.
-     * @param {ConfigData|ConfigArray|FlatConfigArray} config The ESLint config object to use.
-     * @param {VerifyOptions&ProcessorOptions&FixOptions} options The ESLint options object to use.
-     * @returns {{fixed:boolean,messages:LintMessage[],output:string}} The result of the fix operation as returned from the
-     *      SourceCodeFixer.
-     */
-    verifyAndFix(text, config, options) {
-        let messages,
-            fixedResult,
-            fixed = false,
-            passNumber = 0,
-            currentText = text,
-            secondPreviousText,
-            previousText;
-        const debugTextDescription = options && options.filename || `${text.slice(0, 10)}...`;
-        const shouldFix = options && typeof options.fix !== "undefined" ? options.fix : true;
-        const stats = options?.stats;
-
-        /**
-         * This loop continues until one of the following is true:
-         *
-         * 1. No more fixes have been applied.
-         * 2. Ten passes have been made.
-         *
-         * That means anytime a fix is successfully applied, there will be another pass.
-         * Essentially, guaranteeing a minimum of two passes.
-         */
-        const slots = internalSlotsMap.get(this);
-
-        // Remove lint times from the last run.
-        if (stats) {
-            delete slots.times;
-            slots.fixPasses = 0;
-        }
-
-        do {
-            passNumber++;
-            let tTotal;
-
-            if (stats) {
-                tTotal = startTime();
-            }
-
-            debug(`Linting code for ${debugTextDescription} (pass ${passNumber})`);
-            messages = this.verify(currentText, config, options);
-
-            debug(`Generating fixed text for ${debugTextDescription} (pass ${passNumber})`);
-            let t;
-
-            if (stats) {
-                t = startTime();
-            }
-
-            fixedResult = SourceCodeFixer.applyFixes(currentText, messages, shouldFix);
-
-            if (stats) {
-
-                if (fixedResult.fixed) {
-                    const time = endTime(t);
-
-                    storeTime(time, { type: "fix" }, slots);
-                    slots.fixPasses++;
-                } else {
-                    storeTime(0, { type: "fix" }, slots);
-                }
-            }
-
-            /*
-             * stop if there are any syntax errors.
-             * 'fixedResult.output' is a empty string.
-             */
-            if (messages.length === 1 && messages[0].fatal) {
-                break;
-            }
-
-            // keep track if any fixes were ever applied - important for return value
-            fixed = fixed || fixedResult.fixed;
-
-            // update to use the fixed output instead of the original text
-            secondPreviousText = previousText;
-            previousText = currentText;
-            currentText = fixedResult.output;
-
-            if (stats) {
-                tTotal = endTime(tTotal);
-                const passIndex = slots.times.passes.length - 1;
-
-                slots.times.passes[passIndex].total = tTotal;
-            }
-
-            // Stop if we've made a circular fix
-            if (
-                passNumber > 1 &&
-                currentText.length === secondPreviousText.length &&
-                currentText === secondPreviousText
-            ) {
-                debug(`Circular fixes detected after pass ${passNumber}. Exiting fix loop.`);
-                globalThis?.process?.emitWarning?.(
-                    `Circular fixes detected while fixing ${options?.filename ?? "text"}. It is likely that you have conflicting rules in your configuration.`,
-                    "ESLintCircularFixesWarning"
-                );
-                break;
-            }
-
-        } while (
-            fixedResult.fixed &&
-            passNumber < MAX_AUTOFIX_PASSES
-        );
-
-        /*
-         * If the last result had fixes, we need to lint again to be sure we have
-         * the most up-to-date information.
-         */
-        if (fixedResult.fixed) {
-            let tTotal;
-
-            if (stats) {
-                tTotal = startTime();
-            }
-
-            fixedResult.messages = this.verify(currentText, config, options);
-
-            if (stats) {
-                storeTime(0, { type: "fix" }, slots);
-                slots.times.passes.at(-1).total = endTime(tTotal);
-            }
-        }
-
-        // ensure the last result properly reflects if fixes were done
-        fixedResult.fixed = fixed;
-        fixedResult.output = currentText;
-
-        return fixedResult;
-    }
->>>>>>> 83202412
 }
 
 module.exports = {
