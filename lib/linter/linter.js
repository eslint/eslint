--- conflicted
+++ resolved
@@ -1014,7 +1014,6 @@
  * @returns {LintMessage[]} An array of reported problems
  * @throws {Error} If traversal into a node fails.
  */
-<<<<<<< HEAD
 function runRules(
     sourceCode,
     configuredRules,
@@ -1027,12 +1026,10 @@
     disableFixes,
     cwd,
     physicalFilename,
-    ruleFilter
+    ruleFilter,
+    stats,
+    slots
 ) {
-=======
-function runRules(sourceCode, configuredRules, ruleMapper, parserName, languageOptions, settings, filename, disableFixes, cwd, physicalFilename, ruleFilter,
-    stats, slots) {
->>>>>>> eb76282e
     const emitter = createEmitter();
 
     // must happen first to assign all node.parent properties
