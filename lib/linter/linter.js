/**
 * @fileoverview Main Linter Class
 * @author Gyandeep Singh
 * @author aladdin-add
 */

"use strict";

//------------------------------------------------------------------------------
// Requirements
//------------------------------------------------------------------------------

const path = require("node:path"),
	eslintScope = require("eslint-scope"),
	evk = require("eslint-visitor-keys"),
	pkg = require("../../package.json"),
	Traverser = require("../shared/traverser"),
	{ SourceCode } = require("../languages/js/source-code"),
	applyDisableDirectives = require("./apply-disable-directives"),
	{ ConfigCommentParser } = require("@eslint/plugin-kit"),
	SourceCodeFixer = require("./source-code-fixer"),
	{ SourceCodeVisitor } = require("./source-code-visitor"),
	timing = require("./timing");
const { FlatConfigArray } = require("../config/flat-config-array");
const { startTime, endTime } = require("../shared/stats");
const { assertIsRuleSeverity } = require("../config/flat-config-schema");
const {
	normalizeSeverityToString,
	normalizeSeverityToNumber,
} = require("../shared/severity");
const { deepMergeArrays } = require("../shared/deep-merge-arrays");
const {
	activeFlags,
	inactiveFlags,
	getInactivityReasonMessage,
} = require("../shared/flags");
const debug = require("debug")("eslint:linter");
const MAX_AUTOFIX_PASSES = 10;
const DEFAULT_ECMA_VERSION = 5;
const commentParser = new ConfigCommentParser();
const { VFile } = require("./vfile");
const { ParserService } = require("../services/parser-service");
const { FileContext } = require("./file-context");
const { ProcessorService } = require("../services/processor-service");
const { containsDifferentProperty } = require("../shared/option-utils");
const { Config } = require("../config/config");
const { WarningService } = require("../services/warning-service");
const { SourceCodeTraverser } = require("./source-code-traverser");
const { FileReport, updateLocationInformation } = require("./file-report");

//------------------------------------------------------------------------------
// Typedefs
//------------------------------------------------------------------------------

/** @import { Language, LanguageOptions, RuleConfig, RuleDefinition } from "@eslint/core" */
<<<<<<< HEAD
/** @import { Linter as NamespaceLinter } from "../types" */
=======
>>>>>>> 2bd0f13a

/** @typedef {import("../types").Linter.Config} ConfigObject */
/** @typedef {import("../types").Linter.LanguageOptions} JSLanguageOptions */
/** @typedef {import("../types").Linter.LintMessage} LintMessage */
/** @typedef {import("../types").Linter.Parser} Parser */
/** @typedef {import("../types").Linter.ParserOptions} ParserOptions */
/** @typedef {import("../types").Linter.Processor} Processor */
/** @typedef {import("../types").Rule.RuleModule} Rule */
/** @typedef {import("../types").Linter.StringSeverity} StringSeverity */
/** @typedef {import("../types").Linter.SuppressedLintMessage} SuppressedLintMessage */
/** @typedef {import("../types").Linter.TimePass} TimePass */

/* eslint-disable jsdoc/valid-types -- https://github.com/jsdoc-type-pratt-parser/jsdoc-type-pratt-parser/issues/4#issuecomment-778805577 */
/**
 * @template T
 * @typedef {{ [P in keyof T]-?: T[P] }} Required
 */
/* eslint-enable jsdoc/valid-types -- https://github.com/jsdoc-type-pratt-parser/jsdoc-type-pratt-parser/issues/4#issuecomment-778805577 */

/**
 * @typedef {Object} DisableDirective
 * @property {("disable"|"enable"|"disable-line"|"disable-next-line")} type Type of directive
 * @property {number} line The line number
 * @property {number} column The column number
 * @property {(string|null)} ruleId The rule ID
 * @property {string} justification The justification of directive
 */

/**
 * The private data for `Linter` instance.
 * @typedef {Object} LinterInternalSlots
 * @property {FlatConfigArray|null} lastConfigArray The `ConfigArray` instance that the last `verify()` call used.
 * @property {SourceCode|null} lastSourceCode The `SourceCode` instance that the last `verify()` call used.
 * @property {SuppressedLintMessage[]} lastSuppressedMessages The `SuppressedLintMessage[]` instance that the last `verify()` call produced.
 * @property {{ passes: TimePass[]; }} times The times spent on applying a rule to a file (see `stats` option).
 * @property {WarningService} warningService The warning service.
 */

/**
 * @typedef {Object} VerifyOptions
 * @property {boolean} [allowInlineConfig] Allow/disallow inline comments' ability
 *      to change config once it is set. Defaults to true if not supplied.
 *      Useful if you want to validate JS without comments overriding rules.
 * @property {boolean} [disableFixes] if `true` then the linter doesn't make `fix`
 *      properties into the lint result.
 * @property {string} [filename] the filename of the source code.
 * @property {boolean | "off" | "warn" | "error"} [reportUnusedDisableDirectives] Adds reported errors for
 *      unused `eslint-disable` directives.
 * @property {Function} [ruleFilter] A predicate function that determines whether a given rule should run.
 */

/**
 * @typedef {Object} ProcessorOptions
 * @property {(filename:string, text:string) => boolean} [filterCodeBlock] the
 *      predicate function that selects adopt code blocks.
 * @property {Processor.postprocess} [postprocess] postprocessor for report
 *      messages. If provided, this should accept an array of the message lists
 *      for each code block returned from the preprocessor, apply a mapping to
 *      the messages as appropriate, and return a one-dimensional array of
 *      messages.
 * @property {Processor.preprocess} [preprocess] preprocessor for source text.
 *      If provided, this should accept a string of source text, and return an
 *      array of code blocks to lint.
 */

/**
 * @typedef {Object} FixOptions
 * @property {boolean | ((message: LintMessage) => boolean)} [fix] Determines
 *      whether fixes should be applied.
 */

/**
 * @typedef {Object} InternalOptions
 * @property {string | null} warnInlineConfig The config name what `noInlineConfig` setting came from. If `noInlineConfig` setting didn't exist, this is null. If this is a config name, then the linter warns directive comments.
 * @property {StringSeverity} reportUnusedDisableDirectives Severity to report unused disable directives, if not "off" (boolean values were normalized).
 * @property {StringSeverity} reportUnusedInlineConfigs Severity to report unused inline configs, if not "off".
 */

//------------------------------------------------------------------------------
// Helpers
//------------------------------------------------------------------------------

/**
 * Wraps the value in an Array if it isn't already one.
 * @template T
 * @param {T|T[]} value Value to be wrapped.
 * @returns {Array} The value as an array.
 */
function asArray(value) {
	return Array.isArray(value) ? value : [value];
}

/**
 * Pushes a problem to inlineConfigProblems if ruleOptions are redundant.
 * @param {Config} config Provided config.
 * @param {Object} loc A line/column location
 * @param {FileReport} report Report that may be added to.
 * @param {string} ruleId The rule ID.
 * @param {Array} ruleOptions The rule options, merged with the config's.
 * @param {Array} ruleOptionsInline The rule options from the comment.
 * @param {"error"|"warn"} severity The severity to report.
 * @returns {void}
 */
function addProblemIfSameSeverityAndOptions(
	config,
	loc,
	report,
	ruleId,
	ruleOptions,
	ruleOptionsInline,
	severity,
) {
	const existingConfigRaw = config.rules?.[ruleId];
	const existingConfig = existingConfigRaw
		? asArray(existingConfigRaw)
		: ["off"];
	const existingSeverity = normalizeSeverityToString(existingConfig[0]);
	const inlineSeverity = normalizeSeverityToString(ruleOptions[0]);
	const sameSeverity = existingSeverity === inlineSeverity;

	if (!sameSeverity) {
		return;
	}

	const alreadyConfigured = existingConfigRaw
		? `is already configured to '${existingSeverity}'`
		: "is not enabled so can't be turned off";
	let message;

	if (
		(existingConfig.length === 1 && ruleOptions.length === 1) ||
		existingSeverity === "off"
	) {
		message = `Unused inline config ('${ruleId}' ${alreadyConfigured}).`;
	} else if (
		!containsDifferentProperty(
			ruleOptions.slice(1),
			existingConfig.slice(1),
		)
	) {
		message =
			ruleOptionsInline.length === 1
				? `Unused inline config ('${ruleId}' ${alreadyConfigured}).`
				: `Unused inline config ('${ruleId}' ${alreadyConfigured} with the same options).`;
	}

	if (message) {
		const numericSeverity = normalizeSeverityToNumber(severity);
		const descriptor = {
			message,
			loc,
		};

		if (numericSeverity === 1) {
			report.addWarning(descriptor);
		} else if (numericSeverity === 2) {
			report.addError(descriptor);
		}
	}
}

/**
 * Creates a collection of disable directives from a comment
 * @param {Object} options to create disable directives
 * @param {("disable"|"enable"|"disable-line"|"disable-next-line")} options.type The type of directive comment
 * @param {string} options.value The value after the directive in the comment
 * comment specified no specific rules, so it applies to all rules (e.g. `eslint-disable`)
 * @param {string} options.justification The justification of the directive
 * @param {ASTNode|token} options.node The Comment node/token.
 * @param {function(string): {create: Function}} ruleMapper A map from rule IDs to defined rules
 * @param {Language} language The language to use to adjust the location information.
 * @param {SourceCode} sourceCode The SourceCode object to get comments from.
 * @param {FileReport} report The report to add problems to.
 * @returns {Object[]} Directives from the comment
 */
function createDisableDirectives(
	{ type, value, justification, node },
	ruleMapper,
	language,
	sourceCode,
	report,
) {
	const ruleIds = Object.keys(commentParser.parseListConfig(value));
	const directiveRules = ruleIds.length ? ruleIds : [null];
	const directives = []; // valid disable directives
	const parentDirective = { node, value, ruleIds };

	for (const ruleId of directiveRules) {
		const loc = sourceCode.getLoc(node);

		// push to directives, if the rule is defined(including null, e.g. /*eslint enable*/)
		if (ruleId === null || !!ruleMapper(ruleId)) {
			if (type === "disable-next-line") {
				const { line, column } = updateLocationInformation(
					loc.end,
					language,
				);

				directives.push({
					parentDirective,
					type,
					line,
					column,
					ruleId,
					justification,
				});
			} else {
				const { line, column } = updateLocationInformation(
					loc.start,
					language,
				);

				directives.push({
					parentDirective,
					type,
					line,
					column,
					ruleId,
					justification,
				});
			}
		} else {
			report.addError({ ruleId, loc });
		}
	}

	return directives;
}

/**
 * Parses comments in file to extract disable directives.
 * @param {SourceCode} sourceCode The SourceCode object to get comments from.
 * @param {function(string): {create: Function}} ruleMapper A map from rule IDs to defined rules
 * @param {Language} language The language to use to adjust the location information
 * @param {FileReport} report The report to add problems to.
 * @returns {DisableDirective[]}
 * A collection of the directive comments that were found, along with any problems that occurred when parsing
 */
function getDirectiveCommentsForFlatConfig(
	sourceCode,
	ruleMapper,
	language,
	report,
) {
	const disableDirectives = [];

	if (sourceCode.getDisableDirectives) {
		const { directives: directivesSources, problems: directivesProblems } =
			sourceCode.getDisableDirectives();

		if (Array.isArray(directivesProblems)) {
			directivesProblems.forEach(problem => report.addError(problem));
		}

		directivesSources.forEach(directive => {
			const directives = createDisableDirectives(
				directive,
				ruleMapper,
				language,
				sourceCode,
				report,
			);

			disableDirectives.push(...directives);
		});
	}

	return disableDirectives;
}

/**
 * Convert "/path/to/<text>" to "<text>".
 * `CLIEngine#executeOnText()` method gives "/path/to/<text>" if the filename
 * was omitted because `configArray.extractConfig()` requires an absolute path.
 * But the linter should pass `<text>` to `RuleContext#filename` in that
 * case.
 * Also, code blocks can have their virtual filename. If the parent filename was
 * `<text>`, the virtual filename is `<text>/0_foo.js` or something like (i.e.,
 * it's not an absolute path).
 * @param {string} filename The filename to normalize.
 * @returns {string} The normalized filename.
 */
function normalizeFilename(filename) {
	const parts = filename.split(path.sep);
	const index = parts.lastIndexOf("<text>");

	return index === -1 ? filename : parts.slice(index).join(path.sep);
}

/**
 * Normalizes the possible options for `linter.verify` and `linter.verifyAndFix` to a
 * consistent shape.
 * @param {VerifyOptions} providedOptions Options
 * @param {Config} config Config.
 * @returns {Required<VerifyOptions> & InternalOptions} Normalized options
 */
function normalizeVerifyOptions(providedOptions, config) {
	const linterOptions = config.linterOptions || config;
	const disableInlineConfig = linterOptions.noInlineConfig === true;
	const ignoreInlineConfig = providedOptions.allowInlineConfig === false;
	const configNameOfNoInlineConfig = config.configNameOfNoInlineConfig
		? ` (${config.configNameOfNoInlineConfig})`
		: "";

	let reportUnusedDisableDirectives =
		providedOptions.reportUnusedDisableDirectives;

	if (typeof reportUnusedDisableDirectives === "boolean") {
		reportUnusedDisableDirectives = reportUnusedDisableDirectives
			? "error"
			: "off";
	}
	if (typeof reportUnusedDisableDirectives !== "string") {
		if (typeof linterOptions.reportUnusedDisableDirectives === "boolean") {
			reportUnusedDisableDirectives =
				linterOptions.reportUnusedDisableDirectives ? "warn" : "off";
		} else {
			reportUnusedDisableDirectives =
				linterOptions.reportUnusedDisableDirectives === void 0
					? "off"
					: normalizeSeverityToString(
							linterOptions.reportUnusedDisableDirectives,
						);
		}
	}

	const reportUnusedInlineConfigs =
		linterOptions.reportUnusedInlineConfigs === void 0
			? "off"
			: normalizeSeverityToString(
					linterOptions.reportUnusedInlineConfigs,
				);

	let ruleFilter = providedOptions.ruleFilter;

	if (typeof ruleFilter !== "function") {
		ruleFilter = () => true;
	}

	return {
		filename: normalizeFilename(providedOptions.filename || "<input>"),
		allowInlineConfig: !ignoreInlineConfig,
		warnInlineConfig:
			disableInlineConfig && !ignoreInlineConfig
				? `your config${configNameOfNoInlineConfig}`
				: null,
		reportUnusedDisableDirectives,
		reportUnusedInlineConfigs,
		disableFixes: Boolean(providedOptions.disableFixes),
		stats: providedOptions.stats,
		ruleFilter,
	};
}

/**
 * Store time measurements in map
 * @param {number} time Time measurement
 * @param {Object} timeOpts Options relating which time was measured
 * @param {WeakMap<Linter, LinterInternalSlots>} slots Linter internal slots map
 * @returns {void}
 */
function storeTime(time, timeOpts, slots) {
	const { type, key } = timeOpts;

	if (!slots.times) {
		slots.times = { passes: [{}] };
	}

	const passIndex = slots.fixPasses;

	if (passIndex > slots.times.passes.length - 1) {
		slots.times.passes.push({});
	}

	if (key) {
		slots.times.passes[passIndex][type] ??= {};
		slots.times.passes[passIndex][type][key] ??= { total: 0 };
		slots.times.passes[passIndex][type][key].total += time;
	} else {
		slots.times.passes[passIndex][type] ??= { total: 0 };
		slots.times.passes[passIndex][type].total += time;
	}
}

/**
 * Get the options for a rule (not including severity), if any
 * @param {RuleConfig} ruleConfig rule configuration
 * @param {Object|undefined} defaultOptions rule.meta.defaultOptions
 * @returns {Array} of rule options, empty Array if none
 */
function getRuleOptions(ruleConfig, defaultOptions) {
	if (Array.isArray(ruleConfig)) {
		return deepMergeArrays(defaultOptions, ruleConfig.slice(1));
	}
	return defaultOptions ?? [];
}

/**
 * Analyze scope of the given AST.
 * @param {ASTNode} ast The `Program` node to analyze.
 * @param {JSLanguageOptions} languageOptions The language options.
 * @param {Record<string, string[]>} visitorKeys The visitor keys.
 * @returns {ScopeManager} The analysis result.
 */
function analyzeScope(ast, languageOptions, visitorKeys) {
	const parserOptions = languageOptions.parserOptions;
	const ecmaFeatures = parserOptions.ecmaFeatures || {};
	const ecmaVersion = languageOptions.ecmaVersion || DEFAULT_ECMA_VERSION;

	return eslintScope.analyze(ast, {
		ignoreEval: true,
		nodejsScope: ecmaFeatures.globalReturn,
		impliedStrict: ecmaFeatures.impliedStrict,
		ecmaVersion: typeof ecmaVersion === "number" ? ecmaVersion : 6,
		sourceType: languageOptions.sourceType || "script",
		childVisitorKeys: visitorKeys || evk.KEYS,
		fallback: Traverser.getKeys,
		jsx: ecmaFeatures.jsx,
	});
}

/**
 * Runs a rule, and gets its listeners
 * @param {RuleDefinition} rule A rule object
 * @param {Context} ruleContext The context that should be passed to the rule
 * @throws {TypeError} If `rule` is not an object with a `create` method
 * @throws {any} Any error during the rule's `create`
 * @returns {Object} A map of selector listeners provided by the rule
 */
function createRuleListeners(rule, ruleContext) {
	if (
		!rule ||
		typeof rule !== "object" ||
		typeof rule.create !== "function"
	) {
		throw new TypeError(
			`Error while loading rule '${ruleContext.id}': Rule must be an object with a \`create\` method`,
		);
	}

	try {
		return rule.create(ruleContext);
	} catch (ex) {
		ex.message = `Error while loading rule '${ruleContext.id}': ${ex.message}`;
		throw ex;
	}
}

/**
 * Runs the given rules on the given SourceCode object
 * @param {SourceCode} sourceCode A SourceCode object for the given text
 * @param {Object} configuredRules The rules configuration
 * @param {function(string): RuleDefinition} ruleMapper A mapper function from rule names to rules
 * @param {Language} language The language object used for parsing.
 * @param {LanguageOptions} languageOptions The options for parsing the code.
 * @param {Object} settings The settings that were enabled in the config
 * @param {string} filename The reported filename of the code
 * @param {boolean} applyDefaultOptions If true, apply rules' meta.defaultOptions in computing their config options.
 * @param {string | undefined} cwd cwd of the cli
 * @param {string} physicalFilename The full path of the file on disk without any code block information
 * @param {Function} ruleFilter A predicate function to filter which rules should be executed.
 * @param {boolean} stats If true, stats are collected appended to the result
 * @param {WeakMap<Linter, LinterInternalSlots>} slots InternalSlotsMap of linter
 * @param {FileReport} report The report to add problems to
 * @returns {FileReport} report The report with added problems
 * @throws {Error} If traversal into a node fails.
 */
function runRules(
	sourceCode,
	configuredRules,
	ruleMapper,
	language,
	languageOptions,
	settings,
	filename,
	applyDefaultOptions,
	cwd,
	physicalFilename,
	ruleFilter,
	stats,
	slots,
	report,
) {
	const visitor = new SourceCodeVisitor();

	/*
	 * Create a frozen object with the ruleContext properties and methods that are shared by all rules.
	 * All rule contexts will inherit from this object. This avoids the performance penalty of copying all the
	 * properties once for each rule.
	 */
	const fileContext = new FileContext({
		cwd,
		filename,
		physicalFilename: physicalFilename || filename,
		sourceCode,
		languageOptions,
		settings,
	});

	const steps = sourceCode.traverse();

	Object.keys(configuredRules).forEach(ruleId => {
		const severity = Config.getRuleNumericSeverity(configuredRules[ruleId]);

		// not load disabled rules
		if (severity === 0) {
			return;
		}

		if (ruleFilter && !ruleFilter({ ruleId, severity })) {
			return;
		}

		const rule = ruleMapper(ruleId);

		if (!rule) {
			report.addError({ ruleId });
			return;
		}

		const ruleContext = fileContext.extend({
			id: ruleId,
			options: getRuleOptions(
				configuredRules[ruleId],
				applyDefaultOptions ? rule.meta?.defaultOptions : void 0,
			),
			report(...args) {
				const problem = report.addRuleMessage(
					ruleId,
					severity,
					...args,
				);

				if (problem.fix && !(rule.meta && rule.meta.fixable)) {
					throw new Error(
						'Fixable rules must set the `meta.fixable` property to "code" or "whitespace".',
					);
				}

				if (
					problem.suggestions &&
					!(rule.meta && rule.meta.hasSuggestions === true)
				) {
					if (
						rule.meta &&
						rule.meta.docs &&
						typeof rule.meta.docs.suggestion !== "undefined"
					) {
						// Encourage migration from the former property name.
						throw new Error(
							"Rules with suggestions must set the `meta.hasSuggestions` property to `true`. `meta.docs.suggestion` is ignored by ESLint.",
						);
					}
					throw new Error(
						"Rules with suggestions must set the `meta.hasSuggestions` property to `true`.",
					);
				}
			},
		});

		const ruleListenersReturn =
			timing.enabled || stats
				? timing.time(
						ruleId,
						createRuleListeners,
						stats,
					)(rule, ruleContext)
				: createRuleListeners(rule, ruleContext);

		const ruleListeners = stats
			? ruleListenersReturn.result
			: ruleListenersReturn;

		if (stats) {
			storeTime(
				ruleListenersReturn.tdiff,
				{ type: "rules", key: ruleId },
				slots,
			);
		}

		/**
		 * Include `ruleId` in error logs
		 * @param {Function} ruleListener A rule method that listens for a node.
		 * @returns {Function} ruleListener wrapped in error handler
		 */
		function addRuleErrorHandler(ruleListener) {
			return function ruleErrorHandler(...listenerArgs) {
				try {
					const ruleListenerReturn = ruleListener(...listenerArgs);

					const ruleListenerResult = stats
						? ruleListenerReturn.result
						: ruleListenerReturn;

					if (stats) {
						storeTime(
							ruleListenerReturn.tdiff,
							{ type: "rules", key: ruleId },
							slots,
						);
					}

					return ruleListenerResult;
				} catch (e) {
					e.ruleId = ruleId;
					throw e;
				}
			};
		}

		if (typeof ruleListeners === "undefined" || ruleListeners === null) {
			throw new Error(
				`The create() function for rule '${ruleId}' did not return an object.`,
			);
		}

		// add all the selectors from the rule as listeners
		Object.keys(ruleListeners).forEach(selector => {
			const ruleListener =
				timing.enabled || stats
					? timing.time(ruleId, ruleListeners[selector], stats)
					: ruleListeners[selector];

			visitor.add(selector, addRuleErrorHandler(ruleListener));
		});
	});

	const traverser = SourceCodeTraverser.getInstance(language);

	traverser.traverseSync(sourceCode, visitor, { steps });

	return report;
}

/**
 * Ensure the source code to be a string.
 * @param {string|SourceCode} textOrSourceCode The text or source code object.
 * @returns {string} The source code text.
 */
function ensureText(textOrSourceCode) {
	if (typeof textOrSourceCode === "object") {
		const { hasBOM, text } = textOrSourceCode;
		const bom = hasBOM ? "\uFEFF" : "";

		return bom + text;
	}

	return String(textOrSourceCode);
}

/**
 * Normalize the value of the cwd
 * @param {string | undefined} cwd raw value of the cwd, path to a directory that should be considered as the current working directory, can be undefined.
 * @returns {string | undefined} normalized cwd
 */
function normalizeCwd(cwd) {
	if (cwd) {
		return cwd;
	}
	if (typeof process === "object") {
		return process.cwd();
	}

	// It's more explicit to assign the undefined
	// eslint-disable-next-line no-undefined -- Consistently returning a value
	return undefined;
}

/**
 * The map to store private data.
 * @type {WeakMap<Linter, LinterInternalSlots>}
 */
const internalSlotsMap = new WeakMap();

//------------------------------------------------------------------------------
// Public Interface
//------------------------------------------------------------------------------

/**
 * Object that is responsible for verifying JavaScript text.
 * @name Linter
 */
class Linter {
	/**
	 * Initialize the Linter.
<<<<<<< HEAD
	 * @param {Object} [options] The config object options.
	 * @param {string|undefined} [options.cwd] Path to a directory that should be considered as the current working directory, can be `undefined`.
	 * @param {"flat"|"eslintrc"|undefined} [options.configType="flat"] The type of config used.
	 * @param {Array<string>|undefined} [options.flags] The feature flags to enable.
	 * @param {WarningService|undefined} [options.warningService] The warning service to use.
=======
	 * @param {Object} [config] the config object
	 * @param {string} [config.cwd] path to a directory that should be considered as the current working directory, can be undefined.
	 * @param {Array<string>} [config.flags] the feature flags to enable.
	 * @param {"flat"} [config.configType="flat"] the type of config used. Retrained for backwards compatibility, will be removed in future.
	 * @param {WarningService} [config.warningService] The warning service to use.
>>>>>>> 2bd0f13a
	 */
	constructor({
		cwd,
		configType = "flat",
		flags = [],
		warningService = new WarningService(),
	} = {}) {
		const processedFlags = [];

		if (configType !== "flat") {
			throw new TypeError(
				`The 'configType' option value must be 'flat'. The value '${configType}' is not supported.`,
			);
		}

		flags.forEach(flag => {
			if (inactiveFlags.has(flag)) {
				const inactiveFlagData = inactiveFlags.get(flag);
				const inactivityReason =
					getInactivityReasonMessage(inactiveFlagData);
				const message = `The flag '${flag}' is inactive: ${inactivityReason}`;

				if (typeof inactiveFlagData.replacedBy === "undefined") {
					throw new Error(message);
				}

				// if there's a replacement, enable it instead of original
				if (typeof inactiveFlagData.replacedBy === "string") {
					processedFlags.push(inactiveFlagData.replacedBy);
				}

				warningService.emitInactiveFlagWarning(flag, message);

				return;
			}

			if (!activeFlags.has(flag)) {
				throw new Error(`Unknown flag '${flag}'.`);
			}

			processedFlags.push(flag);
		});

		internalSlotsMap.set(this, {
			cwd: normalizeCwd(cwd),
			flags: processedFlags,
			lastConfigArray: null,
			lastSourceCode: null,
			lastSuppressedMessages: [],
			warningService,
		});

		this.version = pkg.version;
	}

	/**
	 * Getter for package version.
	 * @static
	 * @returns {string} The version from package.json.
	 */
	static get version() {
		return pkg.version;
	}

	/**
	 * Indicates if the given feature flag is enabled for this instance.
	 * @param {string} flag The feature flag to check.
	 * @returns {boolean} `true` if the feature flag is enabled, `false` if not.
	 */
	hasFlag(flag) {
		return internalSlotsMap.get(this).flags.includes(flag);
	}

	/**
	 * Verifies the text against the rules specified by the second argument.
	 * @param {string|SourceCode} textOrSourceCode The text to parse or a SourceCode object.
	 * @param {ConfigObject|ConfigObject[]} config The ESLint config object or array to use.
	 * @param {(string|(VerifyOptions&ProcessorOptions))} [filenameOrOptions] The optional filename of the file being checked.
	 *      If this is not set, the filename will default to '<input>' in the rule context. If
	 *      an object, then it has "filename", "allowInlineConfig", and some properties.
	 * @returns {LintMessage[]} The results as an array of messages or an empty array if no messages.
	 */
	verify(textOrSourceCode, config, filenameOrOptions) {
		debug("Verify");

		const { cwd } = internalSlotsMap.get(this);

		const options =
			typeof filenameOrOptions === "string"
				? { filename: filenameOrOptions }
				: filenameOrOptions || {};

		const configToUse = config ?? {};

		/*
		 * Because of how Webpack packages up the files, we can't
		 * compare directly to `FlatConfigArray` using `instanceof`
		 * because it's not the same `FlatConfigArray` as in the tests.
		 * So, we work around it by assuming an array is, in fact, a
		 * `FlatConfigArray` if it has a `getConfig()` method.
		 */
		let configArray = configToUse;

		if (
			!Array.isArray(configToUse) ||
			typeof configToUse.getConfig !== "function"
		) {
			configArray = new FlatConfigArray(configToUse, {
				basePath: cwd,
			});
			configArray.normalizeSync();
		}

<<<<<<< HEAD
			if (options.stats) {
				const time = endTime(t);
				const timeOpts = { type: "parse" };

				storeTime(time, timeOpts, slots);
			}

			if (!parseResult.ok) {
				return parseResult.errors;
			}

			slots.lastSourceCode = parseResult.sourceCode;
		} else {
			/*
			 * If the given source code object as the first argument does not have scopeManager, analyze the scope.
			 * This is for backward compatibility (SourceCode is frozen so it cannot rebind).
			 */
			if (!slots.lastSourceCode.scopeManager) {
				slots.lastSourceCode = new SourceCode({
					text: slots.lastSourceCode.text,
					ast: slots.lastSourceCode.ast,
					hasBOM: slots.lastSourceCode.hasBOM,
					parserServices: slots.lastSourceCode.parserServices,
					visitorKeys: slots.lastSourceCode.visitorKeys,
					scopeManager: analyzeScope(
						slots.lastSourceCode.ast,
						languageOptions,
					),
				});
			}
		}

		const sourceCode = slots.lastSourceCode;
		const report = new FileReport({
			ruleMapper: ruleId => getRule(slots, ruleId),
			language: jslang,
			sourceCode,
			disableFixes: options.disableFixes,
		});

		const commentDirectives = options.allowInlineConfig
			? getDirectiveComments(
					sourceCode,
					ruleId => getRule(slots, ruleId),
					options.warnInlineConfig,
					config,
					report,
				)
			: {
					configuredRules: {},
					enabledGlobals: {},
					exportedVariables: {},
					disableDirectives: [],
				};

		addDeclaredGlobals(
			sourceCode.scopeManager.scopes[0],
			configuredGlobals,
			{
				exportedVariables: commentDirectives.exportedVariables,
				enabledGlobals: commentDirectives.enabledGlobals,
			},
		);

		const configuredRules = Object.assign(
			{},
			config.rules,
			commentDirectives.configuredRules,
		);

		try {
			runRules(
				sourceCode,
				configuredRules,
				ruleId => getRule(slots, ruleId),
				parserName,
				jslang,
				languageOptions,
				settings,
				options.filename,
				true,
				slots.cwd,
				providedOptions.physicalFilename,
				null,
				options.stats,
				slots,
				report,
			);
		} catch (err) {
			err.message += `\nOccurred while linting ${options.filename}`;
			debug("An error occurred while traversing");
			debug("Filename:", options.filename);
			if (err.currentNode) {
				const { line } = sourceCode.getLoc(err.currentNode).start;

				debug("Line:", line);
				err.message += `:${line}`;
			}
			debug("Parser Options:", parserOptions);
			debug("Parser Path:", parserName);
			debug("Settings:", settings);

			if (err.ruleId) {
				err.message += `\nRule: "${err.ruleId}"`;
			}

			throw err;
		}

		return applyDisableDirectives({
			language: jslang,
			sourceCode,
			directives: commentDirectives.disableDirectives,
			disableFixes: options.disableFixes,
			problems: report.messages.sort(
				(problemA, problemB) =>
					problemA.line - problemB.line ||
					problemA.column - problemB.column,
			),
			reportUnusedDisableDirectives:
				options.reportUnusedDisableDirectives,
		});
	}

	/**
	 * Same as linter.verify, except without support for processors.
	 * @param {string|SourceCode} textOrSourceCode The text to parse or a SourceCode object.
	 * @param {ConfigData} providedConfig An ESLintConfig instance to configure everything.
	 * @param {VerifyOptions} [providedOptions] The optional filename of the file being checked.
	 * @throws {Error} If during rule execution.
	 * @returns {(LintMessage|SuppressedLintMessage)[]} The results as an array of messages or an empty array if no messages.
	 */
	_verifyWithoutProcessors(
		textOrSourceCode,
		providedConfig,
		providedOptions,
	) {
		const slots = internalSlotsMap.get(this);
		const filename = normalizeFilename(
			providedOptions.filename || "<input>",
		);
		let text;

		// evaluate arguments
		if (typeof textOrSourceCode === "string") {
			slots.lastSourceCode = null;
			text = textOrSourceCode;
		} else {
			slots.lastSourceCode = textOrSourceCode;
			text = textOrSourceCode.text;
		}

		const file = new VFile(filename, text, {
			physicalPath: providedOptions.physicalFilename,
		});

		return this.#eslintrcVerifyWithoutProcessors(
			file,
			providedConfig,
			providedOptions,
		);
	}

	/**
	 * Verifies the text against the rules specified by the second argument.
	 * @param {string|SourceCode} textOrSourceCode The text to parse or a SourceCode object.
	 * @param {NamespaceLinter.LegacyConfig|NamespaceLinter.Config|NamespaceLinter.Config[]} config An ESLintConfig instance to configure everything.
	 * @param {string|NamespaceLinter.LintOptions} [filenameOrOptions] The optional filename of the file being checked.
	 *      If this is not set, the filename will default to '<input>' in the rule context. If
	 *      an object, then it has "filename", "allowInlineConfig", and some properties.
	 * @returns {LintMessage[]} The results as an array of messages or an empty array if no messages.
	 */
	verify(textOrSourceCode, config, filenameOrOptions) {
		debug("Verify");

		const { configType, cwd } = internalSlotsMap.get(this);

		const options =
			typeof filenameOrOptions === "string"
				? { filename: filenameOrOptions }
				: filenameOrOptions || {};

		const configToUse = config ?? {};

		if (configType !== "eslintrc") {
			/*
			 * Because of how Webpack packages up the files, we can't
			 * compare directly to `FlatConfigArray` using `instanceof`
			 * because it's not the same `FlatConfigArray` as in the tests.
			 * So, we work around it by assuming an array is, in fact, a
			 * `FlatConfigArray` if it has a `getConfig()` method.
			 */
			let configArray = configToUse;

			if (
				!Array.isArray(configToUse) ||
				typeof configToUse.getConfig !== "function"
			) {
				configArray = new FlatConfigArray(configToUse, {
					basePath: cwd,
				});
				configArray.normalizeSync();
			}

			return this._distinguishSuppressedMessages(
				this._verifyWithFlatConfigArray(
					textOrSourceCode,
					configArray,
					options,
					true,
				),
			);
		}

		if (typeof configToUse.extractConfig === "function") {
			return this._distinguishSuppressedMessages(
				this._verifyWithConfigArray(
					textOrSourceCode,
					configToUse,
					options,
				),
			);
		}

		/*
		 * If we get to here, it means `config` is just an object rather
		 * than a config array so we can go right into linting.
		 */

		/*
		 * `Linter` doesn't support `overrides` property in configuration.
		 * So we cannot apply multiple processors.
		 */
		if (options.preprocess || options.postprocess) {
			return this._distinguishSuppressedMessages(
				this._verifyWithProcessor(
					textOrSourceCode,
					configToUse,
					options,
				),
			);
		}
=======
>>>>>>> 2bd0f13a
		return this._distinguishSuppressedMessages(
			this._verifyWithFlatConfigArray(
				textOrSourceCode,
				configArray,
				options,
				true,
			),
		);
	}

	/**
	 * Verify with a processor.
	 * @param {string|SourceCode} textOrSourceCode The source code.
	 * @param {Config} config The config array.
	 * @param {VerifyOptions&ProcessorOptions} options The options.
	 * @param {FlatConfigArray} [configForRecursive] The `ConfigArray` object to apply multiple processors recursively.
	 * @returns {(LintMessage|SuppressedLintMessage)[]} The found problems.
	 */
	_verifyWithFlatConfigArrayAndProcessor(
		textOrSourceCode,
		config,
		options,
		configForRecursive,
	) {
		const slots = internalSlotsMap.get(this);
		const filename = options.filename || "<input>";
		const filenameToExpose = normalizeFilename(filename);
		const physicalFilename = options.physicalFilename || filenameToExpose;
		const text = ensureText(textOrSourceCode);
		const file = new VFile(filenameToExpose, text, {
			physicalPath: physicalFilename,
		});

		const preprocess = options.preprocess || (rawText => [rawText]);
		const postprocess =
			options.postprocess || (messagesList => messagesList.flat());

		const processorService = new ProcessorService();
		const preprocessResult = processorService.preprocessSync(file, {
			processor: {
				preprocess,
				postprocess,
			},
		});

		if (!preprocessResult.ok) {
			return preprocessResult.errors;
		}

		const filterCodeBlock =
			options.filterCodeBlock ||
			(blockFilename => blockFilename.endsWith(".js"));
		const originalExtname = path.extname(filename);
		const { files } = preprocessResult;

		const messageLists = files.map(block => {
			debug("A code block was found: %o", block.path || "(unnamed)");

			// Keep the legacy behavior.
			if (typeof block === "string") {
				return this._verifyWithFlatConfigArrayAndWithoutProcessors(
					block,
					config,
					options,
				);
			}

			// Skip this block if filtered.
			if (!filterCodeBlock(block.path, block.body)) {
				debug("This code block was skipped.");
				return [];
			}

			// Resolve configuration again if the file content or extension was changed.
			if (
				configForRecursive &&
				(text !== block.rawBody ||
					path.extname(block.path) !== originalExtname)
			) {
				debug(
					"Resolving configuration again because the file content or extension was changed.",
				);
				return this._verifyWithFlatConfigArray(
					block.rawBody,
					configForRecursive,
					{
						...options,
						filename: block.path,
						physicalFilename: block.physicalPath,
					},
				);
			}

			slots.lastSourceCode = null;

			// Does lint.
			return this.#flatVerifyWithoutProcessors(block, config, {
				...options,
				filename: block.path,
				physicalFilename: block.physicalPath,
			});
		});

		return processorService.postprocessSync(file, messageLists, {
			processor: {
				preprocess,
				postprocess,
			},
		});
	}

	/**
	 * Verify using flat config and without any processors.
	 * @param {VFile} file The file to lint.
	 * @param {Config} providedConfig An ESLintConfig instance to configure everything.
	 * @param {VerifyOptions} [providedOptions] The optional filename of the file being checked.
	 * @throws {Error} If during rule execution.
	 * @returns {(LintMessage|SuppressedLintMessage)[]} The results as an array of messages or an empty array if no messages.
	 */
	#flatVerifyWithoutProcessors(file, providedConfig, providedOptions) {
		const slots = internalSlotsMap.get(this);
		const config = providedConfig || {};
		const { settings = {}, languageOptions } = config;
		const options = normalizeVerifyOptions(providedOptions, config);

		if (!slots.lastSourceCode) {
			let t;

			if (options.stats) {
				t = startTime();
			}

			const parserService = new ParserService();
			const parseResult = parserService.parseSync(file, config);

			if (options.stats) {
				const time = endTime(t);

				storeTime(time, { type: "parse" }, slots);
			}

			if (!parseResult.ok) {
				return parseResult.errors;
			}

			slots.lastSourceCode = parseResult.sourceCode;
		} else {
			/*
			 * If the given source code object as the first argument does not have scopeManager, analyze the scope.
			 * This is for backward compatibility (SourceCode is frozen so it cannot rebind).
			 *
			 * We check explicitly for `null` to ensure that this is a JS-flavored language.
			 * For non-JS languages we don't want to do this.
			 *
			 * TODO: Remove this check when we stop exporting the `SourceCode` object.
			 */
			if (slots.lastSourceCode.scopeManager === null) {
				slots.lastSourceCode = new SourceCode({
					text: slots.lastSourceCode.text,
					ast: slots.lastSourceCode.ast,
					hasBOM: slots.lastSourceCode.hasBOM,
					parserServices: slots.lastSourceCode.parserServices,
					visitorKeys: slots.lastSourceCode.visitorKeys,
					scopeManager: analyzeScope(
						slots.lastSourceCode.ast,
						languageOptions,
					),
				});
			}
		}

		const sourceCode = slots.lastSourceCode;
		const report = new FileReport({
			ruleMapper: ruleId => config.getRuleDefinition(ruleId),
			language: config.language,
			sourceCode,
			disableFixes: options.disableFixes,
		});

		/*
		 * Make adjustments based on the language options. For JavaScript,
		 * this is primarily about adding variables into the global scope
		 * to account for ecmaVersion and configured globals.
		 */
		sourceCode.applyLanguageOptions?.(languageOptions);

		const mergedInlineConfig = {
			rules: {},
		};

		/*
		 * Inline config can be either enabled or disabled. If disabled, it's possible
		 * to detect the inline config and emit a warning (though this is not required).
		 * So we first check to see if inline config is allowed at all, and if so, we
		 * need to check if it's a warning or not.
		 */
		if (options.allowInlineConfig) {
			// if inline config should warn then add the warnings
			if (options.warnInlineConfig) {
				if (sourceCode.getInlineConfigNodes) {
					sourceCode.getInlineConfigNodes().forEach(node => {
						const loc = sourceCode.getLoc(node);
						const range = sourceCode.getRange(node);

						report.addWarning({
							message: `'${sourceCode.text.slice(range[0], range[1])}' has no effect because you have 'noInlineConfig' setting in ${options.warnInlineConfig}.`,
							loc,
						});
					});
				}
			} else {
				const inlineConfigResult = sourceCode.applyInlineConfig?.();

				if (inlineConfigResult) {
					inlineConfigResult.problems.forEach(problem => {
						report.addFatal(problem);
					});

					for (const {
						config: inlineConfig,
						loc,
					} of inlineConfigResult.configs) {
						Object.keys(inlineConfig.rules).forEach(ruleId => {
							const rule = config.getRuleDefinition(ruleId);
							const ruleValue = inlineConfig.rules[ruleId];

							if (!rule) {
								report.addError({
									ruleId,
									loc,
								});
								return;
							}

							if (
								Object.hasOwn(mergedInlineConfig.rules, ruleId)
							) {
								report.addError({
									message: `Rule "${ruleId}" is already configured by another configuration comment in the preceding code. This configuration is ignored.`,
									loc,
								});
								return;
							}

							try {
								const ruleOptionsInline = asArray(ruleValue);
								let ruleOptions = ruleOptionsInline;

								assertIsRuleSeverity(ruleId, ruleOptions[0]);

								/*
								 * If the rule was already configured, inline rule configuration that
								 * only has severity should retain options from the config and just override the severity.
								 *
								 * Example:
								 *
								 *   {
								 *       rules: {
								 *           curly: ["error", "multi"]
								 *       }
								 *   }
								 *
								 *   /* eslint curly: ["warn"] * /
								 *
								 *   Results in:
								 *
								 *   curly: ["warn", "multi"]
								 */

								let shouldValidateOptions = true;

								if (
									/*
									 * If inline config for the rule has only severity
									 */
									ruleOptions.length === 1 &&
									/*
									 * And the rule was already configured
									 */
									config.rules &&
									Object.hasOwn(config.rules, ruleId)
								) {
									/*
									 * Then use severity from the inline config and options from the provided config
									 */
									ruleOptions = [
										ruleOptions[0], // severity from the inline config
										...config.rules[ruleId].slice(1), // options from the provided config
									];

									// if the rule was enabled, the options have already been validated
									if (config.rules[ruleId][0] > 0) {
										shouldValidateOptions = false;
									}
								} else {
									/**
									 * Since we know the user provided options, apply defaults on top of them
									 */
									const slicedOptions = ruleOptions.slice(1);
									const mergedOptions = deepMergeArrays(
										rule.meta?.defaultOptions,
										slicedOptions,
									);

									if (mergedOptions.length) {
										ruleOptions = [
											ruleOptions[0],
											...mergedOptions,
										];
									}
								}

								if (
									options.reportUnusedInlineConfigs !== "off"
								) {
									addProblemIfSameSeverityAndOptions(
										config,
										loc,
										report,
										ruleId,
										ruleOptions,
										ruleOptionsInline,
										options.reportUnusedInlineConfigs,
									);
								}

								if (shouldValidateOptions) {
									config.validateRulesConfig({
										[ruleId]: ruleOptions,
									});
								}

								mergedInlineConfig.rules[ruleId] = ruleOptions;
							} catch (err) {
								/*
								 * If the rule has invalid `meta.schema`, throw the error because
								 * this is not an invalid inline configuration but an invalid rule.
								 */
								if (
									err.code ===
									"ESLINT_INVALID_RULE_OPTIONS_SCHEMA"
								) {
									throw err;
								}

								let baseMessage = err.message
									.slice(
										err.message.startsWith('Key "rules":')
											? err.message.indexOf(":", 12) + 1
											: err.message.indexOf(":") + 1,
									)
									.trim();

								if (err.messageTemplate) {
									baseMessage += ` You passed "${ruleValue}".`;
								}

								report.addError({
									ruleId,
									message: `Inline configuration for rule "${ruleId}" is invalid:\n\t${baseMessage}\n`,
									loc,
								});
							}
						});
					}
				}
			}
		}

		const commentDirectives =
			options.allowInlineConfig && !options.warnInlineConfig
				? getDirectiveCommentsForFlatConfig(
						sourceCode,
						ruleId => config.getRuleDefinition(ruleId),
						config.language,
						report,
					)
				: [];

		const configuredRules = Object.assign(
			{},
			config.rules,
			mergedInlineConfig.rules,
		);

		sourceCode.finalize?.();

		try {
			runRules(
				sourceCode,
				configuredRules,
				ruleId => config.getRuleDefinition(ruleId),
				config.language,
				languageOptions,
				settings,
				options.filename,
				false,
				slots.cwd,
				providedOptions.physicalFilename,
				options.ruleFilter,
				options.stats,
				slots,
				report,
			);
		} catch (err) {
			err.message += `\nOccurred while linting ${options.filename}`;
			debug("An error occurred while traversing");
			debug("Filename:", options.filename);
			if (err.currentNode) {
				const { line } = sourceCode.getLoc(err.currentNode).start;

				debug("Line:", line);
				err.message += `:${line}`;
			}
			debug("Parser Options:", languageOptions.parserOptions);
			debug("Settings:", settings);

			if (err.ruleId) {
				err.message += `\nRule: "${err.ruleId}"`;
			}

			throw err;
		}

		return applyDisableDirectives({
			language: config.language,
			sourceCode,
			directives: commentDirectives,
			disableFixes: options.disableFixes,
			problems: report.messages.sort(
				(problemA, problemB) =>
					problemA.line - problemB.line ||
					problemA.column - problemB.column,
			),
			reportUnusedDisableDirectives:
				options.reportUnusedDisableDirectives,
			ruleFilter: options.ruleFilter,
			configuredRules,
		});
	}

	/**
	 * Same as linter.verify, except without support for processors.
	 * @param {string|SourceCode} textOrSourceCode The text to parse or a SourceCode object.
	 * @param {Config} providedConfig An ESLintConfig instance to configure everything.
	 * @param {VerifyOptions} [providedOptions] The optional filename of the file being checked.
	 * @throws {Error} If during rule execution.
	 * @returns {(LintMessage|SuppressedLintMessage)[]} The results as an array of messages or an empty array if no messages.
	 */
	_verifyWithFlatConfigArrayAndWithoutProcessors(
		textOrSourceCode,
		providedConfig,
		providedOptions,
	) {
		const slots = internalSlotsMap.get(this);
		const filename = normalizeFilename(
			providedOptions.filename || "<input>",
		);
		let text;

		// evaluate arguments
		if (typeof textOrSourceCode === "string") {
			slots.lastSourceCode = null;
			text = textOrSourceCode;
		} else {
			slots.lastSourceCode = textOrSourceCode;
			text = textOrSourceCode.text;
		}

		const file = new VFile(filename, text, {
			physicalPath: providedOptions.physicalFilename,
		});

		return this.#flatVerifyWithoutProcessors(
			file,
			providedConfig,
			providedOptions,
		);
	}

	/**
	 * Verify a given code with a flat config.
	 * @param {string|SourceCode} textOrSourceCode The source code.
	 * @param {FlatConfigArray} configArray The config array.
	 * @param {VerifyOptions&ProcessorOptions} options The options.
	 * @param {boolean} firstCall Indicates if this is the first call in `verify()`
	 *   to determine processor behavior.
	 * @returns {(LintMessage|SuppressedLintMessage)[]} The found problems.
	 */
	_verifyWithFlatConfigArray(
		textOrSourceCode,
		configArray,
		options,
		firstCall = false,
	) {
		debug("With flat config: %s", options.filename);

		// we need a filename to match configs against
		const filename = options.filename || "__placeholder__.js";

		// Store the config array in order to get plugin envs and rules later.
		internalSlotsMap.get(this).lastConfigArray = configArray;
		const config = configArray.getConfig(filename);

		if (!config) {
			return [
				{
					ruleId: null,
					severity: 1,
					message: `No matching configuration found for ${filename}.`,
					line: 0,
					column: 0,
				},
			];
		}

		// Verify.
		if (config.processor) {
			debug("Apply the processor: %o", config.processor);
			const { preprocess, postprocess, supportsAutofix } =
				config.processor;
			const disableFixes = options.disableFixes || !supportsAutofix;

			return this._verifyWithFlatConfigArrayAndProcessor(
				textOrSourceCode,
				config,
				{ ...options, filename, disableFixes, postprocess, preprocess },
				configArray,
			);
		}

		// check for options-based processing
		if (firstCall && (options.preprocess || options.postprocess)) {
			return this._verifyWithFlatConfigArrayAndProcessor(
				textOrSourceCode,
				config,
				options,
			);
		}

		return this._verifyWithFlatConfigArrayAndWithoutProcessors(
			textOrSourceCode,
			config,
			options,
		);
	}

	/**
	 * Given a list of reported problems, distinguish problems between normal messages and suppressed messages.
	 * The normal messages will be returned and the suppressed messages will be stored as lastSuppressedMessages.
	 * @param {Array<LintMessage|SuppressedLintMessage>} problems A list of reported problems.
	 * @returns {LintMessage[]} A list of LintMessage.
	 */
	_distinguishSuppressedMessages(problems) {
		const messages = [];
		const suppressedMessages = [];
		const slots = internalSlotsMap.get(this);

		for (const problem of problems) {
			if (problem.suppressions) {
				suppressedMessages.push(problem);
			} else {
				messages.push(problem);
			}
		}

		slots.lastSuppressedMessages = suppressedMessages;

		return messages;
	}

	/**
	 * Gets the `SourceCode` object representing the parsed source.
	 * @returns {SourceCode} The `SourceCode` object.
	 */
	getSourceCode() {
		return internalSlotsMap.get(this).lastSourceCode;
	}

	/**
	 * Gets the times spent on (parsing, fixing, linting) a file.
	 * @returns {{ passes: TimePass[]; }} The times.
	 */
	getTimes() {
		return internalSlotsMap.get(this).times ?? { passes: [] };
	}

	/**
	 * Gets the number of autofix passes that were made in the last run.
	 * @returns {number} The number of autofix passes.
	 */
	getFixPassCount() {
		return internalSlotsMap.get(this).fixPasses ?? 0;
	}

	/**
	 * Gets the list of `SuppressedLintMessage` produced in the last running.
	 * @returns {SuppressedLintMessage[]} The list of `SuppressedLintMessage`.
	 */
	getSuppressedMessages() {
		return internalSlotsMap.get(this).lastSuppressedMessages;
	}

	/**
<<<<<<< HEAD
	 * Defines a new linting rule.
	 * @param {string} ruleId A unique rule identifier.
	 * @param {Rule} rule A rule object.
	 * @returns {void}
	 */
	defineRule(ruleId, rule) {
		assertEslintrcConfig(this);
		internalSlotsMap.get(this).ruleMap.define(ruleId, rule);
	}

	/**
	 * Defines many new linting rules.
	 * @param {Record<string, Rule>} rulesToDefine Map from unique rule identifier to rule.
	 * @returns {void}
	 */
	defineRules(rulesToDefine) {
		assertEslintrcConfig(this);
		Object.getOwnPropertyNames(rulesToDefine).forEach(ruleId => {
			this.defineRule(ruleId, rulesToDefine[ruleId]);
		});
	}

	/**
	 * Gets an object with all loaded rules.
	 * @returns {Map<string, Rule>} All loaded rules.
	 */
	getRules() {
		assertEslintrcConfig(this);
		const { lastConfigArray, ruleMap } = internalSlotsMap.get(this);

		return new Map(
			(function* () {
				yield* ruleMap;

				if (lastConfigArray) {
					yield* lastConfigArray.pluginRules;
				}
			})(),
		);
	}

	/**
	 * Define a new parser module
	 * @param {string} parserId Name of the parser
	 * @param {Parser} parserModule The parser object
	 * @returns {void}
	 */
	defineParser(parserId, parserModule) {
		assertEslintrcConfig(this);
		internalSlotsMap.get(this).parserMap.set(parserId, parserModule);
	}

	/**
=======
>>>>>>> 2bd0f13a
	 * Performs multiple autofix passes over the text until as many fixes as possible
	 * have been applied.
	 * @param {string} text The source text to apply fixes to.
	 * @param {ConfigObject|ConfigObject[]} config The ESLint config object or array to use.
	 * @param {VerifyOptions&ProcessorOptions&FixOptions} options The ESLint options object to use.
	 * @returns {{fixed:boolean,messages:LintMessage[],output:string}} The result of the fix operation as returned from the
	 *      SourceCodeFixer.
	 */
	verifyAndFix(text, config, options) {
		let messages,
			fixedResult,
			fixed = false,
			passNumber = 0,
			currentText = text,
			secondPreviousText,
			previousText;
		const debugTextDescription =
			(options && options.filename) || `${text.slice(0, 10)}...`;
		const shouldFix =
			options && typeof options.fix !== "undefined" ? options.fix : true;
		const stats = options?.stats;

		const slots = internalSlotsMap.get(this);

		// Remove lint times from the last run.
		if (stats) {
			delete slots.times;
			slots.fixPasses = 0;
		}

		/**
		 * This loop continues until one of the following is true:
		 *
		 * 1. No more fixes have been applied.
		 * 2. Ten passes have been made.
		 *
		 * That means anytime a fix is successfully applied, there will be another pass.
		 * Essentially, guaranteeing a minimum of two passes.
		 */
		do {
			passNumber++;
			let tTotal;

			if (stats) {
				tTotal = startTime();
			}

			debug(
				`Linting code for ${debugTextDescription} (pass ${passNumber})`,
			);
			messages = this.verify(currentText, config, options);

			debug(
				`Generating fixed text for ${debugTextDescription} (pass ${passNumber})`,
			);
			let t;

			if (stats) {
				t = startTime();
			}

			fixedResult = SourceCodeFixer.applyFixes(
				currentText,
				messages,
				shouldFix,
			);

			if (stats) {
				if (fixedResult.fixed) {
					const time = endTime(t);

					storeTime(time, { type: "fix" }, slots);
					slots.fixPasses++;
				} else {
					storeTime(0, { type: "fix" }, slots);
				}
			}

			/*
			 * stop if there are any syntax errors.
			 * 'fixedResult.output' is a empty string.
			 */
			if (messages.length === 1 && messages[0].fatal) {
				break;
			}

			// keep track if any fixes were ever applied - important for return value
			fixed = fixed || fixedResult.fixed;

			// update to use the fixed output instead of the original text
			secondPreviousText = previousText;
			previousText = currentText;
			currentText = fixedResult.output;

			if (stats) {
				tTotal = endTime(tTotal);
				const passIndex = slots.times.passes.length - 1;

				slots.times.passes[passIndex].total = tTotal;
			}

			// Stop if we've made a circular fix
			if (
				passNumber > 1 &&
				currentText.length === secondPreviousText.length &&
				currentText === secondPreviousText
			) {
				debug(
					`Circular fixes detected after pass ${passNumber}. Exiting fix loop.`,
				);
				slots.warningService.emitCircularFixesWarning(
					options?.filename ?? "text",
				);
				break;
			}
		} while (fixedResult.fixed && passNumber < MAX_AUTOFIX_PASSES);

		/*
		 * If the last result had fixes, we need to lint again to be sure we have
		 * the most up-to-date information.
		 */
		if (fixedResult.fixed) {
			let tTotal;

			if (stats) {
				tTotal = startTime();
			}

			fixedResult.messages = this.verify(currentText, config, options);

			if (stats) {
				storeTime(0, { type: "fix" }, slots);
				slots.times.passes.at(-1).total = endTime(tTotal);
			}
		}

		// ensure the last result properly reflects if fixes were done
		fixedResult.fixed = fixed;
		fixedResult.output = currentText;

		return fixedResult;
	}
}

module.exports = {
	Linter,

	/**
	 * Get the internal slots of a given Linter instance for tests.
	 * @param {Linter} instance The Linter instance to get.
	 * @returns {LinterInternalSlots} The internal slots.
	 */
	getLinterInternalSlots(instance) {
		return internalSlotsMap.get(instance);
	},
};<|MERGE_RESOLUTION|>--- conflicted
+++ resolved
@@ -53,10 +53,7 @@
 //------------------------------------------------------------------------------
 
 /** @import { Language, LanguageOptions, RuleConfig, RuleDefinition } from "@eslint/core" */
-<<<<<<< HEAD
 /** @import { Linter as NamespaceLinter } from "../types" */
-=======
->>>>>>> 2bd0f13a
 
 /** @typedef {import("../types").Linter.Config} ConfigObject */
 /** @typedef {import("../types").Linter.LanguageOptions} JSLanguageOptions */
@@ -743,19 +740,11 @@
 class Linter {
 	/**
 	 * Initialize the Linter.
-<<<<<<< HEAD
 	 * @param {Object} [options] The config object options.
 	 * @param {string|undefined} [options.cwd] Path to a directory that should be considered as the current working directory, can be `undefined`.
 	 * @param {"flat"|"eslintrc"|undefined} [options.configType="flat"] The type of config used.
 	 * @param {Array<string>|undefined} [options.flags] The feature flags to enable.
 	 * @param {WarningService|undefined} [options.warningService] The warning service to use.
-=======
-	 * @param {Object} [config] the config object
-	 * @param {string} [config.cwd] path to a directory that should be considered as the current working directory, can be undefined.
-	 * @param {Array<string>} [config.flags] the feature flags to enable.
-	 * @param {"flat"} [config.configType="flat"] the type of config used. Retrained for backwards compatibility, will be removed in future.
-	 * @param {WarningService} [config.warningService] The warning service to use.
->>>>>>> 2bd0f13a
 	 */
 	constructor({
 		cwd,
@@ -869,251 +858,6 @@
 			configArray.normalizeSync();
 		}
 
-<<<<<<< HEAD
-			if (options.stats) {
-				const time = endTime(t);
-				const timeOpts = { type: "parse" };
-
-				storeTime(time, timeOpts, slots);
-			}
-
-			if (!parseResult.ok) {
-				return parseResult.errors;
-			}
-
-			slots.lastSourceCode = parseResult.sourceCode;
-		} else {
-			/*
-			 * If the given source code object as the first argument does not have scopeManager, analyze the scope.
-			 * This is for backward compatibility (SourceCode is frozen so it cannot rebind).
-			 */
-			if (!slots.lastSourceCode.scopeManager) {
-				slots.lastSourceCode = new SourceCode({
-					text: slots.lastSourceCode.text,
-					ast: slots.lastSourceCode.ast,
-					hasBOM: slots.lastSourceCode.hasBOM,
-					parserServices: slots.lastSourceCode.parserServices,
-					visitorKeys: slots.lastSourceCode.visitorKeys,
-					scopeManager: analyzeScope(
-						slots.lastSourceCode.ast,
-						languageOptions,
-					),
-				});
-			}
-		}
-
-		const sourceCode = slots.lastSourceCode;
-		const report = new FileReport({
-			ruleMapper: ruleId => getRule(slots, ruleId),
-			language: jslang,
-			sourceCode,
-			disableFixes: options.disableFixes,
-		});
-
-		const commentDirectives = options.allowInlineConfig
-			? getDirectiveComments(
-					sourceCode,
-					ruleId => getRule(slots, ruleId),
-					options.warnInlineConfig,
-					config,
-					report,
-				)
-			: {
-					configuredRules: {},
-					enabledGlobals: {},
-					exportedVariables: {},
-					disableDirectives: [],
-				};
-
-		addDeclaredGlobals(
-			sourceCode.scopeManager.scopes[0],
-			configuredGlobals,
-			{
-				exportedVariables: commentDirectives.exportedVariables,
-				enabledGlobals: commentDirectives.enabledGlobals,
-			},
-		);
-
-		const configuredRules = Object.assign(
-			{},
-			config.rules,
-			commentDirectives.configuredRules,
-		);
-
-		try {
-			runRules(
-				sourceCode,
-				configuredRules,
-				ruleId => getRule(slots, ruleId),
-				parserName,
-				jslang,
-				languageOptions,
-				settings,
-				options.filename,
-				true,
-				slots.cwd,
-				providedOptions.physicalFilename,
-				null,
-				options.stats,
-				slots,
-				report,
-			);
-		} catch (err) {
-			err.message += `\nOccurred while linting ${options.filename}`;
-			debug("An error occurred while traversing");
-			debug("Filename:", options.filename);
-			if (err.currentNode) {
-				const { line } = sourceCode.getLoc(err.currentNode).start;
-
-				debug("Line:", line);
-				err.message += `:${line}`;
-			}
-			debug("Parser Options:", parserOptions);
-			debug("Parser Path:", parserName);
-			debug("Settings:", settings);
-
-			if (err.ruleId) {
-				err.message += `\nRule: "${err.ruleId}"`;
-			}
-
-			throw err;
-		}
-
-		return applyDisableDirectives({
-			language: jslang,
-			sourceCode,
-			directives: commentDirectives.disableDirectives,
-			disableFixes: options.disableFixes,
-			problems: report.messages.sort(
-				(problemA, problemB) =>
-					problemA.line - problemB.line ||
-					problemA.column - problemB.column,
-			),
-			reportUnusedDisableDirectives:
-				options.reportUnusedDisableDirectives,
-		});
-	}
-
-	/**
-	 * Same as linter.verify, except without support for processors.
-	 * @param {string|SourceCode} textOrSourceCode The text to parse or a SourceCode object.
-	 * @param {ConfigData} providedConfig An ESLintConfig instance to configure everything.
-	 * @param {VerifyOptions} [providedOptions] The optional filename of the file being checked.
-	 * @throws {Error} If during rule execution.
-	 * @returns {(LintMessage|SuppressedLintMessage)[]} The results as an array of messages or an empty array if no messages.
-	 */
-	_verifyWithoutProcessors(
-		textOrSourceCode,
-		providedConfig,
-		providedOptions,
-	) {
-		const slots = internalSlotsMap.get(this);
-		const filename = normalizeFilename(
-			providedOptions.filename || "<input>",
-		);
-		let text;
-
-		// evaluate arguments
-		if (typeof textOrSourceCode === "string") {
-			slots.lastSourceCode = null;
-			text = textOrSourceCode;
-		} else {
-			slots.lastSourceCode = textOrSourceCode;
-			text = textOrSourceCode.text;
-		}
-
-		const file = new VFile(filename, text, {
-			physicalPath: providedOptions.physicalFilename,
-		});
-
-		return this.#eslintrcVerifyWithoutProcessors(
-			file,
-			providedConfig,
-			providedOptions,
-		);
-	}
-
-	/**
-	 * Verifies the text against the rules specified by the second argument.
-	 * @param {string|SourceCode} textOrSourceCode The text to parse or a SourceCode object.
-	 * @param {NamespaceLinter.LegacyConfig|NamespaceLinter.Config|NamespaceLinter.Config[]} config An ESLintConfig instance to configure everything.
-	 * @param {string|NamespaceLinter.LintOptions} [filenameOrOptions] The optional filename of the file being checked.
-	 *      If this is not set, the filename will default to '<input>' in the rule context. If
-	 *      an object, then it has "filename", "allowInlineConfig", and some properties.
-	 * @returns {LintMessage[]} The results as an array of messages or an empty array if no messages.
-	 */
-	verify(textOrSourceCode, config, filenameOrOptions) {
-		debug("Verify");
-
-		const { configType, cwd } = internalSlotsMap.get(this);
-
-		const options =
-			typeof filenameOrOptions === "string"
-				? { filename: filenameOrOptions }
-				: filenameOrOptions || {};
-
-		const configToUse = config ?? {};
-
-		if (configType !== "eslintrc") {
-			/*
-			 * Because of how Webpack packages up the files, we can't
-			 * compare directly to `FlatConfigArray` using `instanceof`
-			 * because it's not the same `FlatConfigArray` as in the tests.
-			 * So, we work around it by assuming an array is, in fact, a
-			 * `FlatConfigArray` if it has a `getConfig()` method.
-			 */
-			let configArray = configToUse;
-
-			if (
-				!Array.isArray(configToUse) ||
-				typeof configToUse.getConfig !== "function"
-			) {
-				configArray = new FlatConfigArray(configToUse, {
-					basePath: cwd,
-				});
-				configArray.normalizeSync();
-			}
-
-			return this._distinguishSuppressedMessages(
-				this._verifyWithFlatConfigArray(
-					textOrSourceCode,
-					configArray,
-					options,
-					true,
-				),
-			);
-		}
-
-		if (typeof configToUse.extractConfig === "function") {
-			return this._distinguishSuppressedMessages(
-				this._verifyWithConfigArray(
-					textOrSourceCode,
-					configToUse,
-					options,
-				),
-			);
-		}
-
-		/*
-		 * If we get to here, it means `config` is just an object rather
-		 * than a config array so we can go right into linting.
-		 */
-
-		/*
-		 * `Linter` doesn't support `overrides` property in configuration.
-		 * So we cannot apply multiple processors.
-		 */
-		if (options.preprocess || options.postprocess) {
-			return this._distinguishSuppressedMessages(
-				this._verifyWithProcessor(
-					textOrSourceCode,
-					configToUse,
-					options,
-				),
-			);
-		}
-=======
->>>>>>> 2bd0f13a
 		return this._distinguishSuppressedMessages(
 			this._verifyWithFlatConfigArray(
 				textOrSourceCode,
@@ -1718,62 +1462,6 @@
 	}
 
 	/**
-<<<<<<< HEAD
-	 * Defines a new linting rule.
-	 * @param {string} ruleId A unique rule identifier.
-	 * @param {Rule} rule A rule object.
-	 * @returns {void}
-	 */
-	defineRule(ruleId, rule) {
-		assertEslintrcConfig(this);
-		internalSlotsMap.get(this).ruleMap.define(ruleId, rule);
-	}
-
-	/**
-	 * Defines many new linting rules.
-	 * @param {Record<string, Rule>} rulesToDefine Map from unique rule identifier to rule.
-	 * @returns {void}
-	 */
-	defineRules(rulesToDefine) {
-		assertEslintrcConfig(this);
-		Object.getOwnPropertyNames(rulesToDefine).forEach(ruleId => {
-			this.defineRule(ruleId, rulesToDefine[ruleId]);
-		});
-	}
-
-	/**
-	 * Gets an object with all loaded rules.
-	 * @returns {Map<string, Rule>} All loaded rules.
-	 */
-	getRules() {
-		assertEslintrcConfig(this);
-		const { lastConfigArray, ruleMap } = internalSlotsMap.get(this);
-
-		return new Map(
-			(function* () {
-				yield* ruleMap;
-
-				if (lastConfigArray) {
-					yield* lastConfigArray.pluginRules;
-				}
-			})(),
-		);
-	}
-
-	/**
-	 * Define a new parser module
-	 * @param {string} parserId Name of the parser
-	 * @param {Parser} parserModule The parser object
-	 * @returns {void}
-	 */
-	defineParser(parserId, parserModule) {
-		assertEslintrcConfig(this);
-		internalSlotsMap.get(this).parserMap.set(parserId, parserModule);
-	}
-
-	/**
-=======
->>>>>>> 2bd0f13a
 	 * Performs multiple autofix passes over the text until as many fixes as possible
 	 * have been applied.
 	 * @param {string} text The source text to apply fixes to.
