/**
 * @fileoverview This file contains the core types for ESLint. It was initially extracted
 * from the `@types/eslint` package.
 */

/*
 * MIT License
 * Copyright (c) Microsoft Corporation.
 *
 * Permission is hereby granted, free of charge, to any person obtaining a copy
 * of this software and associated documentation files (the "Software"), to deal
 * in the Software without restriction, including without limitation the rights
 * to use, copy, modify, merge, publish, distribute, sublicense, and/or sell
 * copies of the Software, and to permit persons to whom the Software is
 * furnished to do so, subject to the following conditions:
 * The above copyright notice and this permission notice shall be included in all
 * copies or substantial portions of the Software.
 *
 * THE SOFTWARE IS PROVIDED "AS IS", WITHOUT WARRANTY OF ANY KIND, EXPRESS OR
 * IMPLIED, INCLUDING BUT NOT LIMITED TO THE WARRANTIES OF MERCHANTABILITY,
 * FITNESS FOR A PARTICULAR PURPOSE AND NONINFRINGEMENT. IN NO EVENT SHALL THE
 * AUTHORS OR COPYRIGHT HOLDERS BE LIABLE FOR ANY CLAIM, DAMAGES OR OTHER
 * LIABILITY, WHETHER IN AN ACTION OF CONTRACT, TORT OR OTHERWISE, ARISING FROM,
 * OUT OF OR IN CONNECTION WITH THE SOFTWARE OR THE USE OR OTHER DEALINGS IN THE
 * SOFTWARE
 */

import * as ESTree from "estree";
import type {
	CustomRuleDefinitionType,
	CustomRuleTypeDefinitions,
	DeprecatedInfo,
	LanguageOptions as GenericLanguageOptions,
	RuleContext as CoreRuleContext,
	RuleDefinition,
	SourceRange,
	TextSourceCode,
	TraversalStep,
	RulesConfig,
	GlobalAccess,
	GlobalsConfig,
	LinterOptionsConfig,
	EnvironmentConfig,
	ObjectMetaProperties as CoreObjectMetaProperties,
	Plugin as CorePlugin,
	LintMessage as CoreLintMessage,
	Processor as CoreProcessor,
	ConfigObject,
	LegacyConfigObject,
	SeverityName,
	SeverityLevel,
	Severity as CoreSeverity,
	EcmaVersion as CoreEcmaVersion,
	ConfigOverride as CoreConfigOverride,
	ProcessorFile as CoreProcessorFile,
	JavaScriptParserOptionsConfig,
	RulesMeta,
	RuleConfig,
	RuleTextEditor,
	RuleTextEdit,
	RuleVisitor,
	BaseConfig as CoreBaseConfig,
	RuleFixer as CoreRuleFixer,
	ViolationReportBase,
	ViolationMessage,
	ViolationLocation,
	SuggestionMessage,
	LintSuggestion as CoreLintSuggestion,
	JavaScriptSourceType,
	HasRules as CoreHasRules,
	SuggestedEditBase,
	SuggestedEdit,
	ViolationReport,
} from "@eslint/core";
<<<<<<< HEAD
import { JSONSchema4 } from "json-schema";
import { LegacyESLint } from "./use-at-your-own-risk.js";
// import { WarningService } from "../services/warning-service.js"; // TODO
=======

//------------------------------------------------------------------------------
// Helpers
//------------------------------------------------------------------------------

/** Adds matching `:exit` selectors for all properties of a `RuleVisitor`. */
type WithExit<RuleVisitorType extends RuleVisitor> = {
	[Key in keyof RuleVisitorType as
		| Key
		| `${Key & string}:exit`]: RuleVisitorType[Key];
};

//------------------------------------------------------------------------------
// Exports
//------------------------------------------------------------------------------
>>>>>>> 2bd0f13a

export namespace AST {
	type TokenType =
		| "Boolean"
		| "Null"
		| "Identifier"
		| "PrivateIdentifier"
		| "Keyword"
		| "Punctuator"
		| "JSXIdentifier"
		| "JSXText"
		| "Numeric"
		| "String"
		| "Template"
		| "RegularExpression";

	interface Token {
		type: TokenType;
		value: string;
		range: Range;
		loc: SourceLocation;
	}

	interface SourceLocation {
		start: ESTree.Position;
		end: ESTree.Position;
	}

	type Range = SourceRange;

	interface Program extends ESTree.Program {
		comments: ESTree.Comment[];
		tokens: Token[];
		loc: SourceLocation;
		range: Range;
	}
}

interface JSXIdentifier extends ESTree.BaseNode {
	type: "JSXIdentifier";
	name: string;
}

export namespace Scope {
	interface ScopeManager {
		scopes: Scope[];
		globalScope: Scope | null;

		acquire(node: ESTree.Node, inner?: boolean): Scope | null;

		getDeclaredVariables(node: ESTree.Node): Variable[];

		addGlobals(names: string[]): void;
	}

	interface Scope {
		type:
			| "block"
			| "catch"
			| "class"
			| "class-field-initializer"
			| "class-static-block"
			| "for"
			| "function"
			| "function-expression-name"
			| "global"
			| "module"
			| "switch"
			| "with"
			| "TDZ";
		isStrict: boolean;
		upper: Scope | null;
		childScopes: Scope[];
		variableScope: Scope;
		block: ESTree.Node;
		variables: Variable[];
		set: Map<string, Variable>;
		references: Reference[];
		through: Reference[];
		functionExpressionScope: boolean;
		implicit?: {
			variables: Variable[];
			set: Map<string, Variable>;
		};
	}

	interface Variable {
		name: string;
		scope: Scope;
		identifiers: ESTree.Identifier[];
		references: Reference[];
		defs: Definition[];
	}

	interface Reference {
		identifier: ESTree.Identifier | JSXIdentifier;
		from: Scope;
		resolved: Variable | null;
		writeExpr: ESTree.Node | null;
		init: boolean;

		isWrite(): boolean;

		isRead(): boolean;

		isWriteOnly(): boolean;

		isReadOnly(): boolean;

		isReadWrite(): boolean;
	}

	type DefinitionType =
		| { type: "CatchClause"; node: ESTree.CatchClause; parent: null }
		| {
				type: "ClassName";
				node: ESTree.ClassDeclaration | ESTree.ClassExpression;
				parent: null;
		  }
		| {
				type: "FunctionName";
				node: ESTree.FunctionDeclaration | ESTree.FunctionExpression;
				parent: null;
		  }
		| {
				type: "ImplicitGlobalVariable";
				node:
					| ESTree.AssignmentExpression
					| ESTree.ForInStatement
					| ESTree.ForOfStatement;
				parent: null;
		  }
		| {
				type: "ImportBinding";
				node:
					| ESTree.ImportSpecifier
					| ESTree.ImportDefaultSpecifier
					| ESTree.ImportNamespaceSpecifier;
				parent: ESTree.ImportDeclaration;
		  }
		| {
				type: "Parameter";
				node:
					| ESTree.FunctionDeclaration
					| ESTree.FunctionExpression
					| ESTree.ArrowFunctionExpression;
				parent: null;
		  }
		| { type: "TDZ"; node: any; parent: null }
		| {
				type: "Variable";
				node: ESTree.VariableDeclarator;
				parent: ESTree.VariableDeclaration;
		  };

	type Definition = DefinitionType & { name: ESTree.Identifier };
}

// #region SourceCode

export class SourceCode
	implements
		TextSourceCode<{
			LangOptions: Linter.LanguageOptions;
			RootNode: AST.Program;
			SyntaxElementWithLoc: AST.Token | ESTree.Node;
			ConfigNode: ESTree.Comment;
		}>
{
	text: string;
	ast: AST.Program;
	lines: string[];
	hasBOM: boolean;
	parserServices: SourceCode.ParserServices;
	scopeManager: Scope.ScopeManager;
	visitorKeys: SourceCode.VisitorKeys;

	constructor(text: string, ast: AST.Program);
	constructor(config: SourceCode.Config);

	static splitLines(text: string): string[];

	getLoc(syntaxElement: AST.Token | ESTree.Node): ESTree.SourceLocation;
	getRange(syntaxElement: AST.Token | ESTree.Node): SourceRange;

	getText(
		node?: ESTree.Node,
		beforeCount?: number,
		afterCount?: number,
	): string;

	getLines(): string[];

	getAllComments(): ESTree.Comment[];

	getAncestors(node: ESTree.Node): ESTree.Node[];

	getDeclaredVariables(node: ESTree.Node): Scope.Variable[];

	getNodeByRangeIndex(index: number): ESTree.Node | null;

	getLocFromIndex(index: number): ESTree.Position;

	getIndexFromLoc(location: ESTree.Position): number;

	// Inherited methods from TokenStore
	// ---------------------------------

	getTokenByRangeStart(
		offset: number,
		options?: { includeComments: false },
	): AST.Token | null;
	getTokenByRangeStart(
		offset: number,
		options: { includeComments: boolean },
	): AST.Token | ESTree.Comment | null;

	getFirstToken: SourceCode.UnaryNodeCursorWithSkipOptions;

	getFirstTokens: SourceCode.UnaryNodeCursorWithCountOptions;

	getLastToken: SourceCode.UnaryNodeCursorWithSkipOptions;

	getLastTokens: SourceCode.UnaryNodeCursorWithCountOptions;

	getTokenBefore: SourceCode.UnaryCursorWithSkipOptions;

	getTokensBefore: SourceCode.UnaryCursorWithCountOptions;

	getTokenAfter: SourceCode.UnaryCursorWithSkipOptions;

	getTokensAfter: SourceCode.UnaryCursorWithCountOptions;

	getFirstTokenBetween: SourceCode.BinaryCursorWithSkipOptions;

	getFirstTokensBetween: SourceCode.BinaryCursorWithCountOptions;

	getLastTokenBetween: SourceCode.BinaryCursorWithSkipOptions;

	getLastTokensBetween: SourceCode.BinaryCursorWithCountOptions;

	getTokensBetween: SourceCode.BinaryCursorWithCountOptions;

	getTokens: ((
		node: ESTree.Node,
		beforeCount?: number,
		afterCount?: number,
	) => AST.Token[]) &
		SourceCode.UnaryNodeCursorWithCountOptions;

	commentsExistBetween(
		left: ESTree.Node | AST.Token | ESTree.Comment,
		right: ESTree.Node | AST.Token | ESTree.Comment,
	): boolean;

	getCommentsBefore(nodeOrToken: ESTree.Node | AST.Token): ESTree.Comment[];

	getCommentsAfter(nodeOrToken: ESTree.Node | AST.Token): ESTree.Comment[];

	getCommentsInside(node: ESTree.Node): ESTree.Comment[];

	getScope(node: ESTree.Node): Scope.Scope;

	isSpaceBetween(
		first: ESTree.Node | AST.Token,
		second: ESTree.Node | AST.Token,
	): boolean;

	isGlobalReference(node: ESTree.Identifier): boolean;

	markVariableAsUsed(name: string, refNode?: ESTree.Node): boolean;

	traverse(): Iterable<TraversalStep>;
}

export namespace SourceCode {
	interface Config {
		text: string;
		ast: AST.Program;
		hasBOM?: boolean | undefined;
		parserServices?: ParserServices | null | undefined;
		scopeManager?: Scope.ScopeManager | null | undefined;
		visitorKeys?: VisitorKeys | null | undefined;
	}

	type ParserServices = any;

	interface VisitorKeys {
		[nodeType: string]: string[];
	}

	interface UnaryNodeCursorWithSkipOptions {
		<T extends AST.Token>(
			node: ESTree.Node,
			options:
				| ((token: AST.Token) => token is T)
				| {
						filter: (token: AST.Token) => token is T;
						includeComments?: false | undefined;
						skip?: number | undefined;
				  },
		): T | null;
		<T extends AST.Token | ESTree.Comment>(
			node: ESTree.Node,
			options: {
				filter: (
					tokenOrComment: AST.Token | ESTree.Comment,
				) => tokenOrComment is T;
				includeComments: boolean;
				skip?: number | undefined;
			},
		): T | null;
		(
			node: ESTree.Node,
			options?:
				| {
						filter?: ((token: AST.Token) => boolean) | undefined;
						includeComments?: false | undefined;
						skip?: number | undefined;
				  }
				| ((token: AST.Token) => boolean)
				| number,
		): AST.Token | null;
		(
			node: ESTree.Node,
			options: {
				filter?:
					| ((token: AST.Token | ESTree.Comment) => boolean)
					| undefined;
				includeComments: boolean;
				skip?: number | undefined;
			},
		): AST.Token | ESTree.Comment | null;
	}

	interface UnaryNodeCursorWithCountOptions {
		<T extends AST.Token>(
			node: ESTree.Node,
			options:
				| ((token: AST.Token) => token is T)
				| {
						filter: (token: AST.Token) => token is T;
						includeComments?: false | undefined;
						count?: number | undefined;
				  },
		): T[];
		<T extends AST.Token | ESTree.Comment>(
			node: ESTree.Node,
			options: {
				filter: (
					tokenOrComment: AST.Token | ESTree.Comment,
				) => tokenOrComment is T;
				includeComments: boolean;
				count?: number | undefined;
			},
		): T[];
		(
			node: ESTree.Node,
			options?:
				| {
						filter?: ((token: AST.Token) => boolean) | undefined;
						includeComments?: false | undefined;
						count?: number | undefined;
				  }
				| ((token: AST.Token) => boolean)
				| number,
		): AST.Token[];
		(
			node: ESTree.Node,
			options: {
				filter?:
					| ((token: AST.Token | ESTree.Comment) => boolean)
					| undefined;
				includeComments: boolean;
				count?: number | undefined;
			},
		): Array<AST.Token | ESTree.Comment>;
	}

	interface UnaryCursorWithSkipOptions {
		<T extends AST.Token>(
			node: ESTree.Node | AST.Token | ESTree.Comment,
			options:
				| ((token: AST.Token) => token is T)
				| {
						filter: (token: AST.Token) => token is T;
						includeComments?: false | undefined;
						skip?: number | undefined;
				  },
		): T | null;
		<T extends AST.Token | ESTree.Comment>(
			node: ESTree.Node | AST.Token | ESTree.Comment,
			options: {
				filter: (
					tokenOrComment: AST.Token | ESTree.Comment,
				) => tokenOrComment is T;
				includeComments: boolean;
				skip?: number | undefined;
			},
		): T | null;
		(
			node: ESTree.Node | AST.Token | ESTree.Comment,
			options?:
				| {
						filter?: ((token: AST.Token) => boolean) | undefined;
						includeComments?: false | undefined;
						skip?: number | undefined;
				  }
				| ((token: AST.Token) => boolean)
				| number,
		): AST.Token | null;
		(
			node: ESTree.Node | AST.Token | ESTree.Comment,
			options: {
				filter?:
					| ((token: AST.Token | ESTree.Comment) => boolean)
					| undefined;
				includeComments: boolean;
				skip?: number | undefined;
			},
		): AST.Token | ESTree.Comment | null;
	}

	interface UnaryCursorWithCountOptions {
		<T extends AST.Token>(
			node: ESTree.Node | AST.Token | ESTree.Comment,
			options:
				| ((token: AST.Token) => token is T)
				| {
						filter: (token: AST.Token) => token is T;
						includeComments?: false | undefined;
						count?: number | undefined;
				  },
		): T[];
		<T extends AST.Token | ESTree.Comment>(
			node: ESTree.Node | AST.Token | ESTree.Comment,
			options: {
				filter: (
					tokenOrComment: AST.Token | ESTree.Comment,
				) => tokenOrComment is T;
				includeComments: boolean;
				count?: number | undefined;
			},
		): T[];
		(
			node: ESTree.Node | AST.Token | ESTree.Comment,
			options?:
				| {
						filter?: ((token: AST.Token) => boolean) | undefined;
						includeComments?: false | undefined;
						count?: number | undefined;
				  }
				| ((token: AST.Token) => boolean)
				| number,
		): AST.Token[];
		(
			node: ESTree.Node | AST.Token | ESTree.Comment,
			options: {
				filter?:
					| ((token: AST.Token | ESTree.Comment) => boolean)
					| undefined;
				includeComments: boolean;
				count?: number | undefined;
			},
		): Array<AST.Token | ESTree.Comment>;
	}

	interface BinaryCursorWithSkipOptions {
		<T extends AST.Token>(
			left: ESTree.Node | AST.Token | ESTree.Comment,
			right: ESTree.Node | AST.Token | ESTree.Comment,
			options:
				| ((token: AST.Token) => token is T)
				| {
						filter: (token: AST.Token) => token is T;
						includeComments?: false | undefined;
						skip?: number | undefined;
				  },
		): T | null;
		<T extends AST.Token | ESTree.Comment>(
			left: ESTree.Node | AST.Token | ESTree.Comment,
			right: ESTree.Node | AST.Token | ESTree.Comment,
			options: {
				filter: (
					tokenOrComment: AST.Token | ESTree.Comment,
				) => tokenOrComment is T;
				includeComments: boolean;
				skip?: number | undefined;
			},
		): T | null;
		(
			left: ESTree.Node | AST.Token | ESTree.Comment,
			right: ESTree.Node | AST.Token | ESTree.Comment,
			options?:
				| {
						filter?: ((token: AST.Token) => boolean) | undefined;
						includeComments?: false | undefined;
						skip?: number | undefined;
				  }
				| ((token: AST.Token) => boolean)
				| number,
		): AST.Token | null;
		(
			left: ESTree.Node | AST.Token | ESTree.Comment,
			right: ESTree.Node | AST.Token | ESTree.Comment,
			options: {
				filter?:
					| ((token: AST.Token | ESTree.Comment) => boolean)
					| undefined;
				includeComments: boolean;
				skip?: number | undefined;
			},
		): AST.Token | ESTree.Comment | null;
	}

	interface BinaryCursorWithCountOptions {
		<T extends AST.Token>(
			left: ESTree.Node | AST.Token | ESTree.Comment,
			right: ESTree.Node | AST.Token | ESTree.Comment,
			options:
				| ((token: AST.Token) => token is T)
				| {
						filter: (token: AST.Token) => token is T;
						includeComments?: false | undefined;
						count?: number | undefined;
				  },
		): T[];
		<T extends AST.Token | ESTree.Comment>(
			left: ESTree.Node | AST.Token | ESTree.Comment,
			right: ESTree.Node | AST.Token | ESTree.Comment,
			options: {
				filter: (
					tokenOrComment: AST.Token | ESTree.Comment,
				) => tokenOrComment is T;
				includeComments: boolean;
				count?: number | undefined;
			},
		): T[];
		(
			left: ESTree.Node | AST.Token | ESTree.Comment,
			right: ESTree.Node | AST.Token | ESTree.Comment,
			options?:
				| {
						filter?: ((token: AST.Token) => boolean) | undefined;
						includeComments?: false | undefined;
						count?: number | undefined;
				  }
				| ((token: AST.Token) => boolean)
				| number,
		): AST.Token[];
		(
			left: ESTree.Node | AST.Token | ESTree.Comment,
			right: ESTree.Node | AST.Token | ESTree.Comment,
			options: {
				filter?:
					| ((token: AST.Token | ESTree.Comment) => boolean)
					| undefined;
				includeComments: boolean;
				count?: number | undefined;
			},
		): Array<AST.Token | ESTree.Comment>;
	}
}

// #endregion

export type JSSyntaxElement = {
	type: string;
	loc?: ESTree.SourceLocation | null | undefined;
};

export namespace Rule {
	interface RuleModule
		extends RuleDefinition<{
			LangOptions: Linter.LanguageOptions;
			Code: SourceCode;
			RuleOptions: any[];
			Visitor: RuleListener;
			Node: JSSyntaxElement;
			MessageIds: string;
			ExtRuleDocs: {};
		}> {
		create(context: RuleContext): RuleListener;
	}

	type NodeTypes = ESTree.Node["type"];

	interface NodeListener
		extends WithExit<
			{
				[Node in Rule.Node as Node["type"]]?:
					| ((node: Node) => void)
					| undefined;
			} & {
				// A `Program` visitor's node type has no `parent` property.
				Program?: ((node: AST.Program) => void) | undefined;
			}
		> {}

	interface NodeParentExtension {
		parent: Node;
	}

	type Node =
		| (AST.Program & { parent: null })
		| (Exclude<ESTree.Node, ESTree.Program> & NodeParentExtension);

	interface RuleListener extends NodeListener {
		onCodePathStart?(codePath: CodePath, node: Node): void;

		onCodePathEnd?(codePath: CodePath, node: Node): void;

		onCodePathSegmentStart?(segment: CodePathSegment, node: Node): void;

		onCodePathSegmentEnd?(segment: CodePathSegment, node: Node): void;

		onUnreachableCodePathSegmentStart?(
			segment: CodePathSegment,
			node: Node,
		): void;

		onUnreachableCodePathSegmentEnd?(
			segment: CodePathSegment,
			node: Node,
		): void;

		onCodePathSegmentLoop?(
			fromSegment: CodePathSegment,
			toSegment: CodePathSegment,
			node: Node,
		): void;

		[key: string]:
			| ((codePath: CodePath, node: Node) => void)
			| ((segment: CodePathSegment, node: Node) => void)
			| ((
					fromSegment: CodePathSegment,
					toSegment: CodePathSegment,
					node: Node,
			  ) => void)
			| ((node: Node) => void)
			| NodeListener[keyof NodeListener]
			| undefined;
	}

	type CodePathOrigin =
		| "program"
		| "function"
		| "class-field-initializer"
		| "class-static-block";

	interface CodePath {
		id: string;
		origin: CodePathOrigin;
		initialSegment: CodePathSegment;
		finalSegments: CodePathSegment[];
		returnedSegments: CodePathSegment[];
		thrownSegments: CodePathSegment[];
		upper: CodePath | null;
		childCodePaths: CodePath[];
	}

	interface CodePathSegment {
		id: string;
		nextSegments: CodePathSegment[];
		prevSegments: CodePathSegment[];
		reachable: boolean;
	}

	type RuleMetaData = RulesMeta;

	interface RuleContext
		extends CoreRuleContext<{
			LangOptions: Linter.LanguageOptions;
			Code: SourceCode;
			RuleOptions: any[];
			Node: JSSyntaxElement;
			MessageIds: string;
		}> {}

	type ReportFixer = CoreRuleFixer;

	/** @deprecated Use `ReportDescriptorOptions` instead. */
	type ReportDescriptorOptionsBase = Omit<ViolationReportBase, "suggest">;

	type SuggestionReportOptions = SuggestedEditBase;
	type SuggestionDescriptorMessage = SuggestionMessage;
	type SuggestionReportDescriptor = SuggestedEdit;

	// redundant with ReportDescriptorOptionsBase but kept for clarity
	type ReportDescriptorOptions = ViolationReportBase;

	type ReportDescriptor = ViolationReport<JSSyntaxElement>;
	type ReportDescriptorMessage = ViolationMessage;
	type ReportDescriptorLocation = ViolationLocation<JSSyntaxElement>;

	type RuleFixer = RuleTextEditor<ESTree.Node | AST.Token>;
	type Fix = RuleTextEdit;
}

export type JSRuleDefinitionTypeOptions = CustomRuleTypeDefinitions;

export type JSRuleDefinition<
	Options extends Partial<JSRuleDefinitionTypeOptions> = {},
> = CustomRuleDefinitionType<
	{
		LangOptions: Linter.LanguageOptions;
		Code: SourceCode;
		Visitor: Rule.RuleListener;
		Node: JSSyntaxElement;
	},
	Options
>;

// #region Linter

/**
 * Object that is responsible for verifying JavaScript text.
 */
export class Linter {
	/**
	 * Getter for package version. Returns the version from `package.json`.
	 */
	static readonly version: string;

	/**
	 * Getter for package version. Returns the version from `package.json`.
	 */
	version: string;

<<<<<<< HEAD
	/**
	 * Initialize the Linter.
	 * @param options The config object options.
	 */
	constructor(
		options?:
			| {
					/**
					 * Path to a directory that should be considered as the current working directory, can be `undefined`.
					 */
					cwd?: string | undefined;

					/**
					 * The type of config used.
					 * @default "flat"
					 */
					configType?: "flat" | "eslintrc" | undefined;

					/**
					 * The feature flags to enable.
					 * @default []
					 */
					flags?: Array<string> | undefined;

					/**
					 * The warning service to use.
					 * @default new WarningService()
					 */
					warningService?: unknown | undefined; // TODO: `WarningService` type
			  }
			| undefined,
	);
=======
	constructor(options?: { cwd?: string | undefined; configType?: "flat" });
>>>>>>> 2bd0f13a

	/**
	 * Indicates if the given feature flag is enabled for this instance.
	 * @param flag The feature flag to check.
	 * @returns `true` if the feature flag is enabled, `false` if not.
	 */
	hasFlag(flag: string): boolean;

	/**
	 * Verifies the text against the rules specified by the second argument.
	 * @param textOrSourceCode The text to parse or a `SourceCode` object.
	 * @param config An ESLintConfig instance to configure everything.
	 * @param filename The optional filename of the file being checked.
	 * If this is not set, the filename will default to '<input>' in the rule context.
	 * If an object, then it has "filename", "allowInlineConfig", and some properties.
	 * @returns The results as an array of messages or an empty array if no messages.
	 */
	verify(
<<<<<<< HEAD
		textOrSourceCode: SourceCode | string,
		config: Linter.LegacyConfig | Linter.Config | Linter.Config[],
		filename?: string | undefined,
=======
		code: SourceCode | string,
		config: Linter.Config | Linter.Config[],
		filename?: string,
>>>>>>> 2bd0f13a
	): Linter.LintMessage[];

	/**
	 * Verifies the text against the rules specified by the second argument.
	 * @param textOrSourceCode The text to parse or a `SourceCode` object.
	 * @param config An ESLintConfig instance to configure everything.
	 * @param options The optional filename of the file being checked.
	 * If this is not set, the filename will default to '<input>' in the rule context.
	 * If an object, then it has "filename", "allowInlineConfig", and some properties.
	 * @returns The results as an array of messages or an empty array if no messages.
	 */
	verify(
<<<<<<< HEAD
		textOrSourceCode: SourceCode | string,
		config: Linter.LegacyConfig | Linter.Config | Linter.Config[],
		options?: Linter.LintOptions | undefined,
=======
		code: SourceCode | string,
		config: Linter.Config | Linter.Config[],
		options: Linter.LintOptions,
>>>>>>> 2bd0f13a
	): Linter.LintMessage[];

	verifyAndFix(
		code: string,
		config: Linter.Config | Linter.Config[],
		filename?: string,
	): Linter.FixReport;
	verifyAndFix(
		code: string,
		config: Linter.Config | Linter.Config[],
		options: Linter.FixOptions,
	): Linter.FixReport;

	/**
	 * Gets the `SourceCode` object representing the parsed source.
	 * @returns The `SourceCode` object.
	 */
	getSourceCode(): SourceCode;

<<<<<<< HEAD
	/**
	 * Defines a new linting rule.
	 * @param ruleId A unique rule identifier.
	 * @param rule A rule object.
	 */
	defineRule(ruleId: string, rule: Rule.RuleModule): void;

	/**
	 * Defines many new linting rules.
	 * @param rulesToDefine Map from unique rule identifier to rule.
	 */
	defineRules(rulesToDefine: Record<string, Rule.RuleModule>): void;

	/**
	 * Gets an object with all loaded rules.
	 * @returns All loaded rules.
	 */
	getRules(): Map<string, Rule.RuleModule>;

	defineParser(name: string, parser: Linter.Parser): void;

	/**
	 * Gets the times spent on (parsing, fixing, linting) a file.
	 * @returns The times.
	 */
=======
>>>>>>> 2bd0f13a
	getTimes(): Linter.Stats["times"];

	/**
	 * Gets the number of autofix passes that were made in the last run.
	 * @returns The number of autofix passes.
	 */
	getFixPassCount(): Linter.Stats["fixPasses"];

	/**
	 * Gets the list of `SuppressedLintMessage` produced in the last running.
	 * @returns The list of `SuppressedLintMessage`.
	 */
	getSuppressedMessages(): Linter.SuppressedLintMessage[];
}

export namespace Linter {
	/**
	 * The numeric severity level for a rule.
	 *
	 * - `0` means off.
	 * - `1` means warn.
	 * - `2` means error.
	 *
	 * @see [Rule Severities](https://eslint.org/docs/latest/use/configure/rules#rule-severities)
	 */
	type Severity = SeverityLevel;

	/**
	 * The human readable severity level for a rule.
	 *
	 * @see [Rule Severities](https://eslint.org/docs/latest/use/configure/rules#rule-severities)
	 */
	type StringSeverity = SeverityName;

	/**
	 * The numeric or human readable severity level for a rule.
	 *
	 * @see [Rule Severities](https://eslint.org/docs/latest/use/configure/rules#rule-severities)
	 */
	type RuleSeverity = CoreSeverity;

	/**
	 * An array containing the rule severity level, followed by the rule options.
	 *
	 * @see [Rules](https://eslint.org/docs/latest/use/configure/rules)
	 */
	type RuleSeverityAndOptions<Options extends any[] = any[]> = [
		RuleSeverity,
		...Partial<Options>,
	];

	/**
	 * The severity level for the rule or an array containing the rule severity level, followed by the rule options.
	 *
	 * @see [Rules](https://eslint.org/docs/latest/use/configure/rules)
	 */
	type RuleEntry<Options extends any[] = any[]> = RuleConfig<Options>;

	/**
	 * The rules config object is a key/value map of rule names and their severity and options.
	 */
	type RulesRecord = RulesConfig;

	/**
	 * A configuration object that may have a `rules` block.
	 */
	type HasRules<Rules extends RulesConfig = RulesConfig> =
		CoreHasRules<Rules>;

	/**
	 * The ECMAScript version of the code being linted.
	 */
	type EcmaVersion = CoreEcmaVersion;

	/**
	 * The type of JavaScript source code.
	 */
	type SourceType = JavaScriptSourceType;

	/**
	 * ESLint legacy configuration.
	 *
	 * @see [ESLint Legacy Configuration](https://eslint.org/docs/latest/use/configure/)
	 */
	type BaseConfig<
		Rules extends RulesConfig = RulesConfig,
		OverrideRules extends RulesConfig = Rules,
	> = CoreBaseConfig<Rules, OverrideRules>;

	/**
	 * The overwrites that apply more differing configuration to specific files or directories.
	 */
	type ConfigOverride<Rules extends RulesConfig = RulesConfig> =
		CoreConfigOverride<Rules>;

	/**
	 * ESLint legacy configuration.
	 *
	 * @see [ESLint Legacy Configuration](https://eslint.org/docs/latest/use/configure/)
	 */
	// https://github.com/eslint/eslint/blob/v8.57.0/conf/config-schema.js
	type LegacyConfig<
		Rules extends RulesConfig = RulesConfig,
		OverrideRules extends RulesConfig = Rules,
	> = LegacyConfigObject<Rules, OverrideRules>;

	/**
	 * Parser options.
	 *
	 * @see [Specifying Parser Options](https://eslint.org/docs/latest/use/configure/language-options#specifying-parser-options)
	 */
	type ParserOptions = JavaScriptParserOptionsConfig;

	/**
	 * Options used for linting code with `Linter#verify` and `Linter#verifyAndFix`.
	 */
	interface LintOptions {
		filename?: string | undefined;
		preprocess?: ((code: string) => string[]) | undefined;
		postprocess?:
			| ((problemLists: LintMessage[][]) => LintMessage[])
			| undefined;
		filterCodeBlock?:
			| ((filename: string, text: string) => boolean)
			| undefined;
		disableFixes?: boolean | undefined;
		allowInlineConfig?: boolean | undefined;
		reportUnusedDisableDirectives?: boolean | undefined;
	}

	type LintSuggestion = CoreLintSuggestion;
	type LintMessage = CoreLintMessage;

	interface LintSuppression {
		kind: string;
		justification: string;
	}

	interface SuppressedLintMessage extends LintMessage {
		/** The suppression info. */
		suppressions: LintSuppression[];
	}

	interface FixOptions extends LintOptions {
		fix?: boolean | undefined;
	}

	interface FixReport {
		fixed: boolean;
		output: string;
		messages: LintMessage[];
	}

	// Temporarily loosen type for just flat config files (see https://github.com/DefinitelyTyped/DefinitelyTyped/pull/68232)
	type NonESTreeParser = ESLint.ObjectMetaProperties &
		(
			| {
					parse(text: string, options?: any): unknown;
			  }
			| {
					parseForESLint(
						text: string,
						options?: any,
					): Omit<ESLintParseResult, "ast" | "scopeManager"> & {
						ast: unknown;
						scopeManager?: unknown;
					};
			  }
		);

	type ESTreeParser = ESLint.ObjectMetaProperties &
		(
			| { parse(text: string, options?: any): AST.Program }
			| { parseForESLint(text: string, options?: any): ESLintParseResult }
		);

	type Parser = NonESTreeParser | ESTreeParser;

	interface ESLintParseResult {
		/** The AST object. */
		ast: AST.Program;

		/** The services that the parser provides. */
		services?: SourceCode.ParserServices | undefined;

		/** The scope manager of the AST. */
		scopeManager?: Scope.ScopeManager | undefined;

		/** The visitor keys of the AST. */
		visitorKeys?: SourceCode.VisitorKeys | undefined;
	}

	type ProcessorFile = CoreProcessorFile;

	// https://eslint.org/docs/latest/extend/plugins#processors-in-plugins
	type Processor<T extends string | ProcessorFile = string | ProcessorFile> =
		CoreProcessor<T>;

	type Config<Rules extends RulesConfig = RulesConfig> = ConfigObject<Rules>;

	/** @deprecated  Use `Config` instead of `FlatConfig` */
	type FlatConfig<Rules extends RulesConfig = RulesConfig> = Config<Rules>;

	type GlobalConf = GlobalAccess;
	type Globals = GlobalsConfig;

	interface LanguageOptions extends GenericLanguageOptions {
		/**
		 * The version of ECMAScript to support. May be any year (i.e., 2022) or
		 * version (i.e., 5). Set to "latest" for the most recent supported version.
		 * @default "latest"
		 */
		ecmaVersion?: EcmaVersion | undefined;

		/**
		 * The type of JavaScript source code. Possible values are "script" for
		 * traditional script files, "module" for ECMAScript modules (ESM), and
		 * "commonjs" for CommonJS files. (default: "module" for .js and .mjs
		 * files; "commonjs" for .cjs files)
		 */
		sourceType?: SourceType | undefined;

		/**
		 * An object specifying additional objects that should be added to the
		 * global scope during linting.
		 */
		globals?: Globals | undefined;

		/**
		 * An object containing a parse() or parseForESLint() method.
		 * If not configured, the default ESLint parser (Espree) will be used.
		 */
		parser?: Parser | undefined;

		/**
		 * An object specifying additional options that are passed directly to the
		 * parser() method on the parser. The available options are parser-dependent
		 */
		parserOptions?: Linter.ParserOptions | undefined;
	}

	type LinterOptions = LinterOptionsConfig;

	/**
	 * Performance statistics.
	 */
	interface Stats {
		/**
		 * The number of times ESLint has applied at least one fix after linting.
		 */
		fixPasses: number;

		/**
		 * The times spent on (parsing, fixing, linting) a file, where the linting refers to the timing information for each rule.
		 */
		times: { passes: TimePass[] };
	}

	interface TimePass {
		/**
		 * The parse object containing all parse time information.
		 */
		parse: { total: number };

		/**
		 * The rules object containing all lint time information for each rule.
		 */
		rules?: Record<string, { total: number }>;

		/**
		 * The fix object containing all fix time information.
		 */
		fix: { total: number };

		/**
		 * The total time that is spent on (parsing, fixing, linting) a file.
		 */
		total: number;
	}
}

// #endregion

// #region ESLint

export class ESLint {
	static configType: "flat";

	static readonly version: string;

	/**
	 * The default configuration that ESLint uses internally. This is provided for tooling that wants to calculate configurations using the same defaults as ESLint.
	 * Keep in mind that the default configuration may change from version to version, so you shouldn't rely on any particular keys or values to be present.
	 */
	static readonly defaultConfig: Linter.Config[];

	static outputFixes(results: ESLint.LintResult[]): Promise<void>;

	static getErrorResults(results: ESLint.LintResult[]): ESLint.LintResult[];

	constructor(options?: ESLint.Options);

	lintFiles(patterns: string | string[]): Promise<ESLint.LintResult[]>;

	lintText(
		code: string,
		options?: {
			filePath?: string | undefined;
			warnIgnored?: boolean | undefined;
		},
	): Promise<ESLint.LintResult[]>;

	getRulesMetaForResults(
		results: ESLint.LintResult[],
	): ESLint.LintResultData["rulesMeta"];

	hasFlag(flag: string): boolean;

	calculateConfigForFile(filePath: string): Promise<any>;

	findConfigFile(filePath?: string): Promise<string | undefined>;

	isPathIgnored(filePath: string): Promise<boolean>;

	loadFormatter(nameOrPath?: string): Promise<ESLint.LoadedFormatter>;

	static fromOptionsModule(optionsURL: {
		readonly href: string;
	}): Promise<ESLint>;
}

export namespace ESLint {
	type ConfigData<Rules extends Linter.RulesRecord = RulesConfig> = Omit<
		Linter.LegacyConfig<Rules>,
		"$schema"
	>;

	type Environment = EnvironmentConfig;
	type ObjectMetaProperties = CoreObjectMetaProperties;
	type Plugin = CorePlugin;

	type FixType = "directive" | "problem" | "suggestion" | "layout";

	type CacheStrategy = "content" | "metadata";

	interface Options {
		// File enumeration
		cwd?: string | undefined;
		errorOnUnmatchedPattern?: boolean | undefined;
		globInputPaths?: boolean | undefined;
		ignore?: boolean | undefined;
		ignorePatterns?: string[] | null | undefined;
		passOnNoPatterns?: boolean | undefined;
		warnIgnored?: boolean | undefined;

		// Linting
		allowInlineConfig?: boolean | undefined;
		baseConfig?: Linter.Config | Linter.Config[] | null | undefined;
		overrideConfig?: Linter.Config | Linter.Config[] | null | undefined;
		overrideConfigFile?: string | true | null | undefined;
		plugins?: Record<string, Plugin> | null | undefined;
		ruleFilter?:
			| ((arg: {
					ruleId: string;
					severity: Exclude<Linter.Severity, 0>;
			  }) => boolean)
			| undefined;
		stats?: boolean | undefined;

		// Autofix
		fix?: boolean | ((message: Linter.LintMessage) => boolean) | undefined;
		fixTypes?: FixType[] | null | undefined;

		// Cache-related
		cache?: boolean | undefined;
		cacheLocation?: string | undefined;
		cacheStrategy?: CacheStrategy | undefined;

		// Other Options
		concurrency?: number | "auto" | "off" | undefined;
		flags?: string[] | undefined;
	}

	/** A linting result. */
	interface LintResult {
		/** The path to the file that was linted. */
		filePath: string;

		/** All of the messages for the result. */
		messages: Linter.LintMessage[];

		/** All of the suppressed messages for the result. */
		suppressedMessages: Linter.SuppressedLintMessage[];

		/** Number of errors for the result. */
		errorCount: number;

		/** Number of fatal errors for the result. */
		fatalErrorCount: number;

		/** Number of warnings for the result. */
		warningCount: number;

		/** Number of fixable errors for the result. */
		fixableErrorCount: number;

		/** Number of fixable warnings for the result. */
		fixableWarningCount: number;

		/** The source code of the file that was linted, with as many fixes applied as possible. */
		output?: string | undefined;

		/** The source code of the file that was linted. */
		source?: string | undefined;

		/** The performance statistics collected with the `stats` flag. */
		stats?: Linter.Stats | undefined;

		/** The list of used deprecated rules. */
		usedDeprecatedRules: DeprecatedRuleUse[];
	}

	/**
	 * Information provided when the maximum warning threshold is exceeded.
	 */
	interface MaxWarningsExceeded {
		/**
		 * Number of warnings to trigger nonzero exit code.
		 */
		maxWarnings: number;

		/**
		 * Number of warnings found while linting.
		 */
		foundWarnings: number;
	}

	interface LintResultData extends ResultsMeta {
		cwd: string;
		rulesMeta: {
			[ruleId: string]: Rule.RuleMetaData;
		};
	}

	/**
	 * Information about deprecated rules.
	 */
	interface DeprecatedRuleUse {
		/**
		 * The rule ID.
		 */
		ruleId: string;

		/**
		 * The rule IDs that replace this deprecated rule.
		 */
		replacedBy: string[];

		/**
		 * The raw deprecated info provided by the rule.
		 * - Undefined if the rule's `meta.deprecated` property is a boolean.
		 * - Unset when using the legacy eslintrc configuration.
		 */
		info?: DeprecatedInfo | undefined;
	}

	/**
	 * Metadata about results for formatters.
	 */
	interface ResultsMeta {
		/**
		 * Whether or not to use color in the formatter output.
		 * - If `--color` was set, this property is `true`.
		 * - If `--no-color` was set, it is `false`.
		 * - If neither option was provided, the property is omitted.
		 */
		color?: boolean | undefined;

		/**
		 * Present if the maxWarnings threshold was exceeded.
		 */
		maxWarningsExceeded?: MaxWarningsExceeded | undefined;
	}

	/** The type of an object resolved by {@link ESLint.loadFormatter}. */
	interface LoadedFormatter {
		/**
		 * Used to call the underlying formatter.
		 * @param results An array of lint results to format.
		 * @param resultsMeta An object with optional `color` and `maxWarningsExceeded` properties that will be
		 * passed to the underlying formatter function along with other properties set by ESLint.
		 * This argument can be omitted if `color` and `maxWarningsExceeded` are not needed.
		 * @return The formatter output.
		 */
		format(
			results: LintResult[],
			resultsMeta?: ResultsMeta,
		): string | Promise<string>;
	}

	// The documented type name is `LoadedFormatter`, but `Formatter` has been historically more used.
	type Formatter = LoadedFormatter;

	/**
	 * The expected signature of a custom formatter.
	 * @param results An array of lint results to format.
	 * @param context Additional information for the formatter.
	 * @return The formatter output.
	 */
	type FormatterFunction = (
		results: LintResult[],
		context: LintResultData,
	) => string | Promise<string>;

	// Docs reference the types by those name
	type EditInfo = Rule.Fix;
}

// #endregion

/**
 * Loads the correct `ESLint` constructor.
 */
export function loadESLint(): Promise<typeof ESLint>;

// #region RuleTester

export class RuleTester {
	static describe: ((...args: any) => any) | null;
	static it: ((...args: any) => any) | null;
	static itOnly: ((...args: any) => any) | null;
	static setDefaultConfig(config: Linter.Config): void;
	static getDefaultConfig(): Linter.Config;
	static resetDefaultConfig(): void;

	constructor(config?: Linter.Config);

	run(
		name: string,
		rule: RuleDefinition,
		tests: {
			valid: Array<string | RuleTester.ValidTestCase>;
			invalid: RuleTester.InvalidTestCase[];
			/**
			 * Additional assertions for the "error" matchers of invalid test cases to enforce consistency.
			 */
			assertionOptions?: {
				/**
				 * If true, each `errors` block must check the expected error
				 * message, either via a string in the `errors` array, or via
				 * `message`/`messageId` in an errors object.
				 * `"message"`/`"messageId"` can be used to further limit the
				 * message assertions to the respective versions.
				 */
				requireMessage?: boolean | "message" | "messageId";
				/**
				 * If true, each `errors` block must be an array of objects,
				 * that each check all location properties `line`, `column`,
				 * `endLine`, `endColumn`, the later may be omitted, if the
				 * error does not contain them.
				 */
				requireLocation?: boolean;
			};
		},
	): void;

	static only(
		item: string | RuleTester.ValidTestCase | RuleTester.InvalidTestCase,
	): RuleTester.ValidTestCase | RuleTester.InvalidTestCase;
}

export namespace RuleTester {
	interface ValidTestCase
		extends Omit<
			Linter.Config,
			| "name"
			| "basePath"
			| "files"
			| "ignores"
			| "linterOptions"
			| "plugins"
			| "rules"
		> {
		name?: string;
		code: string;
		options?: any[];
		filename?: string | undefined;
		only?: boolean;
		before?: () => void;
		after?: () => void;
	}

	interface SuggestionOutput {
		messageId?: string;
		desc?: string;
		data?: Record<string, unknown> | undefined;
		output: string;
	}

	interface InvalidTestCase extends ValidTestCase {
		errors: number | Array<TestCaseError | string | RegExp>;
		output?: string | null | undefined;
	}

	interface TestCaseError {
		message?: string | RegExp;
		messageId?: string;
		data?: any;
		line?: number | undefined;
		column?: number | undefined;
		endLine?: number | undefined;
		endColumn?: number | undefined;
		suggestions?: SuggestionOutput[] | number | undefined;
	}
}

// #endregion<|MERGE_RESOLUTION|>--- conflicted
+++ resolved
@@ -72,11 +72,6 @@
 	SuggestedEdit,
 	ViolationReport,
 } from "@eslint/core";
-<<<<<<< HEAD
-import { JSONSchema4 } from "json-schema";
-import { LegacyESLint } from "./use-at-your-own-risk.js";
-// import { WarningService } from "../services/warning-service.js"; // TODO
-=======
 
 //------------------------------------------------------------------------------
 // Helpers
@@ -92,7 +87,6 @@
 //------------------------------------------------------------------------------
 // Exports
 //------------------------------------------------------------------------------
->>>>>>> 2bd0f13a
 
 export namespace AST {
 	type TokenType =
@@ -823,42 +817,7 @@
 	 */
 	version: string;
 
-<<<<<<< HEAD
-	/**
-	 * Initialize the Linter.
-	 * @param options The config object options.
-	 */
-	constructor(
-		options?:
-			| {
-					/**
-					 * Path to a directory that should be considered as the current working directory, can be `undefined`.
-					 */
-					cwd?: string | undefined;
-
-					/**
-					 * The type of config used.
-					 * @default "flat"
-					 */
-					configType?: "flat" | "eslintrc" | undefined;
-
-					/**
-					 * The feature flags to enable.
-					 * @default []
-					 */
-					flags?: Array<string> | undefined;
-
-					/**
-					 * The warning service to use.
-					 * @default new WarningService()
-					 */
-					warningService?: unknown | undefined; // TODO: `WarningService` type
-			  }
-			| undefined,
-	);
-=======
 	constructor(options?: { cwd?: string | undefined; configType?: "flat" });
->>>>>>> 2bd0f13a
 
 	/**
 	 * Indicates if the given feature flag is enabled for this instance.
@@ -877,15 +836,9 @@
 	 * @returns The results as an array of messages or an empty array if no messages.
 	 */
 	verify(
-<<<<<<< HEAD
-		textOrSourceCode: SourceCode | string,
-		config: Linter.LegacyConfig | Linter.Config | Linter.Config[],
-		filename?: string | undefined,
-=======
 		code: SourceCode | string,
 		config: Linter.Config | Linter.Config[],
 		filename?: string,
->>>>>>> 2bd0f13a
 	): Linter.LintMessage[];
 
 	/**
@@ -898,15 +851,9 @@
 	 * @returns The results as an array of messages or an empty array if no messages.
 	 */
 	verify(
-<<<<<<< HEAD
-		textOrSourceCode: SourceCode | string,
-		config: Linter.LegacyConfig | Linter.Config | Linter.Config[],
-		options?: Linter.LintOptions | undefined,
-=======
 		code: SourceCode | string,
 		config: Linter.Config | Linter.Config[],
 		options: Linter.LintOptions,
->>>>>>> 2bd0f13a
 	): Linter.LintMessage[];
 
 	verifyAndFix(
@@ -926,34 +873,6 @@
 	 */
 	getSourceCode(): SourceCode;
 
-<<<<<<< HEAD
-	/**
-	 * Defines a new linting rule.
-	 * @param ruleId A unique rule identifier.
-	 * @param rule A rule object.
-	 */
-	defineRule(ruleId: string, rule: Rule.RuleModule): void;
-
-	/**
-	 * Defines many new linting rules.
-	 * @param rulesToDefine Map from unique rule identifier to rule.
-	 */
-	defineRules(rulesToDefine: Record<string, Rule.RuleModule>): void;
-
-	/**
-	 * Gets an object with all loaded rules.
-	 * @returns All loaded rules.
-	 */
-	getRules(): Map<string, Rule.RuleModule>;
-
-	defineParser(name: string, parser: Linter.Parser): void;
-
-	/**
-	 * Gets the times spent on (parsing, fixing, linting) a file.
-	 * @returns The times.
-	 */
-=======
->>>>>>> 2bd0f13a
 	getTimes(): Linter.Stats["times"];
 
 	/**
