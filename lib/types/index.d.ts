--- conflicted
+++ resolved
@@ -26,9 +26,6 @@
  */
 
 import * as ESTree from "estree";
-<<<<<<< HEAD
-import { Language, DeprecatedInfo } from "@eslint/core";
-=======
 import type {
     RuleVisitor,
     TextSourceCode,
@@ -38,9 +35,9 @@
     LanguageOptions as GenericLanguageOptions,
     RuleDefinition,
     RuleContext as CoreRuleContext,
-    RuleContextTypeOptions
+    RuleContextTypeOptions,
+    DeprecatedInfo
 } from "@eslint/core";
->>>>>>> 75afc61f
 import { JSONSchema4 } from "json-schema";
 import { LegacyESLint } from "./use-at-your-own-risk.js";
 
