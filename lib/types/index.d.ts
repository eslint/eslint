/**
 * @fileoverview This file contains the core types for ESLint. It was initially extracted
 * from the `@types/eslint` package.
 */

/*
 * MIT License
 * Copyright (c) Microsoft Corporation.
 *
 * Permission is hereby granted, free of charge, to any person obtaining a copy
 * of this software and associated documentation files (the "Software"), to deal
 * in the Software without restriction, including without limitation the rights
 * to use, copy, modify, merge, publish, distribute, sublicense, and/or sell
 * copies of the Software, and to permit persons to whom the Software is
 * furnished to do so, subject to the following conditions:
 * The above copyright notice and this permission notice shall be included in all
 * copies or substantial portions of the Software.
 *
 * THE SOFTWARE IS PROVIDED "AS IS", WITHOUT WARRANTY OF ANY KIND, EXPRESS OR
 * IMPLIED, INCLUDING BUT NOT LIMITED TO THE WARRANTIES OF MERCHANTABILITY,
 * FITNESS FOR A PARTICULAR PURPOSE AND NONINFRINGEMENT. IN NO EVENT SHALL THE
 * AUTHORS OR COPYRIGHT HOLDERS BE LIABLE FOR ANY CLAIM, DAMAGES OR OTHER
 * LIABILITY, WHETHER IN AN ACTION OF CONTRACT, TORT OR OTHERWISE, ARISING FROM,
 * OUT OF OR IN CONNECTION WITH THE SOFTWARE OR THE USE OR OTHER DEALINGS IN THE
 * SOFTWARE
 */

import * as ESTree from "estree";
import { Language } from "@eslint/core";
import { JSONSchema4 } from "json-schema";
import { LegacyESLint } from "./use-at-your-own-risk.js";

export namespace AST {
    type TokenType =
        | "Boolean"
        | "Null"
        | "Identifier"
        | "Keyword"
        | "Punctuator"
        | "JSXIdentifier"
        | "JSXText"
        | "Numeric"
        | "String"
        | "RegularExpression";

    interface Token {
        type: TokenType;
        value: string;
        range: Range;
        loc: SourceLocation;
    }

    interface SourceLocation {
        start: ESTree.Position;
        end: ESTree.Position;
    }

    type Range = [number, number];

    interface Program extends ESTree.Program {
        comments: ESTree.Comment[];
        tokens: Token[];
        loc: SourceLocation;
        range: Range;
    }
}

export namespace Scope {
    interface ScopeManager {
        scopes: Scope[];
        globalScope: Scope | null;

        acquire(node: ESTree.Node, inner?: boolean): Scope | null;

        getDeclaredVariables(node: ESTree.Node): Variable[];
    }

    interface Scope {
        type:
        | "block"
        | "catch"
        | "class"
        | "for"
        | "function"
        | "function-expression-name"
        | "global"
        | "module"
        | "switch"
        | "with"
        | "TDZ";
        isStrict: boolean;
        upper: Scope | null;
        childScopes: Scope[];
        variableScope: Scope;
        block: ESTree.Node;
        variables: Variable[];
        set: Map<string, Variable>;
        references: Reference[];
        through: Reference[];
        functionExpressionScope: boolean;
    }

    interface Variable {
        name: string;
        scope: Scope;
        identifiers: ESTree.Identifier[];
        references: Reference[];
        defs: Definition[];
    }

    interface Reference {
        identifier: ESTree.Identifier;
        from: Scope;
        resolved: Variable | null;
        writeExpr: ESTree.Node | null;
        init: boolean;

        isWrite(): boolean;

        isRead(): boolean;

        isWriteOnly(): boolean;

        isReadOnly(): boolean;

        isReadWrite(): boolean;
    }

    type DefinitionType =
        | { type: "CatchClause"; node: ESTree.CatchClause; parent: null }
        | { type: "ClassName"; node: ESTree.ClassDeclaration | ESTree.ClassExpression; parent: null }
        | { type: "FunctionName"; node: ESTree.FunctionDeclaration | ESTree.FunctionExpression; parent: null }
        | { type: "ImplicitGlobalVariable"; node: ESTree.Program; parent: null }
        | {
            type: "ImportBinding";
            node: ESTree.ImportSpecifier | ESTree.ImportDefaultSpecifier | ESTree.ImportNamespaceSpecifier;
            parent: ESTree.ImportDeclaration;
        }
        | {
            type: "Parameter";
            node: ESTree.FunctionDeclaration | ESTree.FunctionExpression | ESTree.ArrowFunctionExpression;
            parent: null;
        }
        | { type: "TDZ"; node: any; parent: null }
        | { type: "Variable"; node: ESTree.VariableDeclarator; parent: ESTree.VariableDeclaration };

    type Definition = DefinitionType & { name: ESTree.Identifier };
}

// #region SourceCode

export class SourceCode {
    text: string;
    ast: AST.Program;
    lines: string[];
    hasBOM: boolean;
    parserServices: SourceCode.ParserServices;
    scopeManager: Scope.ScopeManager;
    visitorKeys: SourceCode.VisitorKeys;

    constructor(text: string, ast: AST.Program);
    constructor(config: SourceCode.Config);

    static splitLines(text: string): string[];

    getText(node?: ESTree.Node, beforeCount?: number, afterCount?: number): string;

    getLines(): string[];

    getAllComments(): ESTree.Comment[];

    getAncestors(node: ESTree.Node): ESTree.Node[];

    getDeclaredVariables(node: ESTree.Node): Scope.Variable[];

    getJSDocComment(node: ESTree.Node): ESTree.Comment | null;

    getNodeByRangeIndex(index: number): ESTree.Node | null;

    isSpaceBetweenTokens(first: AST.Token, second: AST.Token): boolean;

    getLocFromIndex(index: number): ESTree.Position;

    getIndexFromLoc(location: ESTree.Position): number;

    // Inherited methods from TokenStore
    // ---------------------------------

    getTokenByRangeStart(offset: number, options?: { includeComments: false }): AST.Token | null;
    getTokenByRangeStart(offset: number, options: { includeComments: boolean }): AST.Token | ESTree.Comment | null;

    getFirstToken: SourceCode.UnaryNodeCursorWithSkipOptions;

    getFirstTokens: SourceCode.UnaryNodeCursorWithCountOptions;

    getLastToken: SourceCode.UnaryNodeCursorWithSkipOptions;

    getLastTokens: SourceCode.UnaryNodeCursorWithCountOptions;

    getTokenBefore: SourceCode.UnaryCursorWithSkipOptions;

    getTokensBefore: SourceCode.UnaryCursorWithCountOptions;

    getTokenAfter: SourceCode.UnaryCursorWithSkipOptions;

    getTokensAfter: SourceCode.UnaryCursorWithCountOptions;

    getFirstTokenBetween: SourceCode.BinaryCursorWithSkipOptions;

    getFirstTokensBetween: SourceCode.BinaryCursorWithCountOptions;

    getLastTokenBetween: SourceCode.BinaryCursorWithSkipOptions;

    getLastTokensBetween: SourceCode.BinaryCursorWithCountOptions;

    getTokensBetween: SourceCode.BinaryCursorWithCountOptions;

    getTokens:
        & ((node: ESTree.Node, beforeCount?: number, afterCount?: number) => AST.Token[])
        & SourceCode.UnaryNodeCursorWithCountOptions;

    commentsExistBetween(
        left: ESTree.Node | AST.Token | ESTree.Comment,
        right: ESTree.Node | AST.Token | ESTree.Comment,
    ): boolean;

    getCommentsBefore(nodeOrToken: ESTree.Node | AST.Token): ESTree.Comment[];

    getCommentsAfter(nodeOrToken: ESTree.Node | AST.Token): ESTree.Comment[];

    getCommentsInside(node: ESTree.Node): ESTree.Comment[];

    getScope(node: ESTree.Node): Scope.Scope;

    isSpaceBetween(
        first: ESTree.Node | AST.Token,
        second: ESTree.Node | AST.Token,
    ): boolean;

    markVariableAsUsed(name: string, refNode?: ESTree.Node): boolean;
}

export namespace SourceCode {
    interface Config {
        text: string;
        ast: AST.Program;
        parserServices?: ParserServices | undefined;
        scopeManager?: Scope.ScopeManager | undefined;
        visitorKeys?: VisitorKeys | undefined;
    }

    type ParserServices = any;

    interface VisitorKeys {
        [nodeType: string]: string[];
    }

    interface UnaryNodeCursorWithSkipOptions {
        <T extends AST.Token>(
            node: ESTree.Node,
            options:
                | ((token: AST.Token) => token is T)
                | {
                    filter: (token: AST.Token) => token is T;
                    includeComments?: false | undefined;
                    skip?: number | undefined;
                },
        ): T | null;
        <T extends AST.Token | ESTree.Comment>(
            node: ESTree.Node,
            options: {
                filter: (tokenOrComment: AST.Token | ESTree.Comment) => tokenOrComment is T;
                includeComments: boolean;
                skip?: number | undefined;
            },
        ): T | null;
        (
            node: ESTree.Node,
            options?:
                | {
                    filter?: ((token: AST.Token) => boolean) | undefined;
                    includeComments?: false | undefined;
                    skip?: number | undefined;
                }
                | ((token: AST.Token) => boolean)
                | number,
        ): AST.Token | null;
        (
            node: ESTree.Node,
            options: {
                filter?: ((token: AST.Token | ESTree.Comment) => boolean) | undefined;
                includeComments: boolean;
                skip?: number | undefined;
            },
        ): AST.Token | ESTree.Comment | null;
    }

    interface UnaryNodeCursorWithCountOptions {
        <T extends AST.Token>(
            node: ESTree.Node,
            options:
                | ((token: AST.Token) => token is T)
                | {
                    filter: (token: AST.Token) => token is T;
                    includeComments?: false | undefined;
                    count?: number | undefined;
                },
        ): T[];
        <T extends AST.Token | ESTree.Comment>(
            node: ESTree.Node,
            options: {
                filter: (tokenOrComment: AST.Token | ESTree.Comment) => tokenOrComment is T;
                includeComments: boolean;
                count?: number | undefined;
            },
        ): T[];
        (
            node: ESTree.Node,
            options?:
                | {
                    filter?: ((token: AST.Token) => boolean) | undefined;
                    includeComments?: false | undefined;
                    count?: number | undefined;
                }
                | ((token: AST.Token) => boolean)
                | number,
        ): AST.Token[];
        (
            node: ESTree.Node,
            options: {
                filter?: ((token: AST.Token | ESTree.Comment) => boolean) | undefined;
                includeComments: boolean;
                count?: number | undefined;
            },
        ): Array<AST.Token | ESTree.Comment>;
    }

    interface UnaryCursorWithSkipOptions {
        <T extends AST.Token>(
            node: ESTree.Node | AST.Token | ESTree.Comment,
            options:
                | ((token: AST.Token) => token is T)
                | {
                    filter: (token: AST.Token) => token is T;
                    includeComments?: false | undefined;
                    skip?: number | undefined;
                },
        ): T | null;
        <T extends AST.Token | ESTree.Comment>(
            node: ESTree.Node | AST.Token | ESTree.Comment,
            options: {
                filter: (tokenOrComment: AST.Token | ESTree.Comment) => tokenOrComment is T;
                includeComments: boolean;
                skip?: number | undefined;
            },
        ): T | null;
        (
            node: ESTree.Node | AST.Token | ESTree.Comment,
            options?:
                | {
                    filter?: ((token: AST.Token) => boolean) | undefined;
                    includeComments?: false | undefined;
                    skip?: number | undefined;
                }
                | ((token: AST.Token) => boolean)
                | number,
        ): AST.Token | null;
        (
            node: ESTree.Node | AST.Token | ESTree.Comment,
            options: {
                filter?: ((token: AST.Token | ESTree.Comment) => boolean) | undefined;
                includeComments: boolean;
                skip?: number | undefined;
            },
        ): AST.Token | ESTree.Comment | null;
    }

    interface UnaryCursorWithCountOptions {
        <T extends AST.Token>(
            node: ESTree.Node | AST.Token | ESTree.Comment,
            options:
                | ((token: AST.Token) => token is T)
                | {
                    filter: (token: AST.Token) => token is T;
                    includeComments?: false | undefined;
                    count?: number | undefined;
                },
        ): T[];
        <T extends AST.Token | ESTree.Comment>(
            node: ESTree.Node | AST.Token | ESTree.Comment,
            options: {
                filter: (tokenOrComment: AST.Token | ESTree.Comment) => tokenOrComment is T;
                includeComments: boolean;
                count?: number | undefined;
            },
        ): T[];
        (
            node: ESTree.Node | AST.Token | ESTree.Comment,
            options?:
                | {
                    filter?: ((token: AST.Token) => boolean) | undefined;
                    includeComments?: false | undefined;
                    count?: number | undefined;
                }
                | ((token: AST.Token) => boolean)
                | number,
        ): AST.Token[];
        (
            node: ESTree.Node | AST.Token | ESTree.Comment,
            options: {
                filter?: ((token: AST.Token | ESTree.Comment) => boolean) | undefined;
                includeComments: boolean;
                count?: number | undefined;
            },
        ): Array<AST.Token | ESTree.Comment>;
    }

    interface BinaryCursorWithSkipOptions {
        <T extends AST.Token>(
            left: ESTree.Node | AST.Token | ESTree.Comment,
            right: ESTree.Node | AST.Token | ESTree.Comment,
            options:
                | ((token: AST.Token) => token is T)
                | {
                    filter: (token: AST.Token) => token is T;
                    includeComments?: false | undefined;
                    skip?: number | undefined;
                },
        ): T | null;
        <T extends AST.Token | ESTree.Comment>(
            left: ESTree.Node | AST.Token | ESTree.Comment,
            right: ESTree.Node | AST.Token | ESTree.Comment,
            options: {
                filter: (tokenOrComment: AST.Token | ESTree.Comment) => tokenOrComment is T;
                includeComments: boolean;
                skip?: number | undefined;
            },
        ): T | null;
        (
            left: ESTree.Node | AST.Token | ESTree.Comment,
            right: ESTree.Node | AST.Token | ESTree.Comment,
            options?:
                | {
                    filter?: ((token: AST.Token) => boolean) | undefined;
                    includeComments?: false | undefined;
                    skip?: number | undefined;
                }
                | ((token: AST.Token) => boolean)
                | number,
        ): AST.Token | null;
        (
            left: ESTree.Node | AST.Token | ESTree.Comment,
            right: ESTree.Node | AST.Token | ESTree.Comment,
            options: {
                filter?: ((token: AST.Token | ESTree.Comment) => boolean) | undefined;
                includeComments: boolean;
                skip?: number | undefined;
            },
        ): AST.Token | ESTree.Comment | null;
    }

    interface BinaryCursorWithCountOptions {
        <T extends AST.Token>(
            left: ESTree.Node | AST.Token | ESTree.Comment,
            right: ESTree.Node | AST.Token | ESTree.Comment,
            options:
                | ((token: AST.Token) => token is T)
                | {
                    filter: (token: AST.Token) => token is T;
                    includeComments?: false | undefined;
                    count?: number | undefined;
                },
        ): T[];
        <T extends AST.Token | ESTree.Comment>(
            left: ESTree.Node | AST.Token | ESTree.Comment,
            right: ESTree.Node | AST.Token | ESTree.Comment,
            options: {
                filter: (tokenOrComment: AST.Token | ESTree.Comment) => tokenOrComment is T;
                includeComments: boolean;
                count?: number | undefined;
            },
        ): T[];
        (
            left: ESTree.Node | AST.Token | ESTree.Comment,
            right: ESTree.Node | AST.Token | ESTree.Comment,
            options?:
                | {
                    filter?: ((token: AST.Token) => boolean) | undefined;
                    includeComments?: false | undefined;
                    count?: number | undefined;
                }
                | ((token: AST.Token) => boolean)
                | number,
        ): AST.Token[];
        (
            left: ESTree.Node | AST.Token | ESTree.Comment,
            right: ESTree.Node | AST.Token | ESTree.Comment,
            options: {
                filter?: ((token: AST.Token | ESTree.Comment) => boolean) | undefined;
                includeComments: boolean;
                count?: number | undefined;
            },
        ): Array<AST.Token | ESTree.Comment>;
    }
}

// #endregion

export namespace Rule {
    interface RuleModule {
        create(context: RuleContext): RuleListener;
        meta?: RuleMetaData | undefined;
    }

    type NodeTypes = ESTree.Node["type"];
    interface NodeListener {
        ArrayExpression?: ((node: ESTree.ArrayExpression & NodeParentExtension) => void) | undefined;
        "ArrayExpression:exit"?: ((node: ESTree.ArrayExpression & NodeParentExtension) => void) | undefined;
        ArrayPattern?: ((node: ESTree.ArrayPattern & NodeParentExtension) => void) | undefined;
        "ArrayPattern:exit"?: ((node: ESTree.ArrayPattern & NodeParentExtension) => void) | undefined;
        ArrowFunctionExpression?: ((node: ESTree.ArrowFunctionExpression & NodeParentExtension) => void) | undefined;
        "ArrowFunctionExpression:exit"?:
        | ((node: ESTree.ArrowFunctionExpression & NodeParentExtension) => void)
        | undefined;
        AssignmentExpression?: ((node: ESTree.AssignmentExpression & NodeParentExtension) => void) | undefined;
        "AssignmentExpression:exit"?: ((node: ESTree.AssignmentExpression & NodeParentExtension) => void) | undefined;
        AssignmentPattern?: ((node: ESTree.AssignmentPattern & NodeParentExtension) => void) | undefined;
        "AssignmentPattern:exit"?: ((node: ESTree.AssignmentPattern & NodeParentExtension) => void) | undefined;
        AwaitExpression?: ((node: ESTree.AwaitExpression & NodeParentExtension) => void) | undefined;
        "AwaitExpression:exit"?: ((node: ESTree.AwaitExpression & NodeParentExtension) => void) | undefined;
        BinaryExpression?: ((node: ESTree.BinaryExpression & NodeParentExtension) => void) | undefined;
        "BinaryExpression:exit"?: ((node: ESTree.BinaryExpression & NodeParentExtension) => void) | undefined;
        BlockStatement?: ((node: ESTree.BlockStatement & NodeParentExtension) => void) | undefined;
        "BlockStatement:exit"?: ((node: ESTree.BlockStatement & NodeParentExtension) => void) | undefined;
        BreakStatement?: ((node: ESTree.BreakStatement & NodeParentExtension) => void) | undefined;
        "BreakStatement:exit"?: ((node: ESTree.BreakStatement & NodeParentExtension) => void) | undefined;
        CallExpression?: ((node: ESTree.CallExpression & NodeParentExtension) => void) | undefined;
        "CallExpression:exit"?: ((node: ESTree.CallExpression & NodeParentExtension) => void) | undefined;
        CatchClause?: ((node: ESTree.CatchClause & NodeParentExtension) => void) | undefined;
        "CatchClause:exit"?: ((node: ESTree.CatchClause & NodeParentExtension) => void) | undefined;
        ChainExpression?: ((node: ESTree.ChainExpression & NodeParentExtension) => void) | undefined;
        "ChainExpression:exit"?: ((node: ESTree.ChainExpression & NodeParentExtension) => void) | undefined;
        ClassBody?: ((node: ESTree.ClassBody & NodeParentExtension) => void) | undefined;
        "ClassBody:exit"?: ((node: ESTree.ClassBody & NodeParentExtension) => void) | undefined;
        ClassDeclaration?: ((node: ESTree.ClassDeclaration & NodeParentExtension) => void) | undefined;
        "ClassDeclaration:exit"?: ((node: ESTree.ClassDeclaration & NodeParentExtension) => void) | undefined;
        ClassExpression?: ((node: ESTree.ClassExpression & NodeParentExtension) => void) | undefined;
        "ClassExpression:exit"?: ((node: ESTree.ClassExpression & NodeParentExtension) => void) | undefined;
        ConditionalExpression?: ((node: ESTree.ConditionalExpression & NodeParentExtension) => void) | undefined;
        "ConditionalExpression:exit"?: ((node: ESTree.ConditionalExpression & NodeParentExtension) => void) | undefined;
        ContinueStatement?: ((node: ESTree.ContinueStatement & NodeParentExtension) => void) | undefined;
        "ContinueStatement:exit"?: ((node: ESTree.ContinueStatement & NodeParentExtension) => void) | undefined;
        DebuggerStatement?: ((node: ESTree.DebuggerStatement & NodeParentExtension) => void) | undefined;
        "DebuggerStatement:exit"?: ((node: ESTree.DebuggerStatement & NodeParentExtension) => void) | undefined;
        DoWhileStatement?: ((node: ESTree.DoWhileStatement & NodeParentExtension) => void) | undefined;
        "DoWhileStatement:exit"?: ((node: ESTree.DoWhileStatement & NodeParentExtension) => void) | undefined;
        EmptyStatement?: ((node: ESTree.EmptyStatement & NodeParentExtension) => void) | undefined;
        "EmptyStatement:exit"?: ((node: ESTree.EmptyStatement & NodeParentExtension) => void) | undefined;
        ExportAllDeclaration?: ((node: ESTree.ExportAllDeclaration & NodeParentExtension) => void) | undefined;
        "ExportAllDeclaration:exit"?: ((node: ESTree.ExportAllDeclaration & NodeParentExtension) => void) | undefined;
        ExportDefaultDeclaration?: ((node: ESTree.ExportDefaultDeclaration & NodeParentExtension) => void) | undefined;
        "ExportDefaultDeclaration:exit"?:
        | ((node: ESTree.ExportDefaultDeclaration & NodeParentExtension) => void)
        | undefined;
        ExportNamedDeclaration?: ((node: ESTree.ExportNamedDeclaration & NodeParentExtension) => void) | undefined;
        "ExportNamedDeclaration:exit"?:
        | ((node: ESTree.ExportNamedDeclaration & NodeParentExtension) => void)
        | undefined;
        ExportSpecifier?: ((node: ESTree.ExportSpecifier & NodeParentExtension) => void) | undefined;
        "ExportSpecifier:exit"?: ((node: ESTree.ExportSpecifier & NodeParentExtension) => void) | undefined;
        ExpressionStatement?: ((node: ESTree.ExpressionStatement & NodeParentExtension) => void) | undefined;
        "ExpressionStatement:exit"?: ((node: ESTree.ExpressionStatement & NodeParentExtension) => void) | undefined;
        ForInStatement?: ((node: ESTree.ForInStatement & NodeParentExtension) => void) | undefined;
        "ForInStatement:exit"?: ((node: ESTree.ForInStatement & NodeParentExtension) => void) | undefined;
        ForOfStatement?: ((node: ESTree.ForOfStatement & NodeParentExtension) => void) | undefined;
        "ForOfStatement:exit"?: ((node: ESTree.ForOfStatement & NodeParentExtension) => void) | undefined;
        ForStatement?: ((node: ESTree.ForStatement & NodeParentExtension) => void) | undefined;
        "ForStatement:exit"?: ((node: ESTree.ForStatement & NodeParentExtension) => void) | undefined;
        FunctionDeclaration?: ((node: ESTree.FunctionDeclaration & NodeParentExtension) => void) | undefined;
        "FunctionDeclaration:exit"?: ((node: ESTree.FunctionDeclaration & NodeParentExtension) => void) | undefined;
        FunctionExpression?: ((node: ESTree.FunctionExpression & NodeParentExtension) => void) | undefined;
        "FunctionExpression:exit"?: ((node: ESTree.FunctionExpression & NodeParentExtension) => void) | undefined;
        Identifier?: ((node: ESTree.Identifier & NodeParentExtension) => void) | undefined;
        "Identifier:exit"?: ((node: ESTree.Identifier & NodeParentExtension) => void) | undefined;
        IfStatement?: ((node: ESTree.IfStatement & NodeParentExtension) => void) | undefined;
        "IfStatement:exit"?: ((node: ESTree.IfStatement & NodeParentExtension) => void) | undefined;
        ImportDeclaration?: ((node: ESTree.ImportDeclaration & NodeParentExtension) => void) | undefined;
        "ImportDeclaration:exit"?: ((node: ESTree.ImportDeclaration & NodeParentExtension) => void) | undefined;
        ImportDefaultSpecifier?: ((node: ESTree.ImportDefaultSpecifier & NodeParentExtension) => void) | undefined;
        "ImportDefaultSpecifier:exit"?:
        | ((node: ESTree.ImportDefaultSpecifier & NodeParentExtension) => void)
        | undefined;
        ImportExpression?: ((node: ESTree.ImportExpression & NodeParentExtension) => void) | undefined;
        "ImportExpression:exit"?: ((node: ESTree.ImportExpression & NodeParentExtension) => void) | undefined;
        ImportNamespaceSpecifier?: ((node: ESTree.ImportNamespaceSpecifier & NodeParentExtension) => void) | undefined;
        "ImportNamespaceSpecifier:exit"?:
        | ((node: ESTree.ImportNamespaceSpecifier & NodeParentExtension) => void)
        | undefined;
        ImportSpecifier?: ((node: ESTree.ImportSpecifier & NodeParentExtension) => void) | undefined;
        "ImportSpecifier:exit"?: ((node: ESTree.ImportSpecifier & NodeParentExtension) => void) | undefined;
        LabeledStatement?: ((node: ESTree.LabeledStatement & NodeParentExtension) => void) | undefined;
        "LabeledStatement:exit"?: ((node: ESTree.LabeledStatement & NodeParentExtension) => void) | undefined;
        Literal?: ((node: ESTree.Literal & NodeParentExtension) => void) | undefined;
        "Literal:exit"?: ((node: ESTree.Literal & NodeParentExtension) => void) | undefined;
        LogicalExpression?: ((node: ESTree.LogicalExpression & NodeParentExtension) => void) | undefined;
        "LogicalExpression:exit"?: ((node: ESTree.LogicalExpression & NodeParentExtension) => void) | undefined;
        MemberExpression?: ((node: ESTree.MemberExpression & NodeParentExtension) => void) | undefined;
        "MemberExpression:exit"?: ((node: ESTree.MemberExpression & NodeParentExtension) => void) | undefined;
        MetaProperty?: ((node: ESTree.MetaProperty & NodeParentExtension) => void) | undefined;
        "MetaProperty:exit"?: ((node: ESTree.MetaProperty & NodeParentExtension) => void) | undefined;
        MethodDefinition?: ((node: ESTree.MethodDefinition & NodeParentExtension) => void) | undefined;
        "MethodDefinition:exit"?: ((node: ESTree.MethodDefinition & NodeParentExtension) => void) | undefined;
        NewExpression?: ((node: ESTree.NewExpression & NodeParentExtension) => void) | undefined;
        "NewExpression:exit"?: ((node: ESTree.NewExpression & NodeParentExtension) => void) | undefined;
        ObjectExpression?: ((node: ESTree.ObjectExpression & NodeParentExtension) => void) | undefined;
        "ObjectExpression:exit"?: ((node: ESTree.ObjectExpression & NodeParentExtension) => void) | undefined;
        ObjectPattern?: ((node: ESTree.ObjectPattern & NodeParentExtension) => void) | undefined;
        "ObjectPattern:exit"?: ((node: ESTree.ObjectPattern & NodeParentExtension) => void) | undefined;
        PrivateIdentifier?: ((node: ESTree.PrivateIdentifier & NodeParentExtension) => void) | undefined;
        "PrivateIdentifier:exit"?: ((node: ESTree.PrivateIdentifier & NodeParentExtension) => void) | undefined;
        Program?: ((node: ESTree.Program) => void) | undefined;
        "Program:exit"?: ((node: ESTree.Program) => void) | undefined;
        Property?: ((node: ESTree.Property & NodeParentExtension) => void) | undefined;
        "Property:exit"?: ((node: ESTree.Property & NodeParentExtension) => void) | undefined;
        PropertyDefinition?: ((node: ESTree.PropertyDefinition & NodeParentExtension) => void) | undefined;
        "PropertyDefinition:exit"?: ((node: ESTree.PropertyDefinition & NodeParentExtension) => void) | undefined;
        RestElement?: ((node: ESTree.RestElement & NodeParentExtension) => void) | undefined;
        "RestElement:exit"?: ((node: ESTree.RestElement & NodeParentExtension) => void) | undefined;
        ReturnStatement?: ((node: ESTree.ReturnStatement & NodeParentExtension) => void) | undefined;
        "ReturnStatement:exit"?: ((node: ESTree.ReturnStatement & NodeParentExtension) => void) | undefined;
        SequenceExpression?: ((node: ESTree.SequenceExpression & NodeParentExtension) => void) | undefined;
        "SequenceExpression:exit"?: ((node: ESTree.SequenceExpression & NodeParentExtension) => void) | undefined;
        SpreadElement?: ((node: ESTree.SpreadElement & NodeParentExtension) => void) | undefined;
        "SpreadElement:exit"?: ((node: ESTree.SpreadElement & NodeParentExtension) => void) | undefined;
        StaticBlock?: ((node: ESTree.StaticBlock & NodeParentExtension) => void) | undefined;
        "StaticBlock:exit"?: ((node: ESTree.StaticBlock & NodeParentExtension) => void) | undefined;
        Super?: ((node: ESTree.Super & NodeParentExtension) => void) | undefined;
        "Super:exit"?: ((node: ESTree.Super & NodeParentExtension) => void) | undefined;
        SwitchCase?: ((node: ESTree.SwitchCase & NodeParentExtension) => void) | undefined;
        "SwitchCase:exit"?: ((node: ESTree.SwitchCase & NodeParentExtension) => void) | undefined;
        SwitchStatement?: ((node: ESTree.SwitchStatement & NodeParentExtension) => void) | undefined;
        "SwitchStatement:exit"?: ((node: ESTree.SwitchStatement & NodeParentExtension) => void) | undefined;
        TaggedTemplateExpression?: ((node: ESTree.TaggedTemplateExpression & NodeParentExtension) => void) | undefined;
        "TaggedTemplateExpression:exit"?:
        | ((node: ESTree.TaggedTemplateExpression & NodeParentExtension) => void)
        | undefined;
        TemplateElement?: ((node: ESTree.TemplateElement & NodeParentExtension) => void) | undefined;
        "TemplateElement:exit"?: ((node: ESTree.TemplateElement & NodeParentExtension) => void) | undefined;
        TemplateLiteral?: ((node: ESTree.TemplateLiteral & NodeParentExtension) => void) | undefined;
        "TemplateLiteral:exit"?: ((node: ESTree.TemplateLiteral & NodeParentExtension) => void) | undefined;
        ThisExpression?: ((node: ESTree.ThisExpression & NodeParentExtension) => void) | undefined;
        "ThisExpression:exit"?: ((node: ESTree.ThisExpression & NodeParentExtension) => void) | undefined;
        ThrowStatement?: ((node: ESTree.ThrowStatement & NodeParentExtension) => void) | undefined;
        "ThrowStatement:exit"?: ((node: ESTree.ThrowStatement & NodeParentExtension) => void) | undefined;
        TryStatement?: ((node: ESTree.TryStatement & NodeParentExtension) => void) | undefined;
        "TryStatement:exit"?: ((node: ESTree.TryStatement & NodeParentExtension) => void) | undefined;
        UnaryExpression?: ((node: ESTree.UnaryExpression & NodeParentExtension) => void) | undefined;
        "UnaryExpression:exit"?: ((node: ESTree.UnaryExpression & NodeParentExtension) => void) | undefined;
        UpdateExpression?: ((node: ESTree.UpdateExpression & NodeParentExtension) => void) | undefined;
        "UpdateExpression:exit"?: ((node: ESTree.UpdateExpression & NodeParentExtension) => void) | undefined;
        VariableDeclaration?: ((node: ESTree.VariableDeclaration & NodeParentExtension) => void) | undefined;
        "VariableDeclaration:exit"?: ((node: ESTree.VariableDeclaration & NodeParentExtension) => void) | undefined;
        VariableDeclarator?: ((node: ESTree.VariableDeclarator & NodeParentExtension) => void) | undefined;
        "VariableDeclarator:exit"?: ((node: ESTree.VariableDeclarator & NodeParentExtension) => void) | undefined;
        WhileStatement?: ((node: ESTree.WhileStatement & NodeParentExtension) => void) | undefined;
        "WhileStatement:exit"?: ((node: ESTree.WhileStatement & NodeParentExtension) => void) | undefined;
        WithStatement?: ((node: ESTree.WithStatement & NodeParentExtension) => void) | undefined;
        "WithStatement:exit"?: ((node: ESTree.WithStatement & NodeParentExtension) => void) | undefined;
        YieldExpression?: ((node: ESTree.YieldExpression & NodeParentExtension) => void) | undefined;
        "YieldExpression:exit"?: ((node: ESTree.YieldExpression & NodeParentExtension) => void) | undefined;
    }

    interface NodeParentExtension {
        parent: Node;
    }
    type Node = ESTree.Node & NodeParentExtension;

    interface RuleListener extends NodeListener {
        onCodePathStart?(codePath: CodePath, node: Node): void;

        onCodePathEnd?(codePath: CodePath, node: Node): void;

        onCodePathSegmentStart?(segment: CodePathSegment, node: Node): void;

        onCodePathSegmentEnd?(segment: CodePathSegment, node: Node): void;

        onCodePathSegmentLoop?(fromSegment: CodePathSegment, toSegment: CodePathSegment, node: Node): void;

        [key: string]:
        | ((codePath: CodePath, node: Node) => void)
        | ((segment: CodePathSegment, node: Node) => void)
        | ((fromSegment: CodePathSegment, toSegment: CodePathSegment, node: Node) => void)
        | ((node: Node) => void)
        | NodeListener[keyof NodeListener]
        | undefined;
    }

    type CodePathOrigin = "program" | "function" | "class-field-initializer" | "class-static-block";

    interface CodePath {
        id: string;
        origin: CodePathOrigin;
        initialSegment: CodePathSegment;
        finalSegments: CodePathSegment[];
        returnedSegments: CodePathSegment[];
        thrownSegments: CodePathSegment[];
        upper: CodePath | null;
        childCodePaths: CodePath[];
    }

    interface CodePathSegment {
        id: string;
        nextSegments: CodePathSegment[];
        prevSegments: CodePathSegment[];
        reachable: boolean;
    }

    interface RuleMetaData {
        /** Properties often used for documentation generation and tooling. */
        docs?: {
            /** Provides a short description of the rule. Commonly used when generating lists of rules. */
            description?: string | undefined;
            /** Historically used by some plugins that divide rules into categories in their documentation. */
            category?: string | undefined;
            /** Historically used by some plugins to indicate a rule belongs in their `recommended` configuration. */
            recommended?: boolean | undefined;
            /** Specifies the URL at which the full documentation can be accessed. Code editors often use this to provide a helpful link on highlighted rule violations. */
            url?: string | undefined;
        } | undefined;
        /** Violation and suggestion messages. */
        messages?: { [messageId: string]: string } | undefined;
        /**
         * Specifies if the `--fix` option on the command line automatically fixes problems reported by the rule.
         * Mandatory for fixable rules.
         */
        fixable?: "code" | "whitespace" | undefined;
        /**
         * Specifies the [options](https://eslint.org/docs/latest/extend/custom-rules#options-schemas)
         * so ESLint can prevent invalid [rule configurations](https://eslint.org/docs/latest/use/configure/rules#configuring-rules).
         * Mandatory for rules with options.
         */
        schema?: JSONSchema4 | JSONSchema4[] | false | undefined;

<<<<<<< HEAD
        /** Indicates whether the rule has been deprecated or provides additional metadata about the deprecation. Omit if not deprecated. */
        deprecated?: boolean | DeprecatedInfo | undefined;
        /**
         * @deprecated Use deprecated.replacedBy instead.
         * The name of the rule(s) this rule was replaced by, if it was deprecated.
         */
=======
        /** Any default options to be recursively merged on top of any user-provided options. */
        defaultOptions?: unknown[];

        /** Indicates whether the rule has been deprecated. Omit if not deprecated. */
        deprecated?: boolean | undefined;
        /** The name of the rule(s) this rule was replaced by, if it was deprecated. */
>>>>>>> 17f2aaec
        replacedBy?: readonly string[];

        /**
         * Indicates the type of rule:
         * - `"problem"` means the rule is identifying code that either will cause an error or may cause a confusing behavior. Developers should consider this a high priority to resolve.
         * - `"suggestion"` means the rule is identifying something that could be done in a better way but no errors will occur if the code isn’t changed.
         * - `"layout"` means the rule cares primarily about whitespace, semicolons, commas, and parentheses,
         *   all the parts of the program that determine how the code looks rather than how it executes.
         *   These rules work on parts of the code that aren’t specified in the AST.
         */
        type?: "problem" | "suggestion" | "layout" | undefined;
        /**
         * Specifies whether the rule can return suggestions (defaults to `false` if omitted).
         * Mandatory for rules that provide suggestions.
         */
        hasSuggestions?: boolean | undefined;
    }

    /** Provides additional metadata about a deprecation. */
    interface DeprecatedInfo {
        /** General message presented to the user, e.g. for the key rule why the rule is deprecated or for info how to replace the rule. */
        message?: string
        /** URL to more information about this deprecation in general. */
        url?: string
        /** An empty array explicitly states that there is no replacement. */
        replacedBy?: ReplacedByInfo[]
        /** The package version since when the rule is deprecated (should use full semver without a leading "v"). */
        deprecatedSince?: string
        /** The estimated version when the rule is removed (probably the next major version). null means the rule is "frozen" (will be available but will not be changed). */
        availableUntil?: string | null
    }

    /** Provides metadat about a replacement */
    interface ReplacedByInfo {
        /** General message presented to the user, e.g. how to replace the rule */
        message?: string
        /** URL to more information about this replacement in general */
        url?: string
        /**
        * Name should be "eslint" if the replacemenet is an ESLint core rule.
        * Omit the property if the replacement is in the same plugin.
        */
        plugin?: ExternalSpecifier
        /** Name and documentation of the replacement rule */
        rule?: ExternalSpecifier
    }

    /** 
    * Specifies the name and url of an external resource.
    * At least one property should be set.
    */
    interface ExternalSpecifier {
        /** Name of the referenced plugin / rule. */
        name?: string
        /** URL pointing to documentation for the plugin / rule. */
        url?: string
    }

    interface RuleContext {
        id: string;
        options: any[];
        settings: { [name: string]: any };
        parserPath: string | undefined;
        languageOptions: Linter.LanguageOptions;
        parserOptions: Linter.ParserOptions;
        cwd: string;
        filename: string;
        physicalFilename: string;
        sourceCode: SourceCode;

        getAncestors(): ESTree.Node[];

        getDeclaredVariables(node: ESTree.Node): Scope.Variable[];

        /** @deprecated Use property `filename` directly instead */
        getFilename(): string;

        /** @deprecated Use property `physicalFilename` directly instead */
        getPhysicalFilename(): string;

        /** @deprecated Use property `cwd` directly instead */
        getCwd(): string;

        getScope(): Scope.Scope;

        /** @deprecated Use property `sourceCode` directly instead */
        getSourceCode(): SourceCode;

        markVariableAsUsed(name: string): boolean;

        report(descriptor: ReportDescriptor): void;
    }

    type ReportFixer = (fixer: RuleFixer) => null | Fix | IterableIterator<Fix> | Fix[];

    interface ReportDescriptorOptionsBase {
        data?: { [key: string]: string };

        fix?: null | ReportFixer;
    }

    interface SuggestionReportOptions {
        data?: { [key: string]: string };

        fix: ReportFixer;
    }

    type SuggestionDescriptorMessage = { desc: string } | { messageId: string };
    type SuggestionReportDescriptor = SuggestionDescriptorMessage & SuggestionReportOptions;

    interface ReportDescriptorOptions extends ReportDescriptorOptionsBase {
        suggest?: SuggestionReportDescriptor[] | null | undefined;
    }

    type ReportDescriptor = ReportDescriptorMessage & ReportDescriptorLocation & ReportDescriptorOptions;
    type ReportDescriptorMessage = { message: string } | { messageId: string };
    type ReportDescriptorLocation =
        | { node: ESTree.Node }
        | { loc: AST.SourceLocation | { line: number; column: number } };

    interface RuleFixer {
        insertTextAfter(nodeOrToken: ESTree.Node | AST.Token, text: string): Fix;

        insertTextAfterRange(range: AST.Range, text: string): Fix;

        insertTextBefore(nodeOrToken: ESTree.Node | AST.Token, text: string): Fix;

        insertTextBeforeRange(range: AST.Range, text: string): Fix;

        remove(nodeOrToken: ESTree.Node | AST.Token): Fix;

        removeRange(range: AST.Range): Fix;

        replaceText(nodeOrToken: ESTree.Node | AST.Token, text: string): Fix;

        replaceTextRange(range: AST.Range, text: string): Fix;
    }

    interface Fix {
        range: AST.Range;
        text: string;
    }
}

// #region Linter

export class Linter {
    static readonly version: string;

    version: string;

    constructor(options?: { cwd?: string | undefined; configType?: "flat" | "eslintrc" });

    verify(
        code: SourceCode | string,
        config: Linter.LegacyConfig | Linter.Config | Linter.Config[],
        filename?: string,
    ): Linter.LintMessage[];
    verify(
        code: SourceCode | string,
        config: Linter.LegacyConfig | Linter.Config | Linter.Config[],
        options: Linter.LintOptions,
    ): Linter.LintMessage[];

    verifyAndFix(
        code: string,
        config: Linter.LegacyConfig | Linter.Config | Linter.Config[],
        filename?: string,
    ): Linter.FixReport;
    verifyAndFix(
        code: string,
        config: Linter.LegacyConfig | Linter.Config | Linter.Config[],
        options: Linter.FixOptions,
    ): Linter.FixReport;

    getSourceCode(): SourceCode;

    defineRule(name: string, rule: Rule.RuleModule): void;

    defineRules(rules: { [name: string]: Rule.RuleModule }): void;

    getRules(): Map<string, Rule.RuleModule>;

    defineParser(name: string, parser: Linter.Parser): void;

    getTimes(): Linter.Stats["times"];

    getFixPassCount(): Linter.Stats["fixPasses"];
}

export namespace Linter {
    /**
     * The numeric severity level for a rule.
     *
     * - `0` means off.
     * - `1` means warn.
     * - `2` means error.
     *
     * @see [Rule Severities](https://eslint.org/docs/latest/use/configure/rules#rule-severities)
     */
    type Severity = 0 | 1 | 2;

    /**
     * The human readable severity level for a rule.
     *
     * @see [Rule Severities](https://eslint.org/docs/latest/use/configure/rules#rule-severities)
     */
    type StringSeverity = "off" | "warn" | "error";

    /**
     * The numeric or human readable severity level for a rule.
     *
     * @see [Rule Severities](https://eslint.org/docs/latest/use/configure/rules#rule-severities)
     */
    type RuleSeverity = Severity | StringSeverity;

    /**
     * An array containing the rule severity level, followed by the rule options.
     *
     * @see [Rules](https://eslint.org/docs/latest/use/configure/rules)
     */
    type RuleSeverityAndOptions<Options extends any[] = any[]> = [RuleSeverity, ...Partial<Options>];

    /**
     * The severity level for the rule or an array containing the rule severity level, followed by the rule options.
     *
     * @see [Rules](https://eslint.org/docs/latest/use/configure/rules)
     */
    type RuleEntry<Options extends any[] = any[]> = RuleSeverity | RuleSeverityAndOptions<Options>;

    /**
     * The rules config object is a key/value map of rule names and their severity and options.
     */
    interface RulesRecord {
        [rule: string]: RuleEntry;
    }

    /**
     * A configuration object that may have a `rules` block.
     */
    interface HasRules<Rules extends RulesRecord = RulesRecord> {
        rules?: Partial<Rules> | undefined;
    }

    /**
     * The ECMAScript version of the code being linted.
     */
    type EcmaVersion =
        | 3
        | 5
        | 6
        | 7
        | 8
        | 9
        | 10
        | 11
        | 12
        | 13
        | 14
        | 15
        | 16
        | 2015
        | 2016
        | 2017
        | 2018
        | 2019
        | 2020
        | 2021
        | 2022
        | 2023
        | 2024
        | 2025
        | "latest";

    /**
     * The type of JavaScript source code.
     */
    type SourceType = "script" | "module" | "commonjs";

    /**
     * ESLint legacy configuration.
     *
     * @see [ESLint Legacy Configuration](https://eslint.org/docs/latest/use/configure/)
     */
    interface BaseConfig<Rules extends RulesRecord = RulesRecord, OverrideRules extends RulesRecord = Rules>
        extends HasRules<Rules> {
        $schema?: string | undefined;

        /**
         * An environment provides predefined global variables.
         *
         * @see [Environments](https://eslint.org/docs/latest/use/configure/language-options-deprecated#specifying-environments)
         */
        env?: { [name: string]: boolean } | undefined;

        /**
         * Extending configuration files.
         *
         * @see [Extends](https://eslint.org/docs/latest/use/configure/configuration-files-deprecated#extending-configuration-files)
         */
        extends?: string | string[] | undefined;

        /**
         * Specifying globals.
         *
         * @see [Globals](https://eslint.org/docs/latest/use/configure/language-options-deprecated#specifying-globals)
         */
        globals?: Linter.Globals | undefined;

        /**
         * Disable processing of inline comments.
         *
         * @see [Disabling Inline Comments](https://eslint.org/docs/latest/use/configure/rules-deprecated#disabling-inline-comments)
         */
        noInlineConfig?: boolean | undefined;

        /**
         * Overrides can be used to use a differing configuration for matching sub-directories and files.
         *
         * @see [How do overrides work](https://eslint.org/docs/latest/use/configure/configuration-files-deprecated#how-do-overrides-work)
         */
        overrides?: Array<ConfigOverride<OverrideRules>> | undefined;

        /**
         * Parser.
         *
         * @see [Working with Custom Parsers](https://eslint.org/docs/latest/extend/custom-parsers)
         * @see [Specifying Parser](https://eslint.org/docs/latest/use/configure/parser-deprecated)
         */
        parser?: string | undefined;

        /**
         * Parser options.
         *
         * @see [Working with Custom Parsers](https://eslint.org/docs/latest/extend/custom-parsers)
         * @see [Specifying Parser Options](https://eslint.org/docs/latest/use/configure/language-options-deprecated#specifying-parser-options)
         */
        parserOptions?: ParserOptions | undefined;

        /**
         * Which third-party plugins define additional rules, environments, configs, etc. for ESLint to use.
         *
         * @see [Configuring Plugins](https://eslint.org/docs/latest/use/configure/plugins-deprecated#configure-plugins)
         */
        plugins?: string[] | undefined;

        /**
         * Specifying processor.
         *
         * @see [processor](https://eslint.org/docs/latest/use/configure/plugins-deprecated#specify-a-processor)
         */
        processor?: string | undefined;

        /**
         * Report unused eslint-disable comments as warning.
         *
         * @see [Report unused eslint-disable comments](https://eslint.org/docs/latest/use/configure/rules-deprecated#report-unused-eslint-disable-comments)
         */
        reportUnusedDisableDirectives?: boolean | undefined;

        /**
         * Settings.
         *
         * @see [Settings](https://eslint.org/docs/latest/use/configure/configuration-files-deprecated#adding-shared-settings)
         */
        settings?: { [name: string]: any } | undefined;
    }

    /**
     * The overwrites that apply more differing configuration to specific files or directories.
     */
    interface ConfigOverride<Rules extends RulesRecord = RulesRecord> extends BaseConfig<Rules> {
        /**
         * The glob patterns for excluded files.
         */
        excludedFiles?: string | string[] | undefined;

        /**
         * The glob patterns for target files.
         */
        files: string | string[];
    }

    /**
     * ESLint legacy configuration.
     *
     * @see [ESLint Legacy Configuration](https://eslint.org/docs/latest/use/configure/)
     */
    // https://github.com/eslint/eslint/blob/v8.57.0/conf/config-schema.js
    interface LegacyConfig<Rules extends RulesRecord = RulesRecord, OverrideRules extends RulesRecord = Rules>
        extends BaseConfig<Rules, OverrideRules> {
        /**
         * Tell ESLint to ignore specific files and directories.
         *
         * @see [Ignore Patterns](https://eslint.org/docs/latest/use/configure/ignore-deprecated#ignorepatterns-in-config-files)
         */
        ignorePatterns?: string | string[] | undefined;

        /**
         * @see [Using Configuration Files](https://eslint.org/docs/latest/use/configure/configuration-files-deprecated#using-configuration-files)
         */
        root?: boolean | undefined;
    }

    /**
     * Parser options.
     *
     * @see [Specifying Parser Options](https://eslint.org/docs/latest/use/configure/language-options-deprecated#specifying-parser-options)
     */
    interface ParserOptions {
        /**
         * Accepts any valid ECMAScript version number or `'latest'`:
         *
         * - A version: es3, es5, es6, es7, es8, es9, es10, es11, es12, es13, es14, ..., or
         * - A year: es2015, es2016, es2017, es2018, es2019, es2020, es2021, es2022, es2023, ..., or
         * - `'latest'`
         *
         * When it's a version or a year, the value must be a number - so do not include the `es` prefix.
         *
         * Specifies the version of ECMAScript syntax you want to use. This is used by the parser to determine how to perform scope analysis, and it affects the default
         *
         * @default 5
         */
        ecmaVersion?: EcmaVersion | undefined;

        /**
         * The type of JavaScript source code. Possible values are "script" for
         * traditional script files, "module" for ECMAScript modules (ESM), and
         * "commonjs" for CommonJS files.
         *
         * @default 'script'
         *
         * @see https://eslint.org/docs/latest/use/configure/language-options-deprecated#specifying-parser-options
         */
        sourceType?: SourceType | undefined;

        /**
         * An object indicating which additional language features you'd like to use.
         *
         * @see https://eslint.org/docs/latest/use/configure/language-options-deprecated#specifying-parser-options
         */
        ecmaFeatures?: {
            globalReturn?: boolean | undefined;
            impliedStrict?: boolean | undefined;
            jsx?: boolean | undefined;
            experimentalObjectRestSpread?: boolean | undefined;
            [key: string]: any;
        } | undefined;
        [key: string]: any;
    }

    interface LintOptions {
        filename?: string | undefined;
        preprocess?: ((code: string) => string[]) | undefined;
        postprocess?: ((problemLists: LintMessage[][]) => LintMessage[]) | undefined;
        filterCodeBlock?: boolean | undefined;
        disableFixes?: boolean | undefined;
        allowInlineConfig?: boolean | undefined;
        reportUnusedDisableDirectives?: boolean | undefined;
    }

    interface LintSuggestion {
        desc: string;
        fix: Rule.Fix;
        messageId?: string | undefined;
    }

    interface LintMessage {
        column: number;
        line: number;
        endColumn?: number | undefined;
        endLine?: number | undefined;
        ruleId: string | null;
        message: string;
        messageId?: string | undefined;
        /**
         * @deprecated `nodeType` is deprecated and will be removed in the next major version.
         */
        nodeType?: string | undefined;
        fatal?: true | undefined;
        severity: Exclude<Severity, 0>;
        fix?: Rule.Fix | undefined;
        suggestions?: LintSuggestion[] | undefined;
    }

    interface LintSuppression {
        kind: string;
        justification: string;
    }

    interface SuppressedLintMessage extends LintMessage {
        suppressions: LintSuppression[];
    }

    interface FixOptions extends LintOptions {
        fix?: boolean | undefined;
    }

    interface FixReport {
        fixed: boolean;
        output: string;
        messages: LintMessage[];
    }

    // Temporarily loosen type for just flat config files (see #68232)
    type NonESTreeParser =
        & Omit<ESTreeParser, "parseForESLint">
        & ({
            parse(text: string, options?: any): unknown;
        } | {
            parseForESLint(text: string, options?: any): Omit<ESLintParseResult, "ast" | "scopeManager"> & {
                ast: unknown;
                scopeManager?: unknown;
            };
        });

    type ESTreeParser =
        & ESLint.ObjectMetaProperties
        & (
            | { parse(text: string, options?: any): AST.Program }
            | { parseForESLint(text: string, options?: any): ESLintParseResult }
        );

    type Parser = NonESTreeParser | ESTreeParser;

    interface ESLintParseResult {
        ast: AST.Program;
        parserServices?: SourceCode.ParserServices | undefined;
        scopeManager?: Scope.ScopeManager | undefined;
        visitorKeys?: SourceCode.VisitorKeys | undefined;
    }

    interface ProcessorFile {
        text: string;
        filename: string;
    }

    // https://eslint.org/docs/latest/extend/plugins#processors-in-plugins
    interface Processor<T extends string | ProcessorFile = string | ProcessorFile> extends ESLint.ObjectMetaProperties {
        supportsAutofix?: boolean | undefined;
        preprocess?(text: string, filename: string): T[];
        postprocess?(messages: LintMessage[][], filename: string): LintMessage[];
    }

    interface Config<Rules extends RulesRecord = RulesRecord> {
        /**
         * An string to identify the configuration object. Used in error messages and
         * inspection tools.
         */
        name?: string;

        /**
         * An array of glob patterns indicating the files that the configuration
         * object should apply to. If not specified, the configuration object applies
         * to all files
         */
        files?: Array<string | string[]>;

        /**
         * An array of glob patterns indicating the files that the configuration
         * object should not apply to. If not specified, the configuration object
         * applies to all files matched by files
         */
        ignores?: string[];

        /**
         * The name of the language used for linting. This is used to determine the
         * parser and other language-specific settings.
         * @since 9.7.0
         */
        language?: string;

        /**
         * An object containing settings related to how JavaScript is configured for
         * linting.
         */
        languageOptions?: LanguageOptions;

        /**
         * An object containing settings related to the linting process
         */
        linterOptions?: LinterOptions;

        /**
         * Either an object containing preprocess() and postprocess() methods or a
         * string indicating the name of a processor inside of a plugin
         * (i.e., "pluginName/processorName").
         */
        processor?: string | Processor;

        /**
         * An object containing a name-value mapping of plugin names to plugin objects.
         * When files is specified, these plugins are only available to the matching files.
         */
        plugins?: Record<string, ESLint.Plugin>;

        /**
         * An object containing the configured rules. When files or ignores are specified,
         * these rule configurations are only available to the matching files.
         */
        rules?: Partial<Rules>;

        /**
         * An object containing name-value pairs of information that should be
         * available to all rules.
         */
        settings?: Record<string, unknown>;
    }

    /** @deprecated  Use `Config` instead of `FlatConfig` */
    type FlatConfig = Config;

    type GlobalConf = boolean | "off" | "readable" | "readonly" | "writable" | "writeable";

    interface Globals {
        [name: string]: GlobalConf;
    }

    interface LanguageOptions {
        /**
         * The version of ECMAScript to support. May be any year (i.e., 2022) or
         * version (i.e., 5). Set to "latest" for the most recent supported version.
         * @default "latest"
         */
        ecmaVersion?: EcmaVersion | undefined;

        /**
         * The type of JavaScript source code. Possible values are "script" for
         * traditional script files, "module" for ECMAScript modules (ESM), and
         * "commonjs" for CommonJS files. (default: "module" for .js and .mjs
         * files; "commonjs" for .cjs files)
         */
        sourceType?: SourceType | undefined;

        /**
         * An object specifying additional objects that should be added to the
         * global scope during linting.
         */
        globals?: Globals | undefined;

        /**
         * An object containing a parse() or parseForESLint() method.
         * If not configured, the default ESLint parser (Espree) will be used.
         */
        parser?: Parser | undefined;

        /**
         * An object specifying additional options that are passed directly to the
         * parser() method on the parser. The available options are parser-dependent
         */
        parserOptions?: Linter.ParserOptions | undefined;
    }

    interface LinterOptions {
        /**
         * A boolean value indicating if inline configuration is allowed.
         */
        noInlineConfig?: boolean;

        /**
         * A severity value indicating if and how unused disable directives should be
         * tracked and reported.
         */
        reportUnusedDisableDirectives?: Severity | StringSeverity | boolean;

        /**
         * A severity value indicating if and how unused inline configs should be
         * tracked and reported.
         */
        reportUnusedInlineConfigs?: Severity | StringSeverity;
    }

    interface Stats {
        /**
         * The number of times ESLint has applied at least one fix after linting.
         */
        fixPasses: number;

        /**
         * The times spent on (parsing, fixing, linting) a file, where the linting refers to the timing information for each rule.
         */
        times: { passes: TimePass[] };
    }

    interface TimePass {
        parse: { total: number };
        rules?: Record<string, { total: number }>;
        fix: { total: number };
        total: number;
    }
}

// #endregion

// #region ESLint

export class ESLint {
    static configType: "flat";

    static readonly version: string;

    /**
     * The default configuration that ESLint uses internally. This is provided for tooling that wants to calculate configurations using the same defaults as ESLint.
     * Keep in mind that the default configuration may change from version to version, so you shouldn't rely on any particular keys or values to be present.
     */
    static readonly defaultConfig: Linter.Config[];

    static outputFixes(results: ESLint.LintResult[]): Promise<void>;

    static getErrorResults(results: ESLint.LintResult[]): ESLint.LintResult[];

    constructor(options?: ESLint.Options);

    lintFiles(patterns: string | string[]): Promise<ESLint.LintResult[]>;

    lintText(
        code: string,
        options?: { filePath?: string | undefined; warnIgnored?: boolean | undefined },
    ): Promise<ESLint.LintResult[]>;

    getRulesMetaForResults(results: ESLint.LintResult[]): ESLint.LintResultData["rulesMeta"];

    hasFlag(flag: string): boolean;

    calculateConfigForFile(filePath: string): Promise<any>;

    findConfigFile(): Promise<string | undefined>;

    isPathIgnored(filePath: string): Promise<boolean>;

    loadFormatter(nameOrPath?: string): Promise<ESLint.LoadedFormatter>;
}

export namespace ESLint {
    type ConfigData<Rules extends Linter.RulesRecord = Linter.RulesRecord> = Omit<
        Linter.LegacyConfig<Rules>,
        "$schema"
    >;

    interface Environment {
        globals?: Linter.Globals | undefined;
        parserOptions?: Linter.ParserOptions | undefined;
    }

    interface ObjectMetaProperties {
        /** @deprecated Use `meta.name` instead. */
        name?: string | undefined;

        /** @deprecated Use `meta.version` instead. */
        version?: string | undefined;

        meta?: {
            name?: string | undefined;
            version?: string | undefined;
        };
    }

    interface Plugin extends ObjectMetaProperties {
        configs?: Record<string, Linter.LegacyConfig | Linter.Config | Linter.Config[]> | undefined;
        environments?: Record<string, Environment> | undefined;
        languages?: Record<string, Language> | undefined;
        processors?: Record<string, Linter.Processor> | undefined;
        rules?: Record<string, Rule.RuleModule> | undefined;
    }

    type FixType = "directive" | "problem" | "suggestion" | "layout";

    type CacheStrategy = "content" | "metadata";

    interface Options {
        // File enumeration
        cwd?: string | undefined;
        errorOnUnmatchedPattern?: boolean | undefined;
        globInputPaths?: boolean | undefined;
        ignore?: boolean | undefined;
        ignorePatterns?: string[] | null | undefined;
        passOnNoPatterns?: boolean | undefined;
        warnIgnored?: boolean | undefined;

        // Linting
        allowInlineConfig?: boolean | undefined;
        baseConfig?: Linter.Config | Linter.Config[] | null | undefined;
        overrideConfig?: Linter.Config | Linter.Config[] | null | undefined;
        overrideConfigFile?: string | true | null | undefined;
        plugins?: Record<string, Plugin> | null | undefined;
        ruleFilter?: ((arg: { ruleId: string; severity: Exclude<Linter.Severity, 0> }) => boolean) | undefined;
        stats?: boolean | undefined;

        // Autofix
        fix?: boolean | ((message: Linter.LintMessage) => boolean) | undefined;
        fixTypes?: FixType[] | undefined;

        // Cache-related
        cache?: boolean | undefined;
        cacheLocation?: string | undefined;
        cacheStrategy?: CacheStrategy | undefined;

        // Other Options
        flags?: string[] | undefined;
    }

    interface LegacyOptions {
        // File enumeration
        cwd?: string | undefined;
        errorOnUnmatchedPattern?: boolean | undefined;
        extensions?: string[] | undefined;
        globInputPaths?: boolean | undefined;
        ignore?: boolean | undefined;
        ignorePath?: string | undefined;

        // Linting
        allowInlineConfig?: boolean | undefined;
        baseConfig?: Linter.LegacyConfig | undefined;
        overrideConfig?: Linter.LegacyConfig | undefined;
        overrideConfigFile?: string | undefined;
        plugins?: Record<string, Plugin> | undefined;
        reportUnusedDisableDirectives?: Linter.StringSeverity | undefined;
        resolvePluginsRelativeTo?: string | undefined;
        rulePaths?: string[] | undefined;
        useEslintrc?: boolean | undefined;

        // Autofix
        fix?: boolean | ((message: Linter.LintMessage) => boolean) | undefined;
        fixTypes?: FixType[] | undefined;

        // Cache-related
        cache?: boolean | undefined;
        cacheLocation?: string | undefined;
        cacheStrategy?: CacheStrategy | undefined;

        // Other Options
        flags?: string[] | undefined;
    }

    interface LintResult {
        filePath: string;
        messages: Linter.LintMessage[];
        suppressedMessages: Linter.SuppressedLintMessage[];
        errorCount: number;
        fatalErrorCount: number;
        warningCount: number;
        fixableErrorCount: number;
        fixableWarningCount: number;
        output?: string | undefined;
        source?: string | undefined;
        stats?: Linter.Stats | undefined;
        usedDeprecatedRules: DeprecatedRuleUse[];
    }

    interface MaxWarningsExceeded {

        /**
         * Number of warnings to trigger nonzero exit code.
         */
        maxWarnings: number;

        /**
         * Number of warnings found while linting.
         */
        foundWarnings: number;
    }

    interface LintResultData {
        cwd: string;
        maxWarningsExceeded?: MaxWarningsExceeded | undefined;
        rulesMeta: {
            [ruleId: string]: Rule.RuleMetaData;
        };
    }

    interface DeprecatedRuleUse {
        ruleId: string;
        replacedBy: string[];
    }

    interface ResultsMeta {
        maxWarningsExceeded?: MaxWarningsExceeded | undefined;
    }

    /** The type of an object resolved by {@link ESLint.loadFormatter}. */
    interface LoadedFormatter {

        /**
         * Used to call the underlying formatter.
         * @param results An array of lint results to format.
         * @param resultsMeta An object with an optional `maxWarningsExceeded` property that will be
         * passed to the underlying formatter function along with other properties set by ESLint.
         * This argument can be omitted if `maxWarningsExceeded` is not needed.
         * @return The formatter output.
         */
        format(results: LintResult[], resultsMeta?: ResultsMeta): string | Promise<string>;
    }

    // The documented type name is `LoadedFormatter`, but `Formatter` has been historically more used.
    type Formatter = LoadedFormatter;

    /**
     * The expected signature of a custom formatter.
     * @param results An array of lint results to format.
     * @param context Additional information for the formatter.
     * @return The formatter output.
     */
    type FormatterFunction =
    (results: LintResult[], context: LintResultData) => string | Promise<string>;

    // Docs reference the types by those name
    type EditInfo = Rule.Fix;
}

// #endregion

export function loadESLint(options: { useFlatConfig: true }): Promise<typeof ESLint>;
export function loadESLint(options: { useFlatConfig: false }): Promise<typeof LegacyESLint>;
export function loadESLint(
    options?: { useFlatConfig?: boolean | undefined },
): Promise<typeof ESLint | typeof LegacyESLint>;

// #region RuleTester

export class RuleTester {
    static describe: ((...args: any) => any) | null;
    static it: ((...args: any) => any) | null;
    static itOnly: ((...args: any) => any) | null;

    constructor(config?: Linter.Config);

    run(
        name: string,
        rule: Rule.RuleModule,
        tests: {
            valid: Array<string | RuleTester.ValidTestCase>;
            invalid: RuleTester.InvalidTestCase[];
        },
    ): void;

    static only(
        item: string | RuleTester.ValidTestCase | RuleTester.InvalidTestCase,
    ): RuleTester.ValidTestCase | RuleTester.InvalidTestCase;
}

export namespace RuleTester {
    interface ValidTestCase {
        name?: string;
        code: string;
        options?: any;
        filename?: string | undefined;
        only?: boolean;
        languageOptions?: Linter.LanguageOptions | undefined;
        settings?: { [name: string]: any } | undefined;
    }

    interface SuggestionOutput {
        messageId?: string;
        desc?: string;
        data?: Record<string, unknown> | undefined;
        output: string;
    }

    interface InvalidTestCase extends ValidTestCase {
        errors: number | Array<TestCaseError | string>;
        output?: string | null | undefined;
    }

    interface TestCaseError {
        message?: string | RegExp;
        messageId?: string;
        /**
         * @deprecated `type` is deprecated and will be removed in the next major version.
         */
        type?: string | undefined;
        data?: any;
        line?: number | undefined;
        column?: number | undefined;
        endLine?: number | undefined;
        endColumn?: number | undefined;
        suggestions?: SuggestionOutput[] | undefined;
    }
}

// #endregion<|MERGE_RESOLUTION|>--- conflicted
+++ resolved
@@ -741,21 +741,15 @@
          */
         schema?: JSONSchema4 | JSONSchema4[] | false | undefined;
 
-<<<<<<< HEAD
+        /** Any default options to be recursively merged on top of any user-provided options. */
+        defaultOptions?: unknown[];
+
         /** Indicates whether the rule has been deprecated or provides additional metadata about the deprecation. Omit if not deprecated. */
         deprecated?: boolean | DeprecatedInfo | undefined;
         /**
          * @deprecated Use deprecated.replacedBy instead.
          * The name of the rule(s) this rule was replaced by, if it was deprecated.
          */
-=======
-        /** Any default options to be recursively merged on top of any user-provided options. */
-        defaultOptions?: unknown[];
-
-        /** Indicates whether the rule has been deprecated. Omit if not deprecated. */
-        deprecated?: boolean | undefined;
-        /** The name of the rule(s) this rule was replaced by, if it was deprecated. */
->>>>>>> 17f2aaec
         replacedBy?: readonly string[];
 
         /**
