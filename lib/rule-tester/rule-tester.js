--- conflicted
+++ resolved
@@ -765,51 +765,15 @@
 	 * @returns {void}
 	 */
 	run(ruleName, rule, test) {
-		if (!test || typeof test !== "object") {
-			throw new TypeError(
-				`Test Scenarios for rule ${ruleName} : Could not find test scenario object`,
-			);
-		}
-
-		const { requireMessage = false, requireLocation = false } =
-			test.assertionOptions ?? {};
 		const testerConfig = this.testerConfig,
 			linter = this.linter,
 			ruleId = `rule-to-test/${ruleName}`;
 
-<<<<<<< HEAD
-		const seenValidTestCases = new Set();
-		const seenInvalidTestCases = new Set();
-
-		if (
-			!rule ||
-			typeof rule !== "object" ||
-			typeof rule.create !== "function"
-		) {
-			throw new TypeError(
-				"Rule must be an object with a `create` method",
-			);
-		}
-
-		requiredScenarios.forEach(scenarioType => {
-			if (!test[scenarioType]) {
-				scenarioErrors.push(
-					`Could not find any ${scenarioType} test scenarios`,
-				);
-			}
-		});
-
-		if (scenarioErrors.length > 0) {
-			throw new Error(
-				[`Test Scenarios for rule ${ruleName} is invalid:`]
-					.concat(scenarioErrors)
-					.join("\n"),
-			);
-		}
-=======
 		assertRule(rule, ruleName);
 		assertTest(test, ruleName);
->>>>>>> a2ee188e
+
+		const { requireMessage = false, requireLocation = false } =
+			test.assertionOptions ?? {};
 
 		const baseConfig = [
 			{
@@ -1213,7 +1177,6 @@
 			}
 
 			if (typeof item.errors === "number") {
-<<<<<<< HEAD
 				assert.ok(
 					!requireMessage && !requireLocation,
 					"Invalid cases must have 'errors' value as an array",
@@ -1224,8 +1187,6 @@
 					);
 				}
 
-=======
->>>>>>> a2ee188e
 				assert.strictEqual(
 					messages.length,
 					item.errors,
