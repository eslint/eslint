/**
 * @fileoverview Mocha/Jest test wrapper
 * @author Ilya Volodin
 */
"use strict";

/* globals describe, it -- Mocha globals */

//------------------------------------------------------------------------------
// Requirements
//------------------------------------------------------------------------------

const assert = require("node:assert"),
	util = require("node:util"),
	path = require("node:path"),
	equal = require("fast-deep-equal"),
	Traverser = require("../shared/traverser"),
	{ Config } = require("../config/config"),
	{ Linter, SourceCodeFixer } = require("../linter"),
	{ interpolate, getPlaceholderMatcher } = require("../linter/interpolate"),
	stringify = require("json-stable-stringify-without-jsonify"),
	{ isSerializable } = require("../shared/serialization");

const { FlatConfigArray } = require("../config/flat-config-array");
const {
	defaultConfig,
	defaultRuleTesterConfig,
} = require("../config/default-config");

const ajv = require("../shared/ajv")({ strictDefaults: true });

const parserSymbol = Symbol.for("eslint.RuleTester.parser");
const { ConfigArraySymbol } = require("@eslint/config-array");

const jslang = require("../languages/js");
const { SourceCode } = require("../languages/js/source-code");

//------------------------------------------------------------------------------
// Typedefs
//------------------------------------------------------------------------------

/** @import { LanguageOptions, RuleDefinition } from "@eslint/core" */

/** @typedef {import("../types").Linter.Parser} Parser */

/**
 * A test case that is expected to pass lint.
 * @typedef {Object} ValidTestCase
 * @property {string} [name] Name for the test case.
 * @property {string} code Code for the test case.
 * @property {any[]} [options] Options for the test case.
 * @property {Function} [before] Function to execute before testing the case.
 * @property {Function} [after] Function to execute after testing the case regardless of its result.
 * @property {LanguageOptions} [languageOptions] The language options to use in the test case.
 * @property {{ [name: string]: any }} [settings] Settings for the test case.
 * @property {string} [filename] The fake filename for the test case. Useful for rules that make assertion about filenames.
 * @property {boolean} [only] Run only this test case or the subset of test cases with this property.
 */

/**
 * A test case that is expected to fail lint.
 * @typedef {Object} InvalidTestCase
 * @property {string} [name] Name for the test case.
 * @property {string} code Code for the test case.
 * @property {number | Array<TestCaseError | string | RegExp>} errors Expected errors.
 * @property {string | null} [output] The expected code after autofixes are applied. If set to `null`, the test runner will assert that no autofix is suggested.
 * @property {any[]} [options] Options for the test case.
 * @property {Function} [before] Function to execute before testing the case.
 * @property {Function} [after] Function to execute after testing the case regardless of its result.
 * @property {{ [name: string]: any }} [settings] Settings for the test case.
 * @property {string} [filename] The fake filename for the test case. Useful for rules that make assertion about filenames.
 * @property {LanguageOptions} [languageOptions] The language options to use in the test case.
 * @property {boolean} [only] Run only this test case or the subset of test cases with this property.
 */

/**
 * A description of a reported error used in a rule tester test.
 * @typedef {Object} TestCaseError
 * @property {string | RegExp} [message] Message.
 * @property {string} [messageId] Message ID.
 * @property {{ [name: string]: string }} [data] The data used to fill the message template.
 * @property {number} [line] The 1-based line number of the reported start location.
 * @property {number} [column] The 1-based column number of the reported start location.
 * @property {number} [endLine] The 1-based line number of the reported end location.
 * @property {number} [endColumn] The 1-based column number of the reported end location.
 */

//------------------------------------------------------------------------------
// Private Members
//------------------------------------------------------------------------------

/*
 * testerDefaultConfig must not be modified as it allows to reset the tester to
 * the initial default configuration
 */
const testerDefaultConfig = { rules: {} };

/*
 * RuleTester uses this config as its default. This can be overwritten via
 * setDefaultConfig().
 */
let sharedDefaultConfig = { rules: {} };

/*
 * List every parameters possible on a test case that are not related to eslint
 * configuration
 */
const RuleTesterParameters = [
	"name",
	"code",
	"filename",
	"options",
	"before",
	"after",
	"errors",
	"output",
	"only",
];

/*
 * All allowed property names in error objects.
 */
const errorObjectParameters = new Set([
	"message",
	"messageId",
	"data",
	"line",
	"column",
	"endLine",
	"endColumn",
	"suggestions",
]);
const friendlyErrorObjectParameterList = `[${[...errorObjectParameters].map(key => `'${key}'`).join(", ")}]`;

/*
 * All allowed property names in suggestion objects.
 */
const suggestionObjectParameters = new Set([
	"desc",
	"messageId",
	"data",
	"output",
]);
const friendlySuggestionObjectParameterList = `[${[...suggestionObjectParameters].map(key => `'${key}'`).join(", ")}]`;

const forbiddenMethods = [
	"applyInlineConfig",
	"applyLanguageOptions",
	"finalize",
];

/** @type {Map<string,WeakSet>} */
const forbiddenMethodCalls = new Map(
	forbiddenMethods.map(methodName => [methodName, new WeakSet()]),
);

const hasOwnProperty = Function.call.bind(Object.hasOwnProperty);

/**
 * Clones a given value deeply.
 * Note: This ignores `parent` property.
 * @param {any} x A value to clone.
 * @returns {any} A cloned value.
 */
function cloneDeeplyExcludesParent(x) {
	if (typeof x === "object" && x !== null) {
		if (Array.isArray(x)) {
			return x.map(cloneDeeplyExcludesParent);
		}

		const retv = {};

		for (const key in x) {
			if (key !== "parent" && hasOwnProperty(x, key)) {
				retv[key] = cloneDeeplyExcludesParent(x[key]);
			}
		}

		return retv;
	}

	return x;
}

/**
 * Freezes a given value deeply.
 * @param {any} x A value to freeze.
 * @param {Set<Object>} seenObjects Objects already seen during the traversal.
 * @returns {void}
 */
function freezeDeeply(x, seenObjects = new Set()) {
	if (typeof x === "object" && x !== null) {
		if (seenObjects.has(x)) {
			return; // skip to avoid infinite recursion
		}
		seenObjects.add(x);

		if (Array.isArray(x)) {
			x.forEach(element => {
				freezeDeeply(element, seenObjects);
			});
		} else {
			for (const key in x) {
				if (key !== "parent" && hasOwnProperty(x, key)) {
					freezeDeeply(x[key], seenObjects);
				}
			}
		}
		Object.freeze(x);
	}
}

/**
 * Replace control characters by `\u00xx` form.
 * @param {string} text The text to sanitize.
 * @returns {string} The sanitized text.
 */
function sanitize(text) {
	if (typeof text !== "string") {
		return "";
	}
	return text.replace(
		/[\u0000-\u0009\u000b-\u001a]/gu, // eslint-disable-line no-control-regex -- Escaping controls
		c => `\\u${c.codePointAt(0).toString(16).padStart(4, "0")}`,
	);
}

/**
 * Define `start`/`end` properties as throwing error.
 * @param {string} objName Object name used for error messages.
 * @param {ASTNode} node The node to define.
 * @returns {void}
 */
function defineStartEndAsError(objName, node) {
	Object.defineProperties(node, {
		start: {
			get() {
				throw new Error(
					`Use ${objName}.range[0] instead of ${objName}.start`,
				);
			},
			configurable: true,
			enumerable: false,
		},
		end: {
			get() {
				throw new Error(
					`Use ${objName}.range[1] instead of ${objName}.end`,
				);
			},
			configurable: true,
			enumerable: false,
		},
	});
}

/**
 * Define `start`/`end` properties of all nodes of the given AST as throwing error.
 * @param {ASTNode} ast The root node to errorize `start`/`end` properties.
 * @param {Object} [visitorKeys] Visitor keys to be used for traversing the given ast.
 * @returns {void}
 */
function defineStartEndAsErrorInTree(ast, visitorKeys) {
	Traverser.traverse(ast, {
		visitorKeys,
		enter: defineStartEndAsError.bind(null, "node"),
	});
	ast.tokens.forEach(defineStartEndAsError.bind(null, "token"));
	ast.comments.forEach(defineStartEndAsError.bind(null, "token"));
}

/**
 * Wraps the given parser in order to intercept and modify return values from the `parse` and `parseForESLint` methods, for test purposes.
 * In particular, to modify ast nodes, tokens and comments to throw on access to their `start` and `end` properties.
 * @param {Parser} parser Parser object.
 * @returns {Parser} Wrapped parser object.
 */
function wrapParser(parser) {
	if (typeof parser.parseForESLint === "function") {
		return {
			[parserSymbol]: parser,
			parseForESLint(...args) {
				const ret = parser.parseForESLint(...args);

				defineStartEndAsErrorInTree(ret.ast, ret.visitorKeys);
				return ret;
			},
		};
	}

	return {
		[parserSymbol]: parser,
		parse(...args) {
			const ast = parser.parse(...args);

			defineStartEndAsErrorInTree(ast);
			return ast;
		},
	};
}

/**
 * Function to replace forbidden `SourceCode` methods. Allows just one call per method.
 * @param {string} methodName The name of the method to forbid.
 * @param {Function} prototype The prototype with the original method to call.
 * @returns {Function} The function that throws the error.
 */
function throwForbiddenMethodError(methodName, prototype) {
	const original = prototype[methodName];

	return function (...args) {
		const called = forbiddenMethodCalls.get(methodName);

		/* eslint-disable no-invalid-this -- needed to operate as a method. */
		if (!called.has(this)) {
			called.add(this);

			return original.apply(this, args);
		}
		/* eslint-enable no-invalid-this -- not needed past this point */

		throw new Error(
			`\`SourceCode#${methodName}()\` cannot be called inside a rule.`,
		);
	};
}

/**
 * Extracts names of {{ placeholders }} from the reported message.
 * @param   {string} message Reported message
 * @returns {string[]} Array of placeholder names
 */
function getMessagePlaceholders(message) {
	const matcher = getPlaceholderMatcher();

	return Array.from(message.matchAll(matcher), ([, name]) => name.trim());
}

/**
 * Returns the placeholders in the reported messages but
 * only includes the placeholders available in the raw message and not in the provided data.
 * @param {string} message The reported message
 * @param {string} raw The raw message specified in the rule meta.messages
 * @param {undefined|Record<unknown, unknown>} data The passed
 * @returns {string[]} Missing placeholder names
 */
function getUnsubstitutedMessagePlaceholders(message, raw, data = {}) {
	const unsubstituted = getMessagePlaceholders(message);

	if (unsubstituted.length === 0) {
		return [];
	}

	// Remove false positives by only counting placeholders in the raw message, which were not provided in the data matcher or added with a data property
	const known = getMessagePlaceholders(raw);
	const provided = Object.keys(data);

	return unsubstituted.filter(
		name => known.includes(name) && !provided.includes(name),
	);
}

const metaSchemaDescription = `
\t- If the rule has options, set \`meta.schema\` to an array or non-empty object to enable options validation.
\t- If the rule doesn't have options, omit \`meta.schema\` to enforce that no options can be passed to the rule.
\t- You can also set \`meta.schema\` to \`false\` to opt-out of options validation (not recommended).

\thttps://eslint.org/docs/latest/extend/custom-rules#options-schemas
`;

/*
 * Ignored test case properties when checking for test case duplicates.
 */
const duplicationIgnoredParameters = new Set(["name", "errors", "output"]);

/**
 * Normalizes a test case item, ensuring it is an object with a 'code' property.
 * If the item is not an object, it returns an object with the 'code' property set to the item.
 * @param {any} item The test case item to normalize.
 * @returns {Object} The normalized test case object.
 */
function normalizeTestCase(item) {
	return item && typeof item === "object" ? item : { code: item };
}

/**
 * Asserts that the `errors` property of an invalid test case is valid.
 * @param {number | string[]} errors The `errors` property of the invalid test case.
 * @param {string} ruleName The name of the rule being tested.
 * @param {Object} [assertionOptions] The assertion options for the test case.
 * @returns {void}
 */
function assertErrorsProperty(errors, ruleName, assertionOptions = {}) {
	const isNumber = typeof errors === "number";
	const isArray = Array.isArray(errors);

	if (!isNumber && !isArray) {
		if (errors === void 0) {
			assert.fail(
				`Did not specify errors for an invalid test of ${ruleName}`,
			);
		} else {
			assert.fail(
				`Invalid 'errors' property for invalid test of ${ruleName}: expected a number or an array but got ${
					errors === null ? "null" : typeof errors
				}`,
			);
		}
	}

	const { requireMessage = false, requireLocation = false } =
		assertionOptions;

	if (isArray) {
		assert.ok(
			errors.length !== 0,
			"Invalid cases must have at least one error",
		);

		for (const [number, error] of errors.entries()) {
			if (typeof error === "string" || error instanceof RegExp) {
				// Just an error message.
				assert.ok(
					requireMessage !== "messageId" && !requireLocation,
					`errors[${number}] should be an object when 'assertionOptions.requireMessage' is 'messageId' or 'assertionOptions.requireLocation' is true.`,
				);
			} else if (typeof error === "object" && error !== null) {
				/*
				 * Error object.
				 * This may have a message, messageId, data, line, and/or column.
				 */

				for (const propertyName of Object.keys(error)) {
					assert.ok(
						errorObjectParameters.has(propertyName),
						`Invalid error property name '${propertyName}'. Expected one of ${friendlyErrorObjectParameterList}.`,
					);
				}

				if (requireMessage === "message") {
					assert.ok(
						!hasOwnProperty(error, "messageId") &&
							hasOwnProperty(error, "message"),
						`errors[${number}] should specify 'message' (and not 'messageId') when 'assertionOptions.requireMessage' is 'message'.`,
					);
				} else if (requireMessage === "messageId") {
					assert.ok(
						!hasOwnProperty(error, "message") &&
							hasOwnProperty(error, "messageId"),
						`errors[${number}] should specify 'messageId' (and not 'message') when 'assertionOptions.requireMessage' is 'messageId'.`,
					);
				}

				if (hasOwnProperty(error, "message")) {
					assert.ok(
						!hasOwnProperty(error, "messageId"),
						`errors[${number}] should not specify both 'message' and 'messageId'.`,
					);
					assert.ok(
						!hasOwnProperty(error, "data"),
						`errors[${number}] should not specify both 'data' and 'message'.`,
					);
				} else {
					assert.ok(
						hasOwnProperty(error, "messageId"),
						`errors[${number}] must specify either 'messageId' or 'message'.`,
					);
				}
			} else {
				assert.fail(
					`errors[${number}] must be a string, RegExp, or an object.`,
				);
			}
		}
	} else {
		assert.ok(
			!requireMessage && !requireLocation,
			"Invalid cases must have 'errors' value as an array",
		);
		assert.ok(
			errors > 0,
			"Invalid cases must have 'error' value greater than 0",
		);
	}
}

/**
 * Check if this test case is a duplicate of one we have seen before.
 * @param {Object} item test case object
 * @param {Set<string>} seenTestCases set of serialized test cases we have seen so far (managed by this function)
 * @returns {void}
 */
function checkDuplicateTestCase(item, seenTestCases) {
	if (!isSerializable(item)) {
		/*
		 * If we can't serialize a test case (because it contains a function, RegExp, etc), skip the check.
		 * This might happen with properties like: options, plugins, settings, languageOptions.parser, languageOptions.parserOptions.
		 */
		return;
	}

	const serializedTestCase = stringify(item, {
		replacer(key, value) {
			// "this" is the currently stringified object --> only ignore top-level properties
			return item !== this || !duplicationIgnoredParameters.has(key)
				? value
				: void 0;
		},
	});

	assert(
		!seenTestCases.has(serializedTestCase),
		"detected duplicate test case",
	);
	seenTestCases.add(serializedTestCase);
}

/**
 * Asserts that a rule is valid.
 * A valid rule must be an object with a `create` method.
 * @param {Object} rule The rule to check.
 * @param {string} ruleName The name of the rule.
 * @returns {void}
 * @throws {AssertionError} If the rule is not valid.
 */
function assertRule(rule, ruleName) {
	assert.ok(
		rule && typeof rule === "object" && typeof rule.create === "function",
		`Rule ${ruleName} must be an object with a \`create\` method`,
	);
}

/**
 * Asserts that a test scenario object is valid.
 * A valid test scenario object must have `valid` and `invalid` properties, both of
 * which must be arrays.
 * @param {Object} test The test scenario object to check.
 * @param {string} ruleName The name of the rule being tested.
 * @returns {void}
 * @throws {AssertionError} If the test scenario object is not valid.
 */
function assertTest(test, ruleName) {
	assert.ok(
		test && typeof test === "object",
		`Test Scenarios for rule ${ruleName} : Could not find test scenario object`,
	);

	const hasValid = Array.isArray(test.valid);
	const hasInvalid = Array.isArray(test.invalid);

	assert.ok(
		hasValid,
		`Test Scenarios for rule ${ruleName} is invalid: Could not find any valid test scenarios`,
	);

	assert.ok(
		hasInvalid,
		`Test Scenarios for rule ${ruleName} is invalid: Could not find any invalid test scenarios`,
	);
}

/**
 * Asserts that the common properties of a valid/invalid test case have the correct types.
 * @param {Object} item The test case object to check.
 * @returns {void}
 */
function assertTestCommonProperties(item) {
	assert.ok(
		typeof item.code === "string",
		"Test case must specify a string value for 'code'",
	);

	// optional properties
	if (item.name) {
		assert.ok(
			typeof item.name === "string",
			"Optional test case property 'name' must be a string",
		);
	}
	if (hasOwnProperty(item, "only")) {
		assert.ok(
			typeof item.only === "boolean",
			"Optional test case property 'only' must be a boolean",
		);
	}
	if (hasOwnProperty(item, "filename")) {
		assert.ok(
			typeof item.filename === "string",
			"Optional test case property 'filename' must be a string",
		);
	}
	if (hasOwnProperty(item, "options")) {
		assert.ok(
			Array.isArray(item.options),
			"Optional test case property 'options' must be an array",
		);
	}
}

/**
 * Asserts that a valid test case object is valid.
 * A valid test case must specify a string value for 'code'.
 * Optional properties are checked for correct types.
 * @param {Object} item The valid test case object to check.
 * @param {Set<string>} seenTestCases Set of serialized test cases to check for duplicates.
 * @returns {void}
 * @throws {AssertionError} If the test case is not valid.
 */
function assertValidTestCase(item, seenTestCases) {
	// must not have properties of invalid test cases
	assert.ok(
		item.errors === void 0,
		"Valid test case must not have 'errors' property",
	);
	assert.ok(
		item.output === void 0,
		"Valid test case must not have 'output' property",
	);

	assertTestCommonProperties(item);
	checkDuplicateTestCase(item, seenTestCases);
}

/**
 * Asserts that the invalid test case object is valid.
 * An invalid test case must specify a string value for 'code' and must have 'errors' property.
 * Optional properties are checked for correct types.
 * @param {Object} item The invalid test case object to check.
 * @param {Set<string>} seenTestCases Set of serialized test cases to check for duplicates.
 * @param {string} ruleName The name of the rule being tested.
 * @param {Object} [assertionOptions] The assertion options for the test case.
 * @returns {void}
 * @throws {AssertionError} If the test case is not valid.
 */
function assertInvalidTestCase(
	item,
	seenTestCases,
	ruleName,
	assertionOptions = {},
) {
	assertTestCommonProperties(item);

	assertErrorsProperty(item.errors, ruleName, assertionOptions);

	// 'output' is optional, but if it exists it must be a string or null
	if (hasOwnProperty(item, "output")) {
		assert.ok(
			item.output === null || typeof item.output === "string",
			"Test property 'output', if specified, must be a string or null. If no autofix is expected, then omit the 'output' property or set it to null.",
		);
	}

	checkDuplicateTestCase(item, seenTestCases);
}

/**
 * Gets the invocation location from the stack trace for later use.
 * @param {Function} relative The function before the invocation point.
 * @returns {string} The invocation location.
 */
function getInvocationLocation(relative = getInvocationLocation) {
	const dummyObject = {};
	Error.captureStackTrace(dummyObject, relative);
	const { stack } = dummyObject;

	return stack
		.split("\n")[1]
		.replace(/.*\(/u, "")
		.replace(/\)$/u, "")
		.replace(/ +at /u, "");
}

//------------------------------------------------------------------------------
// Public Interface
//------------------------------------------------------------------------------

// default separators for testing
const DESCRIBE = Symbol("describe");
const IT = Symbol("it");
const IT_ONLY = Symbol("itOnly");

/**
 * This is `it` default handler if `it` don't exist.
 * @this {Mocha}
 * @param {string} text The description of the test case.
 * @param {Function} method The logic of the test case.
 * @throws {Error} Any error upon execution of `method`.
 * @returns {any} Returned value of `method`.
 */
function itDefaultHandler(text, method) {
	try {
		return method.call(this);
	} catch (err) {
		if (err instanceof assert.AssertionError) {
			err.message += ` (${util.inspect(err.actual)} ${err.operator} ${util.inspect(err.expected)})`;
		}
		throw err;
	}
}

/**
 * This is `describe` default handler if `describe` don't exist.
 * @this {Mocha}
 * @param {string} text The description of the test case.
 * @param {Function} method The logic of the test case.
 * @returns {any} Returned value of `method`.
 */
function describeDefaultHandler(text, method) {
	return method.call(this);
}

/**
 * Mocha test wrapper.
 */
class RuleTester {
	/**
	 * Creates a new instance of RuleTester.
	 * @param {Object} [testerConfig] Optional, extra configuration for the tester
	 */
	constructor(testerConfig = {}) {
		/**
		 * The configuration to use for this tester. Combination of the tester
		 * configuration and the default configuration.
		 * @type {Object}
		 */
		this.testerConfig = [
			sharedDefaultConfig,
			testerConfig,
			{ rules: { "rule-tester/validate-ast": "error" } },
		];

		this.linter = new Linter({ configType: "flat" });
	}

	/**
	 * Set the configuration to use for all future tests
	 * @param {Object} config the configuration to use.
	 * @throws {TypeError} If non-object config.
	 * @returns {void}
	 */
	static setDefaultConfig(config) {
		if (typeof config !== "object" || config === null) {
			throw new TypeError(
				"RuleTester.setDefaultConfig: config must be an object",
			);
		}
		sharedDefaultConfig = config;

		// Make sure the rules object exists since it is assumed to exist later
		sharedDefaultConfig.rules = sharedDefaultConfig.rules || {};
	}

	/**
	 * Get the current configuration used for all tests
	 * @returns {Object} the current configuration
	 */
	static getDefaultConfig() {
		return sharedDefaultConfig;
	}

	/**
	 * Reset the configuration to the initial configuration of the tester removing
	 * any changes made until now.
	 * @returns {void}
	 */
	static resetDefaultConfig() {
		sharedDefaultConfig = {
			rules: {
				...testerDefaultConfig.rules,
			},
		};
	}

	/*
	 * If people use `mocha test.js --watch` command, `describe` and `it` function
	 * instances are different for each execution. So `describe` and `it` should get fresh instance
	 * always.
	 */
	static get describe() {
		return (
			this[DESCRIBE] ||
			(typeof describe === "function" ? describe : describeDefaultHandler)
		);
	}

	static set describe(value) {
		this[DESCRIBE] = value;
	}

	static get it() {
		return this[IT] || (typeof it === "function" ? it : itDefaultHandler);
	}

	static set it(value) {
		this[IT] = value;
	}

	/**
	 * Adds the `only` property to a test to run it in isolation.
	 * @param {string | ValidTestCase | InvalidTestCase} item A single test to run by itself.
	 * @returns {ValidTestCase | InvalidTestCase} The test with `only` set.
	 */
	static only(item) {
		if (typeof item === "string") {
			return { code: item, only: true };
		}

		return { ...item, only: true };
	}

	static get itOnly() {
		if (typeof this[IT_ONLY] === "function") {
			return this[IT_ONLY];
		}
		if (
			typeof this[IT] === "function" &&
			typeof this[IT].only === "function"
		) {
			return Function.bind.call(this[IT].only, this[IT]);
		}
		if (typeof it === "function" && typeof it.only === "function") {
			return Function.bind.call(it.only, it);
		}

		if (
			typeof this[DESCRIBE] === "function" ||
			typeof this[IT] === "function"
		) {
			throw new Error(
				"Set `RuleTester.itOnly` to use `only` with a custom test framework.\n" +
					"See https://eslint.org/docs/latest/integrate/nodejs-api#customizing-ruletester for more.",
			);
		}
		if (typeof it === "function") {
			throw new Error(
				"The current test framework does not support exclusive tests with `only`.",
			);
		}
		throw new Error(
			"To use `only`, use RuleTester with a test framework that provides `it.only()` like Mocha.",
		);
	}

	static set itOnly(value) {
		this[IT_ONLY] = value;
	}

	/**
	 * Adds a new rule test to execute.
	 * @param {string} ruleName The name of the rule to run.
	 * @param {RuleDefinition} rule The rule to test.
	 * @param {{
	 *   assertionOptions?: {
	 *     requireMessage?: boolean | "message" | "messageId",
	 *     requireLocation?: boolean
	 *   },
	 *   valid: (ValidTestCase | string)[],
	 *   invalid: InvalidTestCase[]
	 * }} test The collection of tests to run.
	 * @throws {TypeError|Error} If `rule` is not an object with a `create` method,
	 * or if non-object `test`, or if a required scenario of the given type is missing.
	 * @returns {void}
	 */
	run(ruleName, rule, test) {
		const testerConfig = this.testerConfig,
			linter = this.linter,
			ruleId = `rule-to-test/${ruleName}`;

		assertRule(rule, ruleName);
		assertTest(test, ruleName);

		const invocationLocation = getInvocationLocation(this.run);

		const baseConfig = [
			{
				plugins: {
					// copy root plugin over
					"@": {
						/*
						 * Parsers are wrapped to detect more errors, so this needs
						 * to be a new object for each call to run(), otherwise the
						 * parsers will be wrapped multiple times.
						 */
						parsers: {
							...defaultConfig[0].plugins["@"].parsers,
						},

						/*
						 * The rules key on the default plugin is a proxy to lazy-load
						 * just the rules that are needed. So, don't create a new object
						 * here, just use the default one to keep that performance
						 * enhancement.
						 */
						rules: defaultConfig[0].plugins["@"].rules,
						languages: defaultConfig[0].plugins["@"].languages,
					},
					"rule-to-test": {
						rules: {
							[ruleName]: Object.assign({}, rule, {
								// Create a wrapper rule that freezes the `context` properties.
								create(context) {
									freezeDeeply(context.options);
									freezeDeeply(context.settings);
									freezeDeeply(context.parserOptions);

									// freezeDeeply(context.languageOptions);

									return rule.create(context);
								},
							}),
						},
					},
				},
				language: defaultConfig[0].language,
			},
			...defaultRuleTesterConfig,
		];

		/**
		 * Runs a hook on the given item when it's assigned to the given property
		 * @param {Object} item Item to run the hook on
		 * @param {string} prop The property having the hook assigned to
		 * @throws {Error} If the property is not a function or that function throws an error
		 * @returns {void}
		 * @private
		 */
		function runHook(item, prop) {
			if (hasOwnProperty(item, prop)) {
				assert.strictEqual(
					typeof item[prop],
					"function",
					`Optional test case property '${prop}' must be a function`,
				);
				item[prop]();
			}
		}
		/**
		 * Run the rule for the given item
		 * @param {Object} item Item to run the rule against
		 * @throws {Error} If an invalid schema.
		 * @returns {Object} Eslint run result
		 * @private
		 */
		function runRuleForItem(item) {
			const code = item.code;
			const filename = hasOwnProperty(item, "filename")
				? item.filename
				: void 0;
			const options = hasOwnProperty(item, "options") ? item.options : [];
			const flatConfigArrayOptions = {
				baseConfig,
			};

			if (filename) {
				flatConfigArrayOptions.basePath =
					path.parse(filename).root || void 0;
			}

			const configs = new FlatConfigArray(
				testerConfig,
				flatConfigArrayOptions,
			);

			/*
			 * Modify the returned config so that the parser is wrapped to catch
			 * access of the start/end properties. This method is called just
			 * once per code snippet being tested, so each test case gets a clean
			 * parser.
			 */
			configs[ConfigArraySymbol.finalizeConfig] = function (...args) {
				// can't do super here :(
				const proto = Object.getPrototypeOf(this);
				const calculatedConfig = proto[
					ConfigArraySymbol.finalizeConfig
				].apply(this, args);

				// wrap the parser to catch start/end property access
				if (calculatedConfig.language === jslang) {
					calculatedConfig.languageOptions.parser = wrapParser(
						calculatedConfig.languageOptions.parser,
					);
				}

				return calculatedConfig;
			};

			let output, beforeAST, afterAST;

			/*
			 * Assumes everything on the item is a config except for the
			 * parameters used by this tester
			 */
			const itemConfig = { ...item };

			for (const parameter of RuleTesterParameters) {
				delete itemConfig[parameter];
			}

			/*
			 * Create the config object from the tester config and this item
			 * specific configurations.
			 */
			configs.push(itemConfig);

			configs.push({
				rules: {
					[ruleId]: [1, ...options],
				},
			});

			let schema;

			try {
				schema = Config.getRuleOptionsSchema(rule);
			} catch (err) {
				err.message += metaSchemaDescription;
				throw err;
			}

			/*
			 * Check and throw an error if the schema is an empty object (`schema:{}`), because such schema
			 * doesn't validate or enforce anything and is therefore considered a possible error. If the intent
			 * was to skip options validation, `schema:false` should be set instead (explicit opt-out).
			 *
			 * For this purpose, a schema object is considered empty if it doesn't have any own enumerable string-keyed
			 * properties. While `ajv.compile()` does use enumerable properties from the prototype chain as well,
			 * it caches compiled schemas by serializing only own enumerable properties, so it's generally not a good idea
			 * to use inherited properties in schemas because schemas that differ only in inherited properties would end up
			 * having the same cache entry that would be correct for only one of them.
			 *
			 * At this point, `schema` can only be an object or `null`.
			 */
			if (schema && Object.keys(schema).length === 0) {
				throw new Error(
					`\`schema: {}\` is a no-op${metaSchemaDescription}`,
				);
			}

			/*
			 * Setup AST getters.
			 * The goal is to check whether or not AST was modified when
			 * running the rule under test.
			 */
			configs.push({
				plugins: {
					"rule-tester": {
						rules: {
							"validate-ast": {
								create() {
									return {
										Program(node) {
											beforeAST =
												cloneDeeplyExcludesParent(node);
										},
										"Program:exit"(node) {
											afterAST = node;
										},
									};
								},
							},
						},
					},
				},
			});

			if (schema) {
				ajv.validateSchema(schema);

				if (ajv.errors) {
					const errors = ajv.errors
						.map(error => {
							const field =
								error.dataPath[0] === "."
									? error.dataPath.slice(1)
									: error.dataPath;

							return `\t${field}: ${error.message}`;
						})
						.join("\n");

					throw new Error([
						`Schema for rule ${ruleName} is invalid:`,
						errors,
					]);
				}

				/*
				 * `ajv.validateSchema` checks for errors in the structure of the schema (by comparing the schema against a "meta-schema"),
				 * and it reports those errors individually. However, there are other types of schema errors that only occur when compiling
				 * the schema (e.g. using invalid defaults in a schema), and only one of these errors can be reported at a time. As a result,
				 * the schema is compiled here separately from checking for `validateSchema` errors.
				 */
				try {
					ajv.compile(schema);
				} catch (err) {
					throw new Error(
						`Schema for rule ${ruleName} is invalid: ${err.message}`,
						{
							cause: err,
						},
					);
				}
			}

			// check for validation errors
			try {
				configs.normalizeSync();
				configs.getConfig("test.js");
			} catch (error) {
				error.message = `ESLint configuration in rule-tester is invalid: ${error.message}`;
				throw error;
			}

			// Verify the code.
			const { applyLanguageOptions, applyInlineConfig, finalize } =
				SourceCode.prototype;
			let messages;

			try {
				forbiddenMethods.forEach(methodName => {
					SourceCode.prototype[methodName] =
						throwForbiddenMethodError(
							methodName,
							SourceCode.prototype,
						);
				});

				messages = linter.verify(code, configs, filename);
			} finally {
				SourceCode.prototype.applyInlineConfig = applyInlineConfig;
				SourceCode.prototype.applyLanguageOptions =
					applyLanguageOptions;
				SourceCode.prototype.finalize = finalize;
			}

			const fatalErrorMessage = messages.find(m => m.fatal);

			assert(
				!fatalErrorMessage,
				`A fatal parsing error occurred: ${fatalErrorMessage && fatalErrorMessage.message}`,
			);

			// Verify if autofix makes a syntax error or not.
			if (messages.some(m => m.fix)) {
				output = SourceCodeFixer.applyFixes(code, messages).output;
				const errorMessageInFix = linter
					.verify(output, configs, filename)
					.find(m => m.fatal);

				assert(
					!errorMessageInFix,
					[
						"A fatal parsing error occurred in autofix.",
						`Error: ${errorMessageInFix && errorMessageInFix.message}`,
						"Autofix output:",
						output,
					].join("\n"),
				);
			} else {
				output = code;
			}

			return {
				messages,
				output,
				beforeAST,
				afterAST: cloneDeeplyExcludesParent(afterAST),
				configs,
				filename,
			};
		}

		/**
		 * Check if the AST was changed
		 * @param {ASTNode} beforeAST AST node before running
		 * @param {ASTNode} afterAST AST node after running
		 * @returns {void}
		 * @private
		 */
		function assertASTDidntChange(beforeAST, afterAST) {
			if (!equal(beforeAST, afterAST)) {
				assert.fail("Rule should not modify AST.");
			}
		}

		/**
		 * Check if the template is valid or not
		 * all valid cases go through this
		 * @param {Object} item Item to run the rule against
		 * @returns {void}
		 * @private
		 */
		function testValidTemplate(item) {
			const result = runRuleForItem(item);
			const messages = result.messages;

			assert.strictEqual(
				messages.length,
				0,
				util.format(
					"Should have no errors but had %d: %s",
					messages.length,
					util.inspect(messages),
				),
			);

			assertASTDidntChange(result.beforeAST, result.afterAST);
		}

		/**
		 * Asserts that the message matches its expected value. If the expected
		 * value is a regular expression, it is checked against the actual
		 * value.
		 * @param {string} actual Actual value
		 * @param {string|RegExp} expected Expected value
		 * @returns {void}
		 * @private
		 */
		function assertMessageMatches(actual, expected) {
			if (expected instanceof RegExp) {
				// assert.js doesn't have a built-in RegExp match function
				assert.ok(
					expected.test(actual),
					`Expected '${actual}' to match ${expected}`,
				);
			} else {
				assert.strictEqual(actual, expected);
			}
		}

		/**
		 * Check if the template is invalid or not
		 * all invalid cases go through this.
		 * @param {Object} item Item to run the rule against
		 * @returns {void}
		 * @private
		 * @throws {Error} If the test case is invalid or has an invalid error.
		 */
		function testInvalidTemplate(item) {
			const { requireMessage = false, requireLocation = false } =
				test.assertionOptions ?? {};

			const ruleHasMetaMessages =
				hasOwnProperty(rule, "meta") &&
				hasOwnProperty(rule.meta, "messages");
			const friendlyIDList = ruleHasMetaMessages
				? `[${Object.keys(rule.meta.messages)
						.map(key => `'${key}'`)
						.join(", ")}]`
				: null;

			assert.ok(
				ruleHasMetaMessages || requireMessage !== "messageId",
				`Assertion options can not use 'requireMessage: "messageId"' if rule under test doesn't define 'meta.messages'.`,
			);

			const result = runRuleForItem(item);
			const messages = result.messages;

			for (const message of messages) {
				if (hasOwnProperty(message, "suggestions")) {
					/** @type {Map<string, number>} */
					const seenMessageIndices = new Map();

					for (let i = 0; i < message.suggestions.length; i += 1) {
						const suggestionMessage = message.suggestions[i].desc;
						const previous =
							seenMessageIndices.get(suggestionMessage);

						assert.ok(
							!seenMessageIndices.has(suggestionMessage),
							`Suggestion message '${suggestionMessage}' reported from suggestion ${i} was previously reported by suggestion ${previous}. Suggestion messages should be unique within an error.`,
						);
						seenMessageIndices.set(suggestionMessage, i);
					}
				}
			}

			if (typeof item.errors === "number") {
				assert.strictEqual(
					messages.length,
					item.errors,
					util.format(
						"Should have %d error%s but had %d: %s",
						item.errors,
						item.errors === 1 ? "" : "s",
						messages.length,
						util.inspect(messages),
					),
				);
			} else {
				assert.strictEqual(
					messages.length,
					item.errors.length,
					util.format(
						"Should have %d error%s but had %d: %s",
						item.errors.length,
						item.errors.length === 1 ? "" : "s",
						messages.length,
						util.inspect(messages),
					),
				);

				const hasMessageOfThisRule = messages.some(
					m => m.ruleId === ruleId,
				);

				for (let i = 0, l = item.errors.length; i < l; i++) {
					try {
						const error = item.errors[i];
						const message = messages[i];

						assert(
							hasMessageOfThisRule,
							"Error rule name should be the same as the name of the rule being tested",
						);

<<<<<<< HEAD
						if (
							typeof error === "string" ||
							error instanceof RegExp
						) {
							// Just an error message.
							assertMessageMatches(message.message, error);
							assert.ok(
								message.suggestions === void 0,
								`Error at index ${i} has suggestions. Please convert the test error into an object and specify 'suggestions' property on it to test suggestions.`,
							);
						} else if (
							typeof error === "object" &&
							error !== null
						) {
							/*
							 * Error object.
							 * This may have a message, messageId, data, line, and/or column.
							 */

							Object.keys(error).forEach(propertyName => {
								assert.ok(
									errorObjectParameters.has(propertyName),
									`Invalid error property name '${propertyName}'. Expected one of ${friendlyErrorObjectParameterList}.`,
=======
						if (hasOwnProperty(error, "message")) {
							assertMessageMatches(
								message.message,
								error.message,
							);
						} else if (hasOwnProperty(error, "messageId")) {
							assert.ok(
								ruleHasMetaMessages,
								"Error can not use 'messageId' if rule under test doesn't define 'meta.messages'.",
							);
							if (
								!hasOwnProperty(
									rule.meta.messages,
									error.messageId,
								)
							) {
								assert(
									false,
									`Invalid messageId '${error.messageId}'. Expected one of ${friendlyIDList}.`,
>>>>>>> eafd727a
								);
							});

							if (hasOwnProperty(error, "message")) {
								assert.ok(
									!hasOwnProperty(error, "messageId"),
									"Error should not specify both 'message' and a 'messageId'.",
								);
								assert.ok(
									!hasOwnProperty(error, "data"),
									"Error should not specify both 'data' and 'message'.",
								);
								assertMessageMatches(
									message.message,
									error.message,
								);
							} else if (hasOwnProperty(error, "messageId")) {
								assert.ok(
									ruleHasMetaMessages,
									"Error can not use 'messageId' if rule under test doesn't define 'meta.messages'.",
								);
								if (
									!hasOwnProperty(
										rule.meta.messages,
										error.messageId,
									)
								) {
									assert(
										false,
										`Invalid messageId '${error.messageId}'. Expected one of ${friendlyIDList}.`,
									);
								}
								assert.strictEqual(
									message.messageId,
									error.messageId,
									`messageId '${message.messageId}' does not match expected messageId '${error.messageId}'.`,
								);

								const unsubstitutedPlaceholders =
									getUnsubstitutedMessagePlaceholders(
										message.message,
										rule.meta.messages[message.messageId],
										error.data,
									);

								assert.ok(
									unsubstitutedPlaceholders.length === 0,
									`The reported message has ${
										unsubstitutedPlaceholders.length > 1
											? `unsubstituted placeholders: ${unsubstitutedPlaceholders
													.map(name => `'${name}'`)
													.join(", ")}`
											: `an unsubstituted placeholder '${unsubstitutedPlaceholders[0]}'`
									}. Please provide the missing ${
										unsubstitutedPlaceholders.length > 1
											? "values"
											: "value"
									} via the 'data' property in the context.report() call.`,
								);

								if (hasOwnProperty(error, "data")) {
									/*
									 *  if data was provided, then directly compare the returned message to a synthetic
									 *  interpolated message using the same message ID and data provided in the test.
									 *  See https://github.com/eslint/eslint/issues/9890 for context.
									 */
									const unformattedOriginalMessage =
										rule.meta.messages[error.messageId];
									const rehydratedMessage = interpolate(
										unformattedOriginalMessage,
										error.data,
									);

									assert.strictEqual(
										message.message,
										rehydratedMessage,
										`Hydrated message "${rehydratedMessage}" does not match "${message.message}"`,
									);
								}
							} else {
								assert.fail(
									"Test error must specify either a 'messageId' or 'message'.",
								);
							}
<<<<<<< HEAD

							const actualLocation = {};
							const expectedLocation = {};

							if (hasOwnProperty(error, "line")) {
								actualLocation.line = message.line;
								expectedLocation.line = error.line;
							}

							if (hasOwnProperty(error, "column")) {
								actualLocation.column = message.column;
								expectedLocation.column = error.column;
							}

							if (hasOwnProperty(error, "endLine")) {
								actualLocation.endLine = message.endLine;
								expectedLocation.endLine = error.endLine;
							}
=======
						}

						const locationProperties = [
							"line",
							"column",
							"endLine",
							"endColumn",
						];
						const actualLocation = {};
						const expectedLocation = {};

						for (const key of locationProperties) {
							if (hasOwnProperty(error, key)) {
								actualLocation[key] = message[key];
								expectedLocation[key] = error[key];
							}
						}

						if (requireLocation) {
							const missingKeys = locationProperties.filter(
								key =>
									!hasOwnProperty(error, key) &&
									hasOwnProperty(message, key),
							);
							assert.ok(
								missingKeys.length === 0,
								`Error is missing expected location properties: ${missingKeys.join(", ")}`,
							);
						}
>>>>>>> eafd727a

							if (hasOwnProperty(error, "endColumn")) {
								actualLocation.endColumn = message.endColumn;
								expectedLocation.endColumn = error.endColumn;
							}

							if (Object.keys(expectedLocation).length > 0) {
								assert.deepStrictEqual(
									actualLocation,
									expectedLocation,
									"Actual error location does not match expected error location.",
								);
							}

							assert.ok(
								!message.suggestions ||
									hasOwnProperty(error, "suggestions"),
								`Error at index ${i} has suggestions. Please specify 'suggestions' property on the test error object.`,
							);
							if (hasOwnProperty(error, "suggestions")) {
								// Support asserting there are no suggestions
								const expectsSuggestions = Array.isArray(
									error.suggestions,
								)
									? error.suggestions.length > 0
									: Boolean(error.suggestions);
								const hasSuggestions =
									message.suggestions !== void 0;

								if (!hasSuggestions && expectsSuggestions) {
									assert.ok(
										!error.suggestions,
										`Error should have suggestions on error with message: "${message.message}"`,
									);
								} else if (hasSuggestions) {
									assert.ok(
										expectsSuggestions,
										`Error should have no suggestions on error with message: "${message.message}"`,
									);
									if (typeof error.suggestions === "number") {
										assert.strictEqual(
											message.suggestions.length,
											error.suggestions,
											`Error should have ${error.suggestions} suggestions. Instead found ${message.suggestions.length} suggestions`,
										);
									} else if (
										Array.isArray(error.suggestions)
									) {
										assert.strictEqual(
											message.suggestions.length,
											error.suggestions.length,
											`Error should have ${error.suggestions.length} suggestions. Instead found ${message.suggestions.length} suggestions`,
										);

										error.suggestions.forEach(
											(expectedSuggestion, index) => {
												assert.ok(
													typeof expectedSuggestion ===
														"object" &&
														expectedSuggestion !==
															null,
													"Test suggestion in 'suggestions' array must be an object.",
												);
												Object.keys(
													expectedSuggestion,
												).forEach(propertyName => {
													assert.ok(
														suggestionObjectParameters.has(
															propertyName,
														),
														`Invalid suggestion property name '${propertyName}'. Expected one of ${friendlySuggestionObjectParameterList}.`,
													);
												});

												const actualSuggestion =
													message.suggestions[index];
												const suggestionPrefix = `Error Suggestion at index ${index}:`;

												if (
													hasOwnProperty(
														expectedSuggestion,
														"desc",
													)
												) {
													assert.ok(
														!hasOwnProperty(
															expectedSuggestion,
															"data",
														),
														`${suggestionPrefix} Test should not specify both 'desc' and 'data'.`,
													);
													assert.ok(
														!hasOwnProperty(
															expectedSuggestion,
															"messageId",
														),
														`${suggestionPrefix} Test should not specify both 'desc' and 'messageId'.`,
													);
													assert.strictEqual(
														actualSuggestion.desc,
														expectedSuggestion.desc,
														`${suggestionPrefix} desc should be "${expectedSuggestion.desc}" but got "${actualSuggestion.desc}" instead.`,
													);
												} else if (
													hasOwnProperty(
														expectedSuggestion,
														"messageId",
													)
												) {
													assert.ok(
														ruleHasMetaMessages,
														`${suggestionPrefix} Test can not use 'messageId' if rule under test doesn't define 'meta.messages'.`,
													);
													assert.ok(
														hasOwnProperty(
															rule.meta.messages,
															expectedSuggestion.messageId,
														),
														`${suggestionPrefix} Test has invalid messageId '${expectedSuggestion.messageId}', the rule under test allows only one of ${friendlyIDList}.`,
													);
													assert.strictEqual(
														actualSuggestion.messageId,
														expectedSuggestion.messageId,
														`${suggestionPrefix} messageId should be '${expectedSuggestion.messageId}' but got '${actualSuggestion.messageId}' instead.`,
													);

													const unsubstitutedPlaceholders =
														getUnsubstitutedMessagePlaceholders(
															actualSuggestion.desc,
															rule.meta.messages[
																expectedSuggestion
																	.messageId
															],
															expectedSuggestion.data,
														);

													assert.ok(
														unsubstitutedPlaceholders.length ===
															0,
														`The message of the suggestion has ${
															unsubstitutedPlaceholders.length >
															1
																? `unsubstituted placeholders: ${unsubstitutedPlaceholders
																		.map(
																			name =>
																				`'${name}'`,
																		)
																		.join(
																			", ",
																		)}`
																: `an unsubstituted placeholder '${unsubstitutedPlaceholders[0]}'`
														}. Please provide the missing ${
															unsubstitutedPlaceholders.length >
															1
																? "values"
																: "value"
														} via the 'data' property for the suggestion in the context.report() call.`,
													);

													if (
														hasOwnProperty(
															expectedSuggestion,
															"data",
														)
													) {
														const unformattedMetaMessage =
															rule.meta.messages[
																expectedSuggestion
																	.messageId
															];
														const rehydratedDesc =
															interpolate(
																unformattedMetaMessage,
																expectedSuggestion.data,
															);

														assert.strictEqual(
															actualSuggestion.desc,
															rehydratedDesc,
															`${suggestionPrefix} Hydrated test desc "${rehydratedDesc}" does not match received desc "${actualSuggestion.desc}".`,
														);
													}
												} else if (
													hasOwnProperty(
														expectedSuggestion,
														"data",
													)
												) {
													assert.fail(
														`${suggestionPrefix} Test must specify 'messageId' if 'data' is used.`,
													);
												} else {
													assert.fail(
														`${suggestionPrefix} Test must specify either 'messageId' or 'desc'.`,
													);
												}

												assert.ok(
													hasOwnProperty(
														expectedSuggestion,
														"output",
													),
													`${suggestionPrefix} The "output" property is required.`,
												);
												const codeWithAppliedSuggestion =
													SourceCodeFixer.applyFixes(
														item.code,
														[actualSuggestion],
													).output;

												// Verify if suggestion fix makes a syntax error or not.
												const errorMessageInSuggestion =
													linter
														.verify(
															codeWithAppliedSuggestion,
															result.configs,
															result.filename,
														)
														.find(m => m.fatal);

												assert(
													!errorMessageInSuggestion,
													[
														"A fatal parsing error occurred in suggestion fix.",
														`Error: ${
															errorMessageInSuggestion &&
															errorMessageInSuggestion.message
														}`,
														"Suggestion output:",
														codeWithAppliedSuggestion,
													].join("\n"),
												);

												assert.strictEqual(
													codeWithAppliedSuggestion,
													expectedSuggestion.output,
													`Expected the applied suggestion fix to match the test suggestion output for suggestion at index: ${index} on error with message: "${message.message}"`,
												);
												assert.notStrictEqual(
													expectedSuggestion.output,
													item.code,
													`The output of a suggestion should differ from the original source code for suggestion at index: ${index} on error with message: "${message.message}"`,
												);
											},
										);
									} else {
										assert.fail(
											"Test error object property 'suggestions' should be an array or a number",
										);
									}
								}
							}
						} else {
							// Message was an unexpected type
							assert.fail(
								`Error should be a string, object, or RegExp, but found (${util.inspect(
									message,
								)})`,
							);
						}
<<<<<<< HEAD
					} catch (error) {
						if (error instanceof Error) {
							error.errorIndex = i;
						}
						throw error;
=======
>>>>>>> eafd727a
					}
				}
			}

			if (hasOwnProperty(item, "output")) {
				if (item.output === null) {
					assert.strictEqual(
						result.output,
						item.code,
						"Expected no autofixes to be suggested",
					);
				} else {
					assert.strictEqual(
						result.output,
						item.output,
						"Output is incorrect.",
					);
					assert.notStrictEqual(
						item.code,
						item.output,
						"Test property 'output' matches 'code'. If no autofix is expected, then omit the 'output' property or set it to null.",
					);
				}
			} else {
				assert.strictEqual(
					result.output,
					item.code,
					"The rule fixed the code. Please add 'output' property.",
				);
			}

			assertASTDidntChange(result.beforeAST, result.afterAST);
		}

		/*
		 * This creates a mocha test suite and pipes all supplied info through
		 * one of the templates above.
		 * The test suites for valid/invalid are created conditionally as
		 * test runners (eg. vitest) fail for empty test suites.
		 */
		this.constructor.describe(ruleName, () => {
			if (test.valid.length > 0) {
				this.constructor.describe("valid", () => {
					const seenTestCases = new Set();
					test.valid.forEach((valid, index) => {
						const item = normalizeTestCase(valid);
						this.constructor[valid.only ? "itOnly" : "it"](
							sanitize(item.name || item.code),
							() => {
								try {
									runHook(item, "before");
									assertValidTestCase(item, seenTestCases);
									testValidTemplate(item);
								} catch (error) {
									if (error instanceof Error) {
										error.scenarioType = "valid";
										error.scenarioIndex = index;
										error.stack = error.stack.replace(
											/ +at /u,
											[
												`    at RuleTester.run.valid[${index}] (unknown source)`,
												`    at RuleTester.run.valid (unknown source)`,
												`    at RuleTester.run (${invocationLocation})`,
												"    at ",
											].join("\n"),
										);
									}
									throw error;
								} finally {
									runHook(item, "after");
								}
							},
						);
					});
				});
			}

			if (test.invalid.length > 0) {
				this.constructor.describe("invalid", () => {
					const seenTestCases = new Set();
					test.invalid.forEach((invalid, index) => {
						const item = normalizeTestCase(invalid);
						this.constructor[item.only ? "itOnly" : "it"](
							sanitize(item.name || item.code),
							() => {
								try {
									runHook(item, "before");
									assertInvalidTestCase(
										item,
										seenTestCases,
										ruleName,
										test.assertionOptions,
									);
									testInvalidTemplate(item);
								} catch (error) {
									if (error instanceof Error) {
										error.scenarioType = "invalid";
										error.scenarioIndex = index;
										const errorIndex = error.errorIndex;
										error.stack = error.stack.replace(
											/ +at /u,
											[
												...(typeof errorIndex ===
												"number"
													? [
															`    at RuleTester.run.invalid[${index}].error[${errorIndex}] (unknown source)`,
														]
													: []),
												`    at RuleTester.run.invalid[${index}] (unknown source)`,
												`    at RuleTester.run.invalid (unknown source)`,
												`    at RuleTester.run (${invocationLocation})`,
												"    at ",
											].join("\n"),
										);
									}
									throw error;
								} finally {
									runHook(item, "after");
								}
							},
						);
					});
				});
			}
		});
	}
}

RuleTester[DESCRIBE] = RuleTester[IT] = RuleTester[IT_ONLY] = null;

module.exports = RuleTester;<|MERGE_RESOLUTION|>--- conflicted
+++ resolved
@@ -1315,7 +1315,6 @@
 							"Error rule name should be the same as the name of the rule being tested",
 						);
 
-<<<<<<< HEAD
 						if (
 							typeof error === "string" ||
 							error instanceof RegExp
@@ -1335,43 +1334,7 @@
 							 * This may have a message, messageId, data, line, and/or column.
 							 */
 
-							Object.keys(error).forEach(propertyName => {
-								assert.ok(
-									errorObjectParameters.has(propertyName),
-									`Invalid error property name '${propertyName}'. Expected one of ${friendlyErrorObjectParameterList}.`,
-=======
-						if (hasOwnProperty(error, "message")) {
-							assertMessageMatches(
-								message.message,
-								error.message,
-							);
-						} else if (hasOwnProperty(error, "messageId")) {
-							assert.ok(
-								ruleHasMetaMessages,
-								"Error can not use 'messageId' if rule under test doesn't define 'meta.messages'.",
-							);
-							if (
-								!hasOwnProperty(
-									rule.meta.messages,
-									error.messageId,
-								)
-							) {
-								assert(
-									false,
-									`Invalid messageId '${error.messageId}'. Expected one of ${friendlyIDList}.`,
->>>>>>> eafd727a
-								);
-							});
-
 							if (hasOwnProperty(error, "message")) {
-								assert.ok(
-									!hasOwnProperty(error, "messageId"),
-									"Error should not specify both 'message' and a 'messageId'.",
-								);
-								assert.ok(
-									!hasOwnProperty(error, "data"),
-									"Error should not specify both 'data' and 'message'.",
-								);
 								assertMessageMatches(
 									message.message,
 									error.message,
@@ -1407,17 +1370,7 @@
 
 								assert.ok(
 									unsubstitutedPlaceholders.length === 0,
-									`The reported message has ${
-										unsubstitutedPlaceholders.length > 1
-											? `unsubstituted placeholders: ${unsubstitutedPlaceholders
-													.map(name => `'${name}'`)
-													.join(", ")}`
-											: `an unsubstituted placeholder '${unsubstitutedPlaceholders[0]}'`
-									}. Please provide the missing ${
-										unsubstitutedPlaceholders.length > 1
-											? "values"
-											: "value"
-									} via the 'data' property in the context.report() call.`,
+									`The reported message has ${unsubstitutedPlaceholders.length > 1 ? `unsubstituted placeholders: ${unsubstitutedPlaceholders.map(name => `'${name}'`).join(", ")}` : `an unsubstituted placeholder '${unsubstitutedPlaceholders[0]}'`}. Please provide the missing ${unsubstitutedPlaceholders.length > 1 ? "values" : "value"} via the 'data' property in the context.report() call.`,
 								);
 
 								if (hasOwnProperty(error, "data")) {
@@ -1439,65 +1392,34 @@
 										`Hydrated message "${rehydratedMessage}" does not match "${message.message}"`,
 									);
 								}
-							} else {
-								assert.fail(
-									"Test error must specify either a 'messageId' or 'message'.",
-								);
 							}
-<<<<<<< HEAD
-
+
+							const locationProperties = [
+								"line",
+								"column",
+								"endLine",
+								"endColumn",
+							];
 							const actualLocation = {};
 							const expectedLocation = {};
 
-							if (hasOwnProperty(error, "line")) {
-								actualLocation.line = message.line;
-								expectedLocation.line = error.line;
+							for (const key of locationProperties) {
+								if (hasOwnProperty(error, key)) {
+									actualLocation[key] = message[key];
+									expectedLocation[key] = error[key];
+								}
 							}
 
-							if (hasOwnProperty(error, "column")) {
-								actualLocation.column = message.column;
-								expectedLocation.column = error.column;
-							}
-
-							if (hasOwnProperty(error, "endLine")) {
-								actualLocation.endLine = message.endLine;
-								expectedLocation.endLine = error.endLine;
-							}
-=======
-						}
-
-						const locationProperties = [
-							"line",
-							"column",
-							"endLine",
-							"endColumn",
-						];
-						const actualLocation = {};
-						const expectedLocation = {};
-
-						for (const key of locationProperties) {
-							if (hasOwnProperty(error, key)) {
-								actualLocation[key] = message[key];
-								expectedLocation[key] = error[key];
-							}
-						}
-
-						if (requireLocation) {
-							const missingKeys = locationProperties.filter(
-								key =>
-									!hasOwnProperty(error, key) &&
-									hasOwnProperty(message, key),
-							);
-							assert.ok(
-								missingKeys.length === 0,
-								`Error is missing expected location properties: ${missingKeys.join(", ")}`,
-							);
-						}
->>>>>>> eafd727a
-
-							if (hasOwnProperty(error, "endColumn")) {
-								actualLocation.endColumn = message.endColumn;
-								expectedLocation.endColumn = error.endColumn;
+							if (requireLocation) {
+								const missingKeys = locationProperties.filter(
+									key =>
+										!hasOwnProperty(error, key) &&
+										hasOwnProperty(message, key),
+								);
+								assert.ok(
+									missingKeys.length === 0,
+									`Error is missing expected location properties: ${missingKeys.join(", ")}`,
+								);
 							}
 
 							if (Object.keys(expectedLocation).length > 0) {
@@ -1633,24 +1555,7 @@
 													assert.ok(
 														unsubstitutedPlaceholders.length ===
 															0,
-														`The message of the suggestion has ${
-															unsubstitutedPlaceholders.length >
-															1
-																? `unsubstituted placeholders: ${unsubstitutedPlaceholders
-																		.map(
-																			name =>
-																				`'${name}'`,
-																		)
-																		.join(
-																			", ",
-																		)}`
-																: `an unsubstituted placeholder '${unsubstitutedPlaceholders[0]}'`
-														}. Please provide the missing ${
-															unsubstitutedPlaceholders.length >
-															1
-																? "values"
-																: "value"
-														} via the 'data' property for the suggestion in the context.report() call.`,
+														`The message of the suggestion has ${unsubstitutedPlaceholders.length > 1 ? `unsubstituted placeholders: ${unsubstitutedPlaceholders.map(name => `'${name}'`).join(", ")}` : `an unsubstituted placeholder '${unsubstitutedPlaceholders[0]}'`}. Please provide the missing ${unsubstitutedPlaceholders.length > 1 ? "values" : "value"} via the 'data' property for the suggestion in the context.report() call.`,
 													);
 
 													if (
@@ -1718,10 +1623,7 @@
 													!errorMessageInSuggestion,
 													[
 														"A fatal parsing error occurred in suggestion fix.",
-														`Error: ${
-															errorMessageInSuggestion &&
-															errorMessageInSuggestion.message
-														}`,
+														`Error: ${errorMessageInSuggestion && errorMessageInSuggestion.message}`,
 														"Suggestion output:",
 														codeWithAppliedSuggestion,
 													].join("\n"),
@@ -1746,22 +1648,12 @@
 									}
 								}
 							}
-						} else {
-							// Message was an unexpected type
-							assert.fail(
-								`Error should be a string, object, or RegExp, but found (${util.inspect(
-									message,
-								)})`,
-							);
 						}
-<<<<<<< HEAD
 					} catch (error) {
 						if (error instanceof Error) {
 							error.errorIndex = i;
 						}
 						throw error;
-=======
->>>>>>> eafd727a
 					}
 				}
 			}
