--- conflicted
+++ resolved
@@ -10,15 +10,16 @@
 // Requirements
 //------------------------------------------------------------------------------
 
-const assert = require("node:assert"),
-	util = require("node:util"),
-	path = require("node:path"),
-	equal = require("fast-deep-equal"),
-	Traverser = require("../shared/traverser"),
-	{ getRuleOptionsSchema } = require("../config/flat-config-helpers"),
-	{ Linter, SourceCodeFixer } = require("../linter"),
-	{ interpolate, getPlaceholderMatcher } = require("../linter/interpolate"),
-	stringify = require("json-stable-stringify-without-jsonify");
+const
+    assert = require("node:assert"),
+    util = require("node:util"),
+    path = require("node:path"),
+    equal = require("fast-deep-equal"),
+    Traverser = require("../shared/traverser"),
+    { getRuleOptionsSchema } = require("../config/flat-config-helpers"),
+    { Linter, SourceCodeFixer } = require("../linter"),
+    { interpolate, getPlaceholderMatcher } = require("../linter/interpolate"),
+    stringify = require("json-stable-stringify-without-jsonify");
 
 const { FlatConfigArray } = require("../config/flat-config-array");
 const { defaultConfig, defaultRuleTesterConfig } = require("../config/default-config");
@@ -39,6 +40,7 @@
 /** @typedef {import("../shared/types").Parser} Parser */
 /** @typedef {import("../shared/types").LanguageOptions} LanguageOptions */
 /** @typedef {import("../shared/types").Rule} Rule */
+
 
 /**
  * A test case that is expected to pass lint.
@@ -104,30 +106,30 @@
  * configuration
  */
 const RuleTesterParameters = [
-	"name",
-	"code",
-	"filename",
-	"options",
-	"before",
-	"after",
-	"errors",
-	"output",
-	"only",
+    "name",
+    "code",
+    "filename",
+    "options",
+    "before",
+    "after",
+    "errors",
+    "output",
+    "only"
 ];
 
 /*
  * All allowed property names in error objects.
  */
 const errorObjectParameters = new Set([
-	"message",
-	"messageId",
-	"data",
-	"type",
-	"line",
-	"column",
-	"endLine",
-	"endColumn",
-	"suggestions",
+    "message",
+    "messageId",
+    "data",
+    "type",
+    "line",
+    "column",
+    "endLine",
+    "endColumn",
+    "suggestions"
 ]);
 const friendlyErrorObjectParameterList = `[${[...errorObjectParameters].map(key => `'${key}'`).join(", ")}]`;
 
@@ -135,28 +137,30 @@
  * All allowed property names in suggestion objects.
  */
 const suggestionObjectParameters = new Set([
-	"desc",
-	"messageId",
-	"data",
-	"output",
+    "desc",
+    "messageId",
+    "data",
+    "output"
 ]);
 const friendlySuggestionObjectParameterList = `[${[...suggestionObjectParameters].map(key => `'${key}'`).join(", ")}]`;
 
 /*
  * Ignored test case properties when checking for test case duplicates.
  */
-const duplicationIgnoredParameters = new Set(["name", "errors", "output"]);
+const duplicationIgnoredParameters = new Set([
+    "name",
+    "errors",
+    "output"
+]);
 
 const forbiddenMethods = [
-	"applyInlineConfig",
-	"applyLanguageOptions",
-	"finalize",
+    "applyInlineConfig",
+    "applyLanguageOptions",
+    "finalize"
 ];
 
 /** @type {Map<string,WeakSet>} */
-const forbiddenMethodCalls = new Map(
-	forbiddenMethods.map(methodName => [methodName, new WeakSet()]),
-);
+const forbiddenMethodCalls = new Map(forbiddenMethods.map(methodName => ([methodName, new WeakSet()])));
 
 const hasOwnProperty = Function.call.bind(Object.hasOwnProperty);
 
@@ -167,23 +171,23 @@
  * @returns {any} A cloned value.
  */
 function cloneDeeplyExcludesParent(x) {
-	if (typeof x === "object" && x !== null) {
-		if (Array.isArray(x)) {
-			return x.map(cloneDeeplyExcludesParent);
-		}
-
-		const retv = {};
-
-		for (const key in x) {
-			if (key !== "parent" && hasOwnProperty(x, key)) {
-				retv[key] = cloneDeeplyExcludesParent(x[key]);
-			}
-		}
-
-		return retv;
-	}
-
-	return x;
+    if (typeof x === "object" && x !== null) {
+        if (Array.isArray(x)) {
+            return x.map(cloneDeeplyExcludesParent);
+        }
+
+        const retv = {};
+
+        for (const key in x) {
+            if (key !== "parent" && hasOwnProperty(x, key)) {
+                retv[key] = cloneDeeplyExcludesParent(x[key]);
+            }
+        }
+
+        return retv;
+    }
+
+    return x;
 }
 
 /**
@@ -192,18 +196,18 @@
  * @returns {void}
  */
 function freezeDeeply(x) {
-	if (typeof x === "object" && x !== null) {
-		if (Array.isArray(x)) {
-			x.forEach(freezeDeeply);
-		} else {
-			for (const key in x) {
-				if (key !== "parent" && hasOwnProperty(x, key)) {
-					freezeDeeply(x[key]);
-				}
-			}
-		}
-		Object.freeze(x);
-	}
+    if (typeof x === "object" && x !== null) {
+        if (Array.isArray(x)) {
+            x.forEach(freezeDeeply);
+        } else {
+            for (const key in x) {
+                if (key !== "parent" && hasOwnProperty(x, key)) {
+                    freezeDeeply(x[key]);
+                }
+            }
+        }
+        Object.freeze(x);
+    }
 }
 
 /**
@@ -212,13 +216,13 @@
  * @returns {string} The sanitized text.
  */
 function sanitize(text) {
-	if (typeof text !== "string") {
-		return "";
-	}
-	return text.replace(
-		/[\u0000-\u0009\u000b-\u001a]/gu, // eslint-disable-line no-control-regex -- Escaping controls
-		c => `\\u${c.codePointAt(0).toString(16).padStart(4, "0")}`,
-	);
+    if (typeof text !== "string") {
+        return "";
+    }
+    return text.replace(
+        /[\u0000-\u0009\u000b-\u001a]/gu, // eslint-disable-line no-control-regex -- Escaping controls
+        c => `\\u${c.codePointAt(0).toString(16).padStart(4, "0")}`
+    );
 }
 
 /**
@@ -228,27 +232,24 @@
  * @returns {void}
  */
 function defineStartEndAsError(objName, node) {
-	Object.defineProperties(node, {
-		start: {
-			get() {
-				throw new Error(
-					`Use ${objName}.range[0] instead of ${objName}.start`,
-				);
-			},
-			configurable: true,
-			enumerable: false,
-		},
-		end: {
-			get() {
-				throw new Error(
-					`Use ${objName}.range[1] instead of ${objName}.end`,
-				);
-			},
-			configurable: true,
-			enumerable: false,
-		},
-	});
+    Object.defineProperties(node, {
+        start: {
+            get() {
+                throw new Error(`Use ${objName}.range[0] instead of ${objName}.start`);
+            },
+            configurable: true,
+            enumerable: false
+        },
+        end: {
+            get() {
+                throw new Error(`Use ${objName}.range[1] instead of ${objName}.end`);
+            },
+            configurable: true,
+            enumerable: false
+        }
+    });
 }
+
 
 /**
  * Define `start`/`end` properties of all nodes of the given AST as throwing error.
@@ -257,12 +258,9 @@
  * @returns {void}
  */
 function defineStartEndAsErrorInTree(ast, visitorKeys) {
-	Traverser.traverse(ast, {
-		visitorKeys,
-		enter: defineStartEndAsError.bind(null, "node"),
-	});
-	ast.tokens.forEach(defineStartEndAsError.bind(null, "token"));
-	ast.comments.forEach(defineStartEndAsError.bind(null, "token"));
+    Traverser.traverse(ast, { visitorKeys, enter: defineStartEndAsError.bind(null, "node") });
+    ast.tokens.forEach(defineStartEndAsError.bind(null, "token"));
+    ast.comments.forEach(defineStartEndAsError.bind(null, "token"));
 }
 
 /**
@@ -272,27 +270,28 @@
  * @returns {Parser} Wrapped parser object.
  */
 function wrapParser(parser) {
-	if (typeof parser.parseForESLint === "function") {
-		return {
-			[parserSymbol]: parser,
-			parseForESLint(...args) {
-				const ret = parser.parseForESLint(...args);
-
-				defineStartEndAsErrorInTree(ret.ast, ret.visitorKeys);
-				return ret;
-			},
-		};
-	}
-
-	return {
-		[parserSymbol]: parser,
-		parse(...args) {
-			const ast = parser.parse(...args);
-
-			defineStartEndAsErrorInTree(ast);
-			return ast;
-		},
-	};
+
+    if (typeof parser.parseForESLint === "function") {
+        return {
+            [parserSymbol]: parser,
+            parseForESLint(...args) {
+                const ret = parser.parseForESLint(...args);
+
+                defineStartEndAsErrorInTree(ret.ast, ret.visitorKeys);
+                return ret;
+            }
+        };
+    }
+
+    return {
+        [parserSymbol]: parser,
+        parse(...args) {
+            const ast = parser.parse(...args);
+
+            defineStartEndAsErrorInTree(ast);
+            return ast;
+        }
+    };
 }
 
 /**
@@ -302,23 +301,25 @@
  * @returns {Function} The function that throws the error.
  */
 function throwForbiddenMethodError(methodName, prototype) {
-	const original = prototype[methodName];
-
-	return function (...args) {
-		const called = forbiddenMethodCalls.get(methodName);
-
-		/* eslint-disable no-invalid-this -- needed to operate as a method. */
-		if (!called.has(this)) {
-			called.add(this);
-
-			return original.apply(this, args);
-		}
-		/* eslint-enable no-invalid-this -- not needed past this point */
-
-		throw new Error(
-			`\`SourceCode#${methodName}()\` cannot be called inside a rule.`,
-		);
-	};
+
+    const original = prototype[methodName];
+
+    return function(...args) {
+
+        const called = forbiddenMethodCalls.get(methodName);
+
+        /* eslint-disable no-invalid-this -- needed to operate as a method. */
+        if (!called.has(this)) {
+            called.add(this);
+
+            return original.apply(this, args);
+        }
+        /* eslint-enable no-invalid-this -- not needed past this point */
+
+        throw new Error(
+            `\`SourceCode#${methodName}()\` cannot be called inside a rule.`
+        );
+    };
 }
 
 /**
@@ -327,9 +328,9 @@
  * @returns {string[]} Array of placeholder names
  */
 function getMessagePlaceholders(message) {
-	const matcher = getPlaceholderMatcher();
-
-	return Array.from(message.matchAll(matcher), ([, name]) => name.trim());
+    const matcher = getPlaceholderMatcher();
+
+    return Array.from(message.matchAll(matcher), ([, name]) => name.trim());
 }
 
 /**
@@ -341,19 +342,17 @@
  * @returns {string[]} Missing placeholder names
  */
 function getUnsubstitutedMessagePlaceholders(message, raw, data = {}) {
-	const unsubstituted = getMessagePlaceholders(message);
-
-	if (unsubstituted.length === 0) {
-		return [];
-	}
-
-	// Remove false positives by only counting placeholders in the raw message, which were not provided in the data matcher or added with a data property
-	const known = getMessagePlaceholders(raw);
-	const provided = Object.keys(data);
-
-	return unsubstituted.filter(
-		name => known.includes(name) && !provided.includes(name),
-	);
+    const unsubstituted = getMessagePlaceholders(message);
+
+    if (unsubstituted.length === 0) {
+        return [];
+    }
+
+    // Remove false positives by only counting placeholders in the raw message, which were not provided in the data matcher or added with a data property
+    const known = getMessagePlaceholders(raw);
+    const provided = Object.keys(data);
+
+    return unsubstituted.filter(name => known.includes(name) && !provided.includes(name));
 }
 
 const metaSchemaDescription = `
@@ -382,14 +381,14 @@
  * @returns {any} Returned value of `method`.
  */
 function itDefaultHandler(text, method) {
-	try {
-		return method.call(this);
-	} catch (err) {
-		if (err instanceof assert.AssertionError) {
-			err.message += ` (${util.inspect(err.actual)} ${err.operator} ${util.inspect(err.expected)})`;
-		}
-		throw err;
-	}
+    try {
+        return method.call(this);
+    } catch (err) {
+        if (err instanceof assert.AssertionError) {
+            err.message += ` (${util.inspect(err.actual)} ${err.operator} ${util.inspect(err.expected)})`;
+        }
+        throw err;
+    }
 }
 
 /**
@@ -400,1168 +399,13 @@
  * @returns {any} Returned value of `method`.
  */
 function describeDefaultHandler(text, method) {
-	return method.call(this);
+    return method.call(this);
 }
 
 /**
  * Mocha test wrapper.
  */
 class RuleTester {
-<<<<<<< HEAD
-	/**
-	 * Creates a new instance of RuleTester.
-	 * @param {Object} [testerConfig] Optional, extra configuration for the tester
-	 */
-	constructor(testerConfig = {}) {
-		/**
-		 * The configuration to use for this tester. Combination of the tester
-		 * configuration and the default configuration.
-		 * @type {Object}
-		 */
-		this.testerConfig = [
-			sharedDefaultConfig,
-			testerConfig,
-			{ rules: { "rule-tester/validate-ast": "error" } },
-		];
-
-		this.linter = new Linter({ configType: "flat" });
-	}
-
-	/**
-	 * Set the configuration to use for all future tests
-	 * @param {Object} config the configuration to use.
-	 * @throws {TypeError} If non-object config.
-	 * @returns {void}
-	 */
-	static setDefaultConfig(config) {
-		if (typeof config !== "object" || config === null) {
-			throw new TypeError(
-				"RuleTester.setDefaultConfig: config must be an object",
-			);
-		}
-		sharedDefaultConfig = config;
-
-		// Make sure the rules object exists since it is assumed to exist later
-		sharedDefaultConfig.rules = sharedDefaultConfig.rules || {};
-	}
-
-	/**
-	 * Get the current configuration used for all tests
-	 * @returns {Object} the current configuration
-	 */
-	static getDefaultConfig() {
-		return sharedDefaultConfig;
-	}
-
-	/**
-	 * Reset the configuration to the initial configuration of the tester removing
-	 * any changes made until now.
-	 * @returns {void}
-	 */
-	static resetDefaultConfig() {
-		sharedDefaultConfig = {
-			rules: {
-				...testerDefaultConfig.rules,
-			},
-		};
-	}
-
-	/*
-	 * If people use `mocha test.js --watch` command, `describe` and `it` function
-	 * instances are different for each execution. So `describe` and `it` should get fresh instance
-	 * always.
-	 */
-	static get describe() {
-		return (
-			this[DESCRIBE] ||
-			(typeof describe === "function" ? describe : describeDefaultHandler)
-		);
-	}
-
-	static set describe(value) {
-		this[DESCRIBE] = value;
-	}
-
-	static get it() {
-		return this[IT] || (typeof it === "function" ? it : itDefaultHandler);
-	}
-
-	static set it(value) {
-		this[IT] = value;
-	}
-
-	/**
-	 * Adds the `only` property to a test to run it in isolation.
-	 * @param {string | ValidTestCase | InvalidTestCase} item A single test to run by itself.
-	 * @returns {ValidTestCase | InvalidTestCase} The test with `only` set.
-	 */
-	static only(item) {
-		if (typeof item === "string") {
-			return { code: item, only: true };
-		}
-
-		return { ...item, only: true };
-	}
-
-	static get itOnly() {
-		if (typeof this[IT_ONLY] === "function") {
-			return this[IT_ONLY];
-		}
-		if (
-			typeof this[IT] === "function" &&
-			typeof this[IT].only === "function"
-		) {
-			return Function.bind.call(this[IT].only, this[IT]);
-		}
-		if (typeof it === "function" && typeof it.only === "function") {
-			return Function.bind.call(it.only, it);
-		}
-
-		if (
-			typeof this[DESCRIBE] === "function" ||
-			typeof this[IT] === "function"
-		) {
-			throw new Error(
-				"Set `RuleTester.itOnly` to use `only` with a custom test framework.\n" +
-					"See https://eslint.org/docs/latest/integrate/nodejs-api#customizing-ruletester for more.",
-			);
-		}
-		if (typeof it === "function") {
-			throw new Error(
-				"The current test framework does not support exclusive tests with `only`.",
-			);
-		}
-		throw new Error(
-			"To use `only`, use RuleTester with a test framework that provides `it.only()` like Mocha.",
-		);
-	}
-
-	static set itOnly(value) {
-		this[IT_ONLY] = value;
-	}
-
-	/**
-	 * Adds a new rule test to execute.
-	 * @param {string} ruleName The name of the rule to run.
-	 * @param {Rule} rule The rule to test.
-	 * @param {{
-	 *   valid: (ValidTestCase | string)[],
-	 *   invalid: InvalidTestCase[]
-	 * }} test The collection of tests to run.
-	 * @throws {TypeError|Error} If `rule` is not an object with a `create` method,
-	 * or if non-object `test`, or if a required scenario of the given type is missing.
-	 * @returns {void}
-	 */
-	run(ruleName, rule, test) {
-		const testerConfig = this.testerConfig,
-			requiredScenarios = ["valid", "invalid"],
-			scenarioErrors = [],
-			linter = this.linter,
-			ruleId = `rule-to-test/${ruleName}`;
-
-		const seenValidTestCases = new Set();
-		const seenInvalidTestCases = new Set();
-
-		if (
-			!rule ||
-			typeof rule !== "object" ||
-			typeof rule.create !== "function"
-		) {
-			throw new TypeError(
-				"Rule must be an object with a `create` method",
-			);
-		}
-
-		if (!test || typeof test !== "object") {
-			throw new TypeError(
-				`Test Scenarios for rule ${ruleName} : Could not find test scenario object`,
-			);
-		}
-
-		requiredScenarios.forEach(scenarioType => {
-			if (!test[scenarioType]) {
-				scenarioErrors.push(
-					`Could not find any ${scenarioType} test scenarios`,
-				);
-			}
-		});
-
-		if (scenarioErrors.length > 0) {
-			throw new Error(
-				[`Test Scenarios for rule ${ruleName} is invalid:`]
-					.concat(scenarioErrors)
-					.join("\n"),
-			);
-		}
-
-		const baseConfig = [
-			{ files: ["**"] }, // Make sure the default config matches for all files
-			{
-				plugins: {
-					// copy root plugin over
-					"@": {
-						/*
-						 * Parsers are wrapped to detect more errors, so this needs
-						 * to be a new object for each call to run(), otherwise the
-						 * parsers will be wrapped multiple times.
-						 */
-						parsers: {
-							...defaultConfig[0].plugins["@"].parsers,
-						},
-
-						/*
-						 * The rules key on the default plugin is a proxy to lazy-load
-						 * just the rules that are needed. So, don't create a new object
-						 * here, just use the default one to keep that performance
-						 * enhancement.
-						 */
-						rules: defaultConfig[0].plugins["@"].rules,
-						languages: defaultConfig[0].plugins["@"].languages,
-					},
-					"rule-to-test": {
-						rules: {
-							[ruleName]: Object.assign({}, rule, {
-								// Create a wrapper rule that freezes the `context` properties.
-								create(context) {
-									freezeDeeply(context.options);
-									freezeDeeply(context.settings);
-									freezeDeeply(context.parserOptions);
-
-									// freezeDeeply(context.languageOptions);
-
-									return rule.create(context);
-								},
-							}),
-						},
-					},
-				},
-				language: defaultConfig[0].language,
-			},
-			...defaultConfig.slice(1),
-		];
-
-		/**
-		 * Runs a hook on the given item when it's assigned to the given property
-		 * @param {string|Object} item Item to run the hook on
-		 * @param {string} prop The property having the hook assigned to
-		 * @throws {Error} If the property is not a function or that function throws an error
-		 * @returns {void}
-		 * @private
-		 */
-		function runHook(item, prop) {
-			if (typeof item === "object" && hasOwnProperty(item, prop)) {
-				assert.strictEqual(
-					typeof item[prop],
-					"function",
-					`Optional test case property '${prop}' must be a function`,
-				);
-				item[prop]();
-			}
-		}
-
-		/**
-		 * Run the rule for the given item
-		 * @param {string|Object} item Item to run the rule against
-		 * @throws {Error} If an invalid schema.
-		 * @returns {Object} Eslint run result
-		 * @private
-		 */
-		function runRuleForItem(item) {
-			const flatConfigArrayOptions = {
-				baseConfig,
-			};
-
-			if (item.filename) {
-				flatConfigArrayOptions.basePath =
-					path.parse(item.filename).root || void 0;
-			}
-
-			const configs = new FlatConfigArray(
-				testerConfig,
-				flatConfigArrayOptions,
-			);
-
-			/*
-			 * Modify the returned config so that the parser is wrapped to catch
-			 * access of the start/end properties. This method is called just
-			 * once per code snippet being tested, so each test case gets a clean
-			 * parser.
-			 */
-			configs[ConfigArraySymbol.finalizeConfig] = function (...args) {
-				// can't do super here :(
-				const proto = Object.getPrototypeOf(this);
-				const calculatedConfig = proto[
-					ConfigArraySymbol.finalizeConfig
-				].apply(this, args);
-
-				// wrap the parser to catch start/end property access
-				if (calculatedConfig.language === jslang) {
-					calculatedConfig.languageOptions.parser = wrapParser(
-						calculatedConfig.languageOptions.parser,
-					);
-				}
-
-				return calculatedConfig;
-			};
-
-			let code, filename, output, beforeAST, afterAST;
-
-			if (typeof item === "string") {
-				code = item;
-			} else {
-				code = item.code;
-
-				/*
-				 * Assumes everything on the item is a config except for the
-				 * parameters used by this tester
-				 */
-				const itemConfig = { ...item };
-
-				for (const parameter of RuleTesterParameters) {
-					delete itemConfig[parameter];
-				}
-
-				/*
-				 * Create the config object from the tester config and this item
-				 * specific configurations.
-				 */
-				configs.push(itemConfig);
-			}
-
-			if (hasOwnProperty(item, "only")) {
-				assert.ok(
-					typeof item.only === "boolean",
-					"Optional test case property 'only' must be a boolean",
-				);
-			}
-			if (hasOwnProperty(item, "filename")) {
-				assert.ok(
-					typeof item.filename === "string",
-					"Optional test case property 'filename' must be a string",
-				);
-				filename = item.filename;
-			}
-
-			let ruleConfig = 1;
-
-			if (hasOwnProperty(item, "options")) {
-				assert(Array.isArray(item.options), "options must be an array");
-				ruleConfig = [1, ...item.options];
-			}
-
-			configs.push({
-				rules: {
-					[ruleId]: ruleConfig,
-				},
-			});
-
-			let schema;
-
-			try {
-				schema = getRuleOptionsSchema(rule);
-			} catch (err) {
-				err.message += metaSchemaDescription;
-				throw err;
-			}
-
-			/*
-			 * Check and throw an error if the schema is an empty object (`schema:{}`), because such schema
-			 * doesn't validate or enforce anything and is therefore considered a possible error. If the intent
-			 * was to skip options validation, `schema:false` should be set instead (explicit opt-out).
-			 *
-			 * For this purpose, a schema object is considered empty if it doesn't have any own enumerable string-keyed
-			 * properties. While `ajv.compile()` does use enumerable properties from the prototype chain as well,
-			 * it caches compiled schemas by serializing only own enumerable properties, so it's generally not a good idea
-			 * to use inherited properties in schemas because schemas that differ only in inherited properties would end up
-			 * having the same cache entry that would be correct for only one of them.
-			 *
-			 * At this point, `schema` can only be an object or `null`.
-			 */
-			if (schema && Object.keys(schema).length === 0) {
-				throw new Error(
-					`\`schema: {}\` is a no-op${metaSchemaDescription}`,
-				);
-			}
-
-			/*
-			 * Setup AST getters.
-			 * The goal is to check whether or not AST was modified when
-			 * running the rule under test.
-			 */
-			configs.push({
-				plugins: {
-					"rule-tester": {
-						rules: {
-							"validate-ast": {
-								create() {
-									return {
-										Program(node) {
-											beforeAST =
-												cloneDeeplyExcludesParent(node);
-										},
-										"Program:exit"(node) {
-											afterAST = node;
-										},
-									};
-								},
-							},
-						},
-					},
-				},
-			});
-
-			if (schema) {
-				ajv.validateSchema(schema);
-
-				if (ajv.errors) {
-					const errors = ajv.errors
-						.map(error => {
-							const field =
-								error.dataPath[0] === "."
-									? error.dataPath.slice(1)
-									: error.dataPath;
-
-							return `\t${field}: ${error.message}`;
-						})
-						.join("\n");
-
-					throw new Error([
-						`Schema for rule ${ruleName} is invalid:`,
-						errors,
-					]);
-				}
-
-				/*
-				 * `ajv.validateSchema` checks for errors in the structure of the schema (by comparing the schema against a "meta-schema"),
-				 * and it reports those errors individually. However, there are other types of schema errors that only occur when compiling
-				 * the schema (e.g. using invalid defaults in a schema), and only one of these errors can be reported at a time. As a result,
-				 * the schema is compiled here separately from checking for `validateSchema` errors.
-				 */
-				try {
-					ajv.compile(schema);
-				} catch (err) {
-					throw new Error(
-						`Schema for rule ${ruleName} is invalid: ${err.message}`,
-					);
-				}
-			}
-
-			// check for validation errors
-			try {
-				configs.normalizeSync();
-				configs.getConfig("test.js");
-			} catch (error) {
-				error.message = `ESLint configuration in rule-tester is invalid: ${error.message}`;
-				throw error;
-			}
-
-			// Verify the code.
-			const { applyLanguageOptions, applyInlineConfig, finalize } =
-				SourceCode.prototype;
-			let messages;
-
-			try {
-				forbiddenMethods.forEach(methodName => {
-					SourceCode.prototype[methodName] =
-						throwForbiddenMethodError(
-							methodName,
-							SourceCode.prototype,
-						);
-				});
-
-				messages = linter.verify(code, configs, filename);
-			} finally {
-				SourceCode.prototype.applyInlineConfig = applyInlineConfig;
-				SourceCode.prototype.applyLanguageOptions =
-					applyLanguageOptions;
-				SourceCode.prototype.finalize = finalize;
-			}
-
-			const fatalErrorMessage = messages.find(m => m.fatal);
-
-			assert(
-				!fatalErrorMessage,
-				`A fatal parsing error occurred: ${fatalErrorMessage && fatalErrorMessage.message}`,
-			);
-
-			// Verify if autofix makes a syntax error or not.
-			if (messages.some(m => m.fix)) {
-				output = SourceCodeFixer.applyFixes(code, messages).output;
-				const errorMessageInFix = linter
-					.verify(output, configs, filename)
-					.find(m => m.fatal);
-
-				assert(
-					!errorMessageInFix,
-					[
-						"A fatal parsing error occurred in autofix.",
-						`Error: ${errorMessageInFix && errorMessageInFix.message}`,
-						"Autofix output:",
-						output,
-					].join("\n"),
-				);
-			} else {
-				output = code;
-			}
-
-			return {
-				messages,
-				output,
-				beforeAST,
-				afterAST: cloneDeeplyExcludesParent(afterAST),
-				configs,
-				filename,
-			};
-		}
-
-		/**
-		 * Check if the AST was changed
-		 * @param {ASTNode} beforeAST AST node before running
-		 * @param {ASTNode} afterAST AST node after running
-		 * @returns {void}
-		 * @private
-		 */
-		function assertASTDidntChange(beforeAST, afterAST) {
-			if (!equal(beforeAST, afterAST)) {
-				assert.fail("Rule should not modify AST.");
-			}
-		}
-
-		/**
-		 * Check if this test case is a duplicate of one we have seen before.
-		 * @param {string|Object} item test case object
-		 * @param {Set<string>} seenTestCases set of serialized test cases we have seen so far (managed by this function)
-		 * @returns {void}
-		 * @private
-		 */
-		function checkDuplicateTestCase(item, seenTestCases) {
-			if (!isSerializable(item)) {
-				/*
-				 * If we can't serialize a test case (because it contains a function, RegExp, etc), skip the check.
-				 * This might happen with properties like: options, plugins, settings, languageOptions.parser, languageOptions.parserOptions.
-				 */
-				return;
-			}
-
-			const normalizedItem =
-				typeof item === "string" ? { code: item } : item;
-			const serializedTestCase = stringify(normalizedItem, {
-				replacer(key, value) {
-					// "this" is the currently stringified object --> only ignore top-level properties
-					return normalizedItem !== this ||
-						!duplicationIgnoredParameters.has(key)
-						? value
-						: void 0;
-				},
-			});
-
-			assert(
-				!seenTestCases.has(serializedTestCase),
-				"detected duplicate test case",
-			);
-			seenTestCases.add(serializedTestCase);
-		}
-
-		/**
-		 * Check if the template is valid or not
-		 * all valid cases go through this
-		 * @param {string|Object} item Item to run the rule against
-		 * @returns {void}
-		 * @private
-		 */
-		function testValidTemplate(item) {
-			const code = typeof item === "object" ? item.code : item;
-
-			assert.ok(
-				typeof code === "string",
-				"Test case must specify a string value for 'code'",
-			);
-			if (item.name) {
-				assert.ok(
-					typeof item.name === "string",
-					"Optional test case property 'name' must be a string",
-				);
-			}
-
-			checkDuplicateTestCase(item, seenValidTestCases);
-
-			const result = runRuleForItem(item);
-			const messages = result.messages;
-
-			assert.strictEqual(
-				messages.length,
-				0,
-				util.format(
-					"Should have no errors but had %d: %s",
-					messages.length,
-					util.inspect(messages),
-				),
-			);
-
-			assertASTDidntChange(result.beforeAST, result.afterAST);
-		}
-
-		/**
-		 * Asserts that the message matches its expected value. If the expected
-		 * value is a regular expression, it is checked against the actual
-		 * value.
-		 * @param {string} actual Actual value
-		 * @param {string|RegExp} expected Expected value
-		 * @returns {void}
-		 * @private
-		 */
-		function assertMessageMatches(actual, expected) {
-			if (expected instanceof RegExp) {
-				// assert.js doesn't have a built-in RegExp match function
-				assert.ok(
-					expected.test(actual),
-					`Expected '${actual}' to match ${expected}`,
-				);
-			} else {
-				assert.strictEqual(actual, expected);
-			}
-		}
-
-		/**
-		 * Check if the template is invalid or not
-		 * all invalid cases go through this.
-		 * @param {string|Object} item Item to run the rule against
-		 * @returns {void}
-		 * @private
-		 */
-		function testInvalidTemplate(item) {
-			assert.ok(
-				typeof item.code === "string",
-				"Test case must specify a string value for 'code'",
-			);
-			if (item.name) {
-				assert.ok(
-					typeof item.name === "string",
-					"Optional test case property 'name' must be a string",
-				);
-			}
-			assert.ok(
-				item.errors || item.errors === 0,
-				`Did not specify errors for an invalid test of ${ruleName}`,
-			);
-
-			if (Array.isArray(item.errors) && item.errors.length === 0) {
-				assert.fail("Invalid cases must have at least one error");
-			}
-
-			checkDuplicateTestCase(item, seenInvalidTestCases);
-
-			const ruleHasMetaMessages =
-				hasOwnProperty(rule, "meta") &&
-				hasOwnProperty(rule.meta, "messages");
-			const friendlyIDList = ruleHasMetaMessages
-				? `[${Object.keys(rule.meta.messages)
-						.map(key => `'${key}'`)
-						.join(", ")}]`
-				: null;
-
-			const result = runRuleForItem(item);
-			const messages = result.messages;
-
-			for (const message of messages) {
-				if (hasOwnProperty(message, "suggestions")) {
-					/** @type {Map<string, number>} */
-					const seenMessageIndices = new Map();
-
-					for (let i = 0; i < message.suggestions.length; i += 1) {
-						const suggestionMessage = message.suggestions[i].desc;
-						const previous =
-							seenMessageIndices.get(suggestionMessage);
-
-						assert.ok(
-							!seenMessageIndices.has(suggestionMessage),
-							`Suggestion message '${suggestionMessage}' reported from suggestion ${i} was previously reported by suggestion ${previous}. Suggestion messages should be unique within an error.`,
-						);
-						seenMessageIndices.set(suggestionMessage, i);
-					}
-				}
-			}
-
-			if (typeof item.errors === "number") {
-				if (item.errors === 0) {
-					assert.fail(
-						"Invalid cases must have 'error' value greater than 0",
-					);
-				}
-
-				assert.strictEqual(
-					messages.length,
-					item.errors,
-					util.format(
-						"Should have %d error%s but had %d: %s",
-						item.errors,
-						item.errors === 1 ? "" : "s",
-						messages.length,
-						util.inspect(messages),
-					),
-				);
-			} else {
-				assert.strictEqual(
-					messages.length,
-					item.errors.length,
-					util.format(
-						"Should have %d error%s but had %d: %s",
-						item.errors.length,
-						item.errors.length === 1 ? "" : "s",
-						messages.length,
-						util.inspect(messages),
-					),
-				);
-
-				const hasMessageOfThisRule = messages.some(
-					m => m.ruleId === ruleId,
-				);
-
-				for (let i = 0, l = item.errors.length; i < l; i++) {
-					const error = item.errors[i];
-					const message = messages[i];
-
-					assert(
-						hasMessageOfThisRule,
-						"Error rule name should be the same as the name of the rule being tested",
-					);
-
-					if (typeof error === "string" || error instanceof RegExp) {
-						// Just an error message.
-						assertMessageMatches(message.message, error);
-						assert.ok(
-							message.suggestions === void 0,
-							`Error at index ${i} has suggestions. Please convert the test error into an object and specify 'suggestions' property on it to test suggestions.`,
-						);
-					} else if (typeof error === "object" && error !== null) {
-						/*
-						 * Error object.
-						 * This may have a message, messageId, data, node type, line, and/or
-						 * column.
-						 */
-
-						Object.keys(error).forEach(propertyName => {
-							assert.ok(
-								errorObjectParameters.has(propertyName),
-								`Invalid error property name '${propertyName}'. Expected one of ${friendlyErrorObjectParameterList}.`,
-							);
-						});
-
-						if (hasOwnProperty(error, "message")) {
-							assert.ok(
-								!hasOwnProperty(error, "messageId"),
-								"Error should not specify both 'message' and a 'messageId'.",
-							);
-							assert.ok(
-								!hasOwnProperty(error, "data"),
-								"Error should not specify both 'data' and 'message'.",
-							);
-							assertMessageMatches(
-								message.message,
-								error.message,
-							);
-						} else if (hasOwnProperty(error, "messageId")) {
-							assert.ok(
-								ruleHasMetaMessages,
-								"Error can not use 'messageId' if rule under test doesn't define 'meta.messages'.",
-							);
-							if (
-								!hasOwnProperty(
-									rule.meta.messages,
-									error.messageId,
-								)
-							) {
-								assert(
-									false,
-									`Invalid messageId '${error.messageId}'. Expected one of ${friendlyIDList}.`,
-								);
-							}
-							assert.strictEqual(
-								message.messageId,
-								error.messageId,
-								`messageId '${message.messageId}' does not match expected messageId '${error.messageId}'.`,
-							);
-
-							const unsubstitutedPlaceholders =
-								getUnsubstitutedMessagePlaceholders(
-									message.message,
-									rule.meta.messages[message.messageId],
-									error.data,
-								);
-
-							assert.ok(
-								unsubstitutedPlaceholders.length === 0,
-								`The reported message has ${unsubstitutedPlaceholders.length > 1 ? `unsubstituted placeholders: ${unsubstitutedPlaceholders.map(name => `'${name}'`).join(", ")}` : `an unsubstituted placeholder '${unsubstitutedPlaceholders[0]}'`}. Please provide the missing ${unsubstitutedPlaceholders.length > 1 ? "values" : "value"} via the 'data' property in the context.report() call.`,
-							);
-
-							if (hasOwnProperty(error, "data")) {
-								/*
-								 *  if data was provided, then directly compare the returned message to a synthetic
-								 *  interpolated message using the same message ID and data provided in the test.
-								 *  See https://github.com/eslint/eslint/issues/9890 for context.
-								 */
-								const unformattedOriginalMessage =
-									rule.meta.messages[error.messageId];
-								const rehydratedMessage = interpolate(
-									unformattedOriginalMessage,
-									error.data,
-								);
-
-								assert.strictEqual(
-									message.message,
-									rehydratedMessage,
-									`Hydrated message "${rehydratedMessage}" does not match "${message.message}"`,
-								);
-							}
-						} else {
-							assert.fail(
-								"Test error must specify either a 'messageId' or 'message'.",
-							);
-						}
-
-						if (error.type) {
-							assert.strictEqual(
-								message.nodeType,
-								error.type,
-								`Error type should be ${error.type}, found ${message.nodeType}`,
-							);
-						}
-
-						if (hasOwnProperty(error, "line")) {
-							assert.strictEqual(
-								message.line,
-								error.line,
-								`Error line should be ${error.line}`,
-							);
-						}
-
-						if (hasOwnProperty(error, "column")) {
-							assert.strictEqual(
-								message.column,
-								error.column,
-								`Error column should be ${error.column}`,
-							);
-						}
-
-						if (hasOwnProperty(error, "endLine")) {
-							assert.strictEqual(
-								message.endLine,
-								error.endLine,
-								`Error endLine should be ${error.endLine}`,
-							);
-						}
-
-						if (hasOwnProperty(error, "endColumn")) {
-							assert.strictEqual(
-								message.endColumn,
-								error.endColumn,
-								`Error endColumn should be ${error.endColumn}`,
-							);
-						}
-
-						assert.ok(
-							!message.suggestions ||
-								hasOwnProperty(error, "suggestions"),
-							`Error at index ${i} has suggestions. Please specify 'suggestions' property on the test error object.`,
-						);
-						if (hasOwnProperty(error, "suggestions")) {
-							// Support asserting there are no suggestions
-							const expectsSuggestions = Array.isArray(
-								error.suggestions,
-							)
-								? error.suggestions.length > 0
-								: Boolean(error.suggestions);
-							const hasSuggestions =
-								message.suggestions !== void 0;
-
-							if (!hasSuggestions && expectsSuggestions) {
-								assert.ok(
-									!error.suggestions,
-									`Error should have suggestions on error with message: "${message.message}"`,
-								);
-							} else if (hasSuggestions) {
-								assert.ok(
-									expectsSuggestions,
-									`Error should have no suggestions on error with message: "${message.message}"`,
-								);
-								if (typeof error.suggestions === "number") {
-									assert.strictEqual(
-										message.suggestions.length,
-										error.suggestions,
-										`Error should have ${error.suggestions} suggestions. Instead found ${message.suggestions.length} suggestions`,
-									);
-								} else if (Array.isArray(error.suggestions)) {
-									assert.strictEqual(
-										message.suggestions.length,
-										error.suggestions.length,
-										`Error should have ${error.suggestions.length} suggestions. Instead found ${message.suggestions.length} suggestions`,
-									);
-
-									error.suggestions.forEach(
-										(expectedSuggestion, index) => {
-											assert.ok(
-												typeof expectedSuggestion ===
-													"object" &&
-													expectedSuggestion !== null,
-												"Test suggestion in 'suggestions' array must be an object.",
-											);
-											Object.keys(
-												expectedSuggestion,
-											).forEach(propertyName => {
-												assert.ok(
-													suggestionObjectParameters.has(
-														propertyName,
-													),
-													`Invalid suggestion property name '${propertyName}'. Expected one of ${friendlySuggestionObjectParameterList}.`,
-												);
-											});
-
-											const actualSuggestion =
-												message.suggestions[index];
-											const suggestionPrefix = `Error Suggestion at index ${index}:`;
-
-											if (
-												hasOwnProperty(
-													expectedSuggestion,
-													"desc",
-												)
-											) {
-												assert.ok(
-													!hasOwnProperty(
-														expectedSuggestion,
-														"data",
-													),
-													`${suggestionPrefix} Test should not specify both 'desc' and 'data'.`,
-												);
-												assert.ok(
-													!hasOwnProperty(
-														expectedSuggestion,
-														"messageId",
-													),
-													`${suggestionPrefix} Test should not specify both 'desc' and 'messageId'.`,
-												);
-												assert.strictEqual(
-													actualSuggestion.desc,
-													expectedSuggestion.desc,
-													`${suggestionPrefix} desc should be "${expectedSuggestion.desc}" but got "${actualSuggestion.desc}" instead.`,
-												);
-											} else if (
-												hasOwnProperty(
-													expectedSuggestion,
-													"messageId",
-												)
-											) {
-												assert.ok(
-													ruleHasMetaMessages,
-													`${suggestionPrefix} Test can not use 'messageId' if rule under test doesn't define 'meta.messages'.`,
-												);
-												assert.ok(
-													hasOwnProperty(
-														rule.meta.messages,
-														expectedSuggestion.messageId,
-													),
-													`${suggestionPrefix} Test has invalid messageId '${expectedSuggestion.messageId}', the rule under test allows only one of ${friendlyIDList}.`,
-												);
-												assert.strictEqual(
-													actualSuggestion.messageId,
-													expectedSuggestion.messageId,
-													`${suggestionPrefix} messageId should be '${expectedSuggestion.messageId}' but got '${actualSuggestion.messageId}' instead.`,
-												);
-
-												const unsubstitutedPlaceholders =
-													getUnsubstitutedMessagePlaceholders(
-														actualSuggestion.desc,
-														rule.meta.messages[
-															expectedSuggestion
-																.messageId
-														],
-														expectedSuggestion.data,
-													);
-
-												assert.ok(
-													unsubstitutedPlaceholders.length ===
-														0,
-													`The message of the suggestion has ${unsubstitutedPlaceholders.length > 1 ? `unsubstituted placeholders: ${unsubstitutedPlaceholders.map(name => `'${name}'`).join(", ")}` : `an unsubstituted placeholder '${unsubstitutedPlaceholders[0]}'`}. Please provide the missing ${unsubstitutedPlaceholders.length > 1 ? "values" : "value"} via the 'data' property for the suggestion in the context.report() call.`,
-												);
-
-												if (
-													hasOwnProperty(
-														expectedSuggestion,
-														"data",
-													)
-												) {
-													const unformattedMetaMessage =
-														rule.meta.messages[
-															expectedSuggestion
-																.messageId
-														];
-													const rehydratedDesc =
-														interpolate(
-															unformattedMetaMessage,
-															expectedSuggestion.data,
-														);
-
-													assert.strictEqual(
-														actualSuggestion.desc,
-														rehydratedDesc,
-														`${suggestionPrefix} Hydrated test desc "${rehydratedDesc}" does not match received desc "${actualSuggestion.desc}".`,
-													);
-												}
-											} else if (
-												hasOwnProperty(
-													expectedSuggestion,
-													"data",
-												)
-											) {
-												assert.fail(
-													`${suggestionPrefix} Test must specify 'messageId' if 'data' is used.`,
-												);
-											} else {
-												assert.fail(
-													`${suggestionPrefix} Test must specify either 'messageId' or 'desc'.`,
-												);
-											}
-
-											assert.ok(
-												hasOwnProperty(
-													expectedSuggestion,
-													"output",
-												),
-												`${suggestionPrefix} The "output" property is required.`,
-											);
-											const codeWithAppliedSuggestion =
-												SourceCodeFixer.applyFixes(
-													item.code,
-													[actualSuggestion],
-												).output;
-
-											// Verify if suggestion fix makes a syntax error or not.
-											const errorMessageInSuggestion =
-												linter
-													.verify(
-														codeWithAppliedSuggestion,
-														result.configs,
-														result.filename,
-													)
-													.find(m => m.fatal);
-
-											assert(
-												!errorMessageInSuggestion,
-												[
-													"A fatal parsing error occurred in suggestion fix.",
-													`Error: ${errorMessageInSuggestion && errorMessageInSuggestion.message}`,
-													"Suggestion output:",
-													codeWithAppliedSuggestion,
-												].join("\n"),
-											);
-
-											assert.strictEqual(
-												codeWithAppliedSuggestion,
-												expectedSuggestion.output,
-												`Expected the applied suggestion fix to match the test suggestion output for suggestion at index: ${index} on error with message: "${message.message}"`,
-											);
-											assert.notStrictEqual(
-												expectedSuggestion.output,
-												item.code,
-												`The output of a suggestion should differ from the original source code for suggestion at index: ${index} on error with message: "${message.message}"`,
-											);
-										},
-									);
-								} else {
-									assert.fail(
-										"Test error object property 'suggestions' should be an array or a number",
-									);
-								}
-							}
-						}
-					} else {
-						// Message was an unexpected type
-						assert.fail(
-							`Error should be a string, object, or RegExp, but found (${util.inspect(message)})`,
-						);
-					}
-				}
-			}
-
-			if (hasOwnProperty(item, "output")) {
-				if (item.output === null) {
-					assert.strictEqual(
-						result.output,
-						item.code,
-						"Expected no autofixes to be suggested",
-					);
-				} else {
-					assert.strictEqual(
-						result.output,
-						item.output,
-						"Output is incorrect.",
-					);
-					assert.notStrictEqual(
-						item.code,
-						item.output,
-						"Test property 'output' matches 'code'. If no autofix is expected, then omit the 'output' property or set it to null.",
-					);
-				}
-			} else {
-				assert.strictEqual(
-					result.output,
-					item.code,
-					"The rule fixed the code. Please add 'output' property.",
-				);
-			}
-
-			assertASTDidntChange(result.beforeAST, result.afterAST);
-		}
-
-		/*
-		 * This creates a mocha test suite and pipes all supplied info through
-		 * one of the templates above.
-		 * The test suites for valid/invalid are created conditionally as
-		 * test runners (eg. vitest) fail for empty test suites.
-		 */
-		this.constructor.describe(ruleName, () => {
-			if (test.valid.length > 0) {
-				this.constructor.describe("valid", () => {
-					test.valid.forEach(valid => {
-						this.constructor[valid.only ? "itOnly" : "it"](
-							sanitize(
-								typeof valid === "object"
-									? valid.name || valid.code
-									: valid,
-							),
-							() => {
-								try {
-									runHook(valid, "before");
-									testValidTemplate(valid);
-								} finally {
-									runHook(valid, "after");
-								}
-							},
-						);
-					});
-				});
-			}
-
-			if (test.invalid.length > 0) {
-				this.constructor.describe("invalid", () => {
-					test.invalid.forEach(invalid => {
-						this.constructor[invalid.only ? "itOnly" : "it"](
-							sanitize(invalid.name || invalid.code),
-							() => {
-								try {
-									runHook(invalid, "before");
-									testInvalidTemplate(invalid);
-								} finally {
-									runHook(invalid, "after");
-								}
-							},
-						);
-					});
-				});
-			}
-		});
-	}
-=======
 
     /**
      * Creates a new instance of RuleTester.
@@ -2455,7 +1299,6 @@
             }
         });
     }
->>>>>>> 5d574963
 }
 
 RuleTester[DESCRIBE] = RuleTester[IT] = RuleTester[IT_ONLY] = null;
