--- conflicted
+++ resolved
@@ -538,13 +538,8 @@
  * An object containing the AST and parser services if parsing was successful, or the error if parsing failed
  * @private
  */
-<<<<<<< HEAD
-function parse(text, providedParserOptions, parserName, filePath) {
+function parse(text, providedParserOptions, parser, filePath) {
     const textToParse = stripUnicodeBOM(text).replace(astUtils.SHEBANG_MATCHER, (match, captured) => `//${captured}`);
-=======
-function parse(text, providedParserOptions, parser, filePath) {
-
->>>>>>> d067ae1f
     const parserOptions = Object.assign({}, providedParserOptions, {
         loc: true,
         range: true,
