/**
 * @fileoverview Main Linter Class
 * @author Gyandeep Singh
 */

"use strict";

//------------------------------------------------------------------------------
// Requirements
//------------------------------------------------------------------------------

const eslintScope = require("eslint-scope"),
    levn = require("levn"),
    lodash = require("lodash"),
    blankScriptAST = require("../conf/blank-script.json"),
    defaultConfig = require("../conf/default-config-options.js"),
    CodePathAnalyzer = require("./code-path-analysis/code-path-analyzer"),
    ConfigOps = require("./config/config-ops"),
    validator = require("./config/config-validator"),
    Environments = require("./config/environments"),
    applyDisableDirectives = require("./util/apply-disable-directives"),
    createEmitter = require("./util/safe-emitter"),
    NodeEventGenerator = require("./util/node-event-generator"),
    SourceCode = require("./util/source-code"),
    Traverser = require("./util/traverser"),
    createReportTranslator = require("./report-translator"),
    Rules = require("./rules"),
    timing = require("./timing"),
    astUtils = require("./ast-utils"),
    pkg = require("../package.json"),
    SourceCodeFixer = require("./util/source-code-fixer");

const debug = require("debug")("eslint:linter");
const MAX_AUTOFIX_PASSES = 10;

//------------------------------------------------------------------------------
// Typedefs
//------------------------------------------------------------------------------

/**
 * The result of a parsing operation from parseForESLint()
 * @typedef {Object} CustomParseResult
 * @property {ASTNode} ast The ESTree AST Program node.
 * @property {Object} services An object containing additional services related
 *      to the parser.
 * @property {ScopeManager|null} scopeManager The scope manager object of this AST.
 * @property {Object|null} visitorKeys The visitor keys to traverse this AST.
 */

//------------------------------------------------------------------------------
// Helpers
//------------------------------------------------------------------------------

/**
 * Parses a list of "name:boolean_value" or/and "name" options divided by comma or
 * whitespace.
 * @param {string} string The string to parse.
 * @param {Comment} comment The comment node which has the string.
 * @returns {Object} Result map object of names and boolean values
 */
function parseBooleanConfig(string, comment) {
    const items = {};

    // Collapse whitespace around `:` and `,` to make parsing easier
    string = string.replace(/\s*([:,])\s*/g, "$1");

    string.split(/\s|,+/).forEach(name => {
        if (!name) {
            return;
        }
        const pos = name.indexOf(":");
        let value;

        if (pos !== -1) {
            value = name.slice(pos + 1);
            name = name.slice(0, pos);
        }

        items[name] = {
            value: (value === "true"),
            comment
        };

    });
    return items;
}

/**
 * Parses a JSON-like config.
 * @param {string} string The string to parse.
 * @param {Object} location Start line and column of comments for potential error message.
 * @returns {({success: true, config: Object}|{success: false, error: Problem})} Result map object
 */
function parseJsonConfig(string, location) {
    let items = {};

    // Parses a JSON-like comment by the same way as parsing CLI option.
    try {
        items = levn.parse("Object", string) || {};

        // Some tests say that it should ignore invalid comments such as `/*eslint no-alert:abc*/`.
        // Also, commaless notations have invalid severity:
        //     "no-alert: 2 no-console: 2" --> {"no-alert": "2 no-console: 2"}
        // Should ignore that case as well.
        if (ConfigOps.isEverySeverityValid(items)) {
            return {
                success: true,
                config: items
            };
        }
    } catch (ex) {

        // ignore to parse the string by a fallback.
    }

    /*
     * Optionator cannot parse commaless notations.
     * But we are supporting that. So this is a fallback for that.
     */
    items = {};
    string = string.replace(/([a-zA-Z0-9\-/]+):/g, "\"$1\":").replace(/(]|[0-9])\s+(?=")/, "$1,");
    try {
        items = JSON.parse(`{${string}}`);
    } catch (ex) {
        return {
            success: false,
            error: {
                ruleId: null,
                fatal: true,
                severity: 2,
                source: null,
                message: `Failed to parse JSON from '${string}': ${ex.message}`,
                line: location.start.line,
                column: location.start.column + 1
            }
        };

    }

    return {
        success: true,
        config: items
    };
}

/**
 * Parses a config of values separated by comma.
 * @param {string} string The string to parse.
 * @returns {Object} Result map of values and true values
 */
function parseListConfig(string) {
    const items = {};

    // Collapse whitespace around ,
    string = string.replace(/\s*,\s*/g, ",");

    string.split(/,+/).forEach(name => {
        name = name.trim();
        if (!name) {
            return;
        }
        items[name] = true;
    });
    return items;
}

/**
 * Ensures that variables representing built-in properties of the Global Object,
 * and any globals declared by special block comments, are present in the global
 * scope.
 * @param {Scope} globalScope The global scope.
 * @param {Object} config The existing configuration data.
 * @param {Environments} envContext Env context
 * @returns {void}
 */
function addDeclaredGlobals(globalScope, config, envContext) {
    const declaredGlobals = {},
        exportedGlobals = {},
        explicitGlobals = {},
        builtin = envContext.get("builtin");

    Object.assign(declaredGlobals, builtin);

    Object.keys(config.env).filter(name => config.env[name]).forEach(name => {
        const env = envContext.get(name),
            environmentGlobals = env && env.globals;

        if (environmentGlobals) {
            Object.assign(declaredGlobals, environmentGlobals);
        }
    });

    Object.assign(exportedGlobals, config.exported);
    Object.assign(declaredGlobals, config.globals);
    Object.assign(explicitGlobals, config.astGlobals);

    Object.keys(declaredGlobals).forEach(name => {
        let variable = globalScope.set.get(name);

        if (!variable) {
            variable = new eslintScope.Variable(name, globalScope);
            variable.eslintExplicitGlobal = false;
            globalScope.variables.push(variable);
            globalScope.set.set(name, variable);
        }
        variable.writeable = declaredGlobals[name];
    });

    Object.keys(explicitGlobals).forEach(name => {
        let variable = globalScope.set.get(name);

        if (!variable) {
            variable = new eslintScope.Variable(name, globalScope);
            variable.eslintExplicitGlobal = true;
            variable.eslintExplicitGlobalComment = explicitGlobals[name].comment;
            globalScope.variables.push(variable);
            globalScope.set.set(name, variable);
        }
        variable.writeable = explicitGlobals[name].value;
    });

    // mark all exported variables as such
    Object.keys(exportedGlobals).forEach(name => {
        const variable = globalScope.set.get(name);

        if (variable) {
            variable.eslintUsed = true;
        }
    });

    /*
     * "through" contains all references which definitions cannot be found.
     * Since we augment the global scope using configuration, we need to update
     * references and remove the ones that were added by configuration.
     */
    globalScope.through = globalScope.through.filter(reference => {
        const name = reference.identifier.name;
        const variable = globalScope.set.get(name);

        if (variable) {

            /*
             * Links the variable and the reference.
             * And this reference is removed from `Scope#through`.
             */
            reference.resolved = variable;
            variable.references.push(reference);

            return false;
        }

        return true;
    });
}

/**
 * Creates a collection of disable directives from a comment
 * @param {("disable"|"enable"|"disable-line"|"disable-next-line")} type The type of directive comment
 * @param {{line: number, column: number}} loc The 0-based location of the comment token
 * @param {string} value The value after the directive in the comment
 * comment specified no specific rules, so it applies to all rules (e.g. `eslint-disable`)
 * @returns {{
 *     type: ("disable"|"enable"|"disable-line"|"disable-next-line"),
 *     line: number,
 *     column: number,
 *     ruleId: (string|null)
 * }[]} Directives from the comment
 */
function createDisableDirectives(type, loc, value) {
    const ruleIds = Object.keys(parseListConfig(value));
    const directiveRules = ruleIds.length ? ruleIds : [null];

    return directiveRules.map(ruleId => ({ type, line: loc.line, column: loc.column + 1, ruleId }));
}

/**
 * Parses comments in file to extract file-specific config of rules, globals
 * and environments and merges them with global config; also code blocks
 * where reporting is disabled or enabled and merges them with reporting config.
 * @param {string} filename The file being checked.
 * @param {ASTNode} ast The top node of the AST.
 * @param {Object} config The existing configuration data.
 * @param {function(string): {create: Function}} ruleMapper A map from rule IDs to defined rules
 * @returns {{
 *      config: Object,
 *      problems: Problem[],
 *      disableDirectives: {
 *          type: ("disable"|"enable"|"disable-line"|"disable-next-line"),
 *          line: number,
 *          column: number,
 *          ruleId: (string|null)
 *      }[]
 * }} Modified config object, along with any problems encountered
 * while parsing config comments
 */
function modifyConfigsFromComments(filename, ast, config, ruleMapper) {

    const commentConfig = {
        exported: {},
        astGlobals: {},
        rules: {},
        env: {}
    };
    const commentRules = {};
    const problems = [];
    const disableDirectives = [];

    ast.comments.filter(token => token.type !== "Shebang").forEach(comment => {

        let value = comment.value.trim();
        const match = /^(eslint(-\w+){0,3}|exported|globals?)(\s|$)/.exec(value);

        if (match) {
            value = value.slice(match.index + match[1].length);

            if (comment.type === "Block") {
                switch (match[1]) {
                    case "exported":
                        Object.assign(commentConfig.exported, parseBooleanConfig(value, comment));
                        break;

                    case "globals":
                    case "global":
                        Object.assign(commentConfig.astGlobals, parseBooleanConfig(value, comment));
                        break;

                    case "eslint-disable":
                        [].push.apply(disableDirectives, createDisableDirectives("disable", comment.loc.start, value));
                        break;

                    case "eslint-enable":
                        [].push.apply(disableDirectives, createDisableDirectives("enable", comment.loc.start, value));
                        break;

                    case "eslint": {
                        const parseResult = parseJsonConfig(value, comment.loc);

                        if (parseResult.success) {
                            Object.keys(parseResult.config).forEach(name => {
                                const ruleValue = parseResult.config[name];

                                validator.validateRuleOptions(ruleMapper(name), name, ruleValue, `${filename} line ${comment.loc.start.line}`);
                                commentRules[name] = ruleValue;
                            });
                        } else {
                            problems.push(parseResult.error);
                        }

                        break;
                    }

                    // no default
                }
            } else { // comment.type === "Line"
                if (match[1] === "eslint-disable-line") {
                    [].push.apply(disableDirectives, createDisableDirectives("disable-line", comment.loc.start, value));
                } else if (match[1] === "eslint-disable-next-line") {
                    [].push.apply(disableDirectives, createDisableDirectives("disable-next-line", comment.loc.start, value));
                }
            }
        }
    });

    Object.assign(commentConfig.rules, commentRules);

    return {
        config: ConfigOps.merge(config, commentConfig),
        problems,
        disableDirectives
    };
}

/**
 * Normalize ECMAScript version from the initial config
 * @param  {number} ecmaVersion ECMAScript version from the initial config
 * @param  {boolean} isModule Whether the source type is module or not
 * @returns {number} normalized ECMAScript version
 */
function normalizeEcmaVersion(ecmaVersion, isModule) {

    // Need at least ES6 for modules
    if (isModule && (!ecmaVersion || ecmaVersion < 6)) {
        ecmaVersion = 6;
    }

    /*
     * Calculate ECMAScript edition number from official year version starting with
     * ES2015, which corresponds with ES6 (or a difference of 2009).
     */
    if (ecmaVersion >= 2015) {
        ecmaVersion -= 2009;
    }

    return ecmaVersion;
}

/**
 * Process initial config to make it safe to extend by file comment config
 * @param  {Object} config Initial config
 * @param  {Environments} envContext Env context
 * @returns {Object}        Processed config
 */
function prepareConfig(config, envContext) {
    config.globals = config.globals || {};
    const copiedRules = {};
    let parserOptions = {};

    if (typeof config.rules === "object") {
        Object.keys(config.rules).forEach(k => {
            const rule = config.rules[k];

            if (rule === null) {
                throw new Error(`Invalid config for rule '${k}'.`);
            }
            if (Array.isArray(rule)) {
                copiedRules[k] = rule.slice();
            } else {
                copiedRules[k] = rule;
            }
        });
    }

    // merge in environment parserOptions
    if (typeof config.env === "object") {
        Object.keys(config.env).forEach(envName => {
            const env = envContext.get(envName);

            if (config.env[envName] && env && env.parserOptions) {
                parserOptions = ConfigOps.merge(parserOptions, env.parserOptions);
            }
        });
    }

    const preparedConfig = {
        rules: copiedRules,
        parser: config.parser || defaultConfig.parser,
        globals: ConfigOps.merge(defaultConfig.globals, config.globals),
        env: ConfigOps.merge(defaultConfig.env, config.env || {}),
        settings: ConfigOps.merge(defaultConfig.settings, config.settings || {}),
        parserOptions: ConfigOps.merge(parserOptions, config.parserOptions || {})
    };
    const isModule = preparedConfig.parserOptions.sourceType === "module";

    if (isModule) {

        // can't have global return inside of modules
        preparedConfig.parserOptions.ecmaFeatures = Object.assign({}, preparedConfig.parserOptions.ecmaFeatures, { globalReturn: false });
    }

    preparedConfig.parserOptions.ecmaVersion = normalizeEcmaVersion(preparedConfig.parserOptions.ecmaVersion, isModule);

    return preparedConfig;
}

const eslintEnvPattern = /\/\*\s*eslint-env\s(.+?)\*\//g;

/**
 * Checks whether or not there is a comment which has "eslint-env *" in a given text.
 * @param {string} text - A source code text to check.
 * @returns {Object|null} A result of parseListConfig() with "eslint-env *" comment.
 */
function findEslintEnv(text) {
    let match, retv;

    eslintEnvPattern.lastIndex = 0;

    while ((match = eslintEnvPattern.exec(text))) {
        retv = Object.assign(retv || {}, parseListConfig(match[1]));
    }

    return retv;
}

/**
 * Strips Unicode BOM from a given text.
 *
 * @param {string} text - A text to strip.
 * @returns {string} The stripped text.
 */
function stripUnicodeBOM(text) {

    /*
     * Check Unicode BOM.
     * In JavaScript, string data is stored as UTF-16, so BOM is 0xFEFF.
     * http://www.ecma-international.org/ecma-262/6.0/#sec-unicode-format-control-characters
     */
    if (text.charCodeAt(0) === 0xFEFF) {
        return text.slice(1);
    }
    return text;
}

/**
 * Get the options for a rule (not including severity), if any
 * @param {Array|number} ruleConfig rule configuration
 * @returns {Array} of rule options, empty Array if none
 */
function getRuleOptions(ruleConfig) {
    if (Array.isArray(ruleConfig)) {
        return ruleConfig.slice(1);
    }
    return [];

}

/**
 * Parses text into an AST. Moved out here because the try-catch prevents
 * optimization of functions, so it's best to keep the try-catch as isolated
 * as possible
 * @param {string} text The text to parse.
 * @param {Object} providedParserOptions Options to pass to the parser
 * @param {string} parserName The name of the parser
 * @param {string} filePath The path to the file being parsed.
 * @returns {{success: false, error: Problem}|{success: true, sourceCode: SourceCode}}
 * An object containing the AST and parser services if parsing was successful, or the error if parsing failed
 * @private
 */
function parse(text, providedParserOptions, parserName, filePath) {
    const textToParse = stripUnicodeBOM(text).replace(astUtils.SHEBANG_MATCHER, (match, captured) => `//${captured}`);
    const parserOptions = Object.assign({}, providedParserOptions, {
        loc: true,
        range: true,
        raw: true,
        tokens: true,
        comment: true,
        filePath
    });

    let parser;

    try {
        parser = require(parserName);
    } catch (ex) {
        return {
            success: false,
            error: {
                ruleId: null,
                fatal: true,
                severity: 2,
                source: null,
                message: ex.message,
                line: 0,
                column: 0
            }
        };
    }

    /*
     * Check for parsing errors first. If there's a parsing error, nothing
     * else can happen. However, a parsing error does not throw an error
     * from this method - it's just considered a fatal error message, a
     * problem that ESLint identified just like any other.
     */
    try {
        if (typeof parser.parseForESLint === "function") {
            const parseResult = parser.parseForESLint(textToParse, parserOptions);

            return {
                success: true,

                // Save all values that `parseForESLint()` returned.
                // If a `SourceCode` object is given as the first parameter instead of source code text,
                // linter skips the parsing process and reuses the source code object.
                // In that case, linter needs the all values that `parseForESLint()` returned.
                sourceCode: new SourceCode({
                    text,
                    ast: parseResult.ast,
                    parserServices: parseResult.services,
                    scopeManager: parseResult.scopeManager,
                    visitorKeys: parseResult.visitorKeys
                })
            };
        }

        return {
            success: true,
            sourceCode: new SourceCode({
                text,
                ast: parser.parse(textToParse, parserOptions),
                parserServices: null,
                scopeManager: null,
                visitorKeys: null
            })
        };
    } catch (ex) {

        // If the message includes a leading line number, strip it:
        const message = `Parsing error: ${ex.message.replace(/^line \d+:/i, "").trim()}`;
        const source = ex.lineNumber ? SourceCode.splitLines(text)[ex.lineNumber - 1] : null;

        return {
            success: false,
            error: {
                ruleId: null,
                fatal: true,
                severity: 2,
                source,
                message,
                line: ex.lineNumber,
                column: ex.column
            }
        };
    }
}

/**
 * Gets the scope for the current node
 * @param {ScopeManager} scopeManager The scope manager for this AST
 * @param {ASTNode} currentNode The node to get the scope of
 * @param {number} ecmaVersion The `ecmaVersion` setting that this code was parsed with
 * @returns {eslint-scope.Scope} The scope information for this node
 */
function getScope(scopeManager, currentNode, ecmaVersion) {
    let initialNode;

    // if current node introduces a scope, add it to the list
    if (
        ["FunctionDeclaration", "FunctionExpression", "ArrowFunctionExpression"].indexOf(currentNode.type) >= 0 ||
        ecmaVersion >= 6 && ["BlockStatement", "SwitchStatement", "CatchClause"].indexOf(currentNode.type) >= 0
    ) {
        initialNode = currentNode;
    } else {
        initialNode = currentNode.parent;
    }

    // Ascend the current node's parents
    for (let node = initialNode; node; node = node.parent) {

        // Get the innermost scope
        const scope = scopeManager.acquire(node, true);

        if (scope) {
            if (scope.type === "function-expression-name") {
                return scope.childScopes[0];
            }
            return scope;
        }
    }

    return scopeManager.scopes[0];
}

/**
 * Marks a variable as used in the current scope
 * @param {ScopeManager} scopeManager The scope manager for this AST. The scope may be mutated by this function.
 * @param {ASTNode} currentNode The node currently being traversed
 * @param {Object} parserOptions The options used to parse this text
 * @param {string} name The name of the variable that should be marked as used.
 * @returns {boolean} True if the variable was found and marked as used, false if not.
 */
function markVariableAsUsed(scopeManager, currentNode, parserOptions, name) {
    const hasGlobalReturn = parserOptions.ecmaFeatures && parserOptions.ecmaFeatures.globalReturn;
    const specialScope = hasGlobalReturn || parserOptions.sourceType === "module";
    const currentScope = getScope(scopeManager, currentNode, parserOptions.ecmaVersion);

    // Special Node.js scope means we need to start one level deeper
    const initialScope = currentScope.type === "global" && specialScope ? currentScope.childScopes[0] : currentScope;

    for (let scope = initialScope; scope; scope = scope.upper) {
        const variable = scope.variables.find(scopeVar => scopeVar.name === name);

        if (variable) {
            variable.eslintUsed = true;
            return true;
        }
    }

    return false;
}

// methods that exist on SourceCode object
const DEPRECATED_SOURCECODE_PASSTHROUGHS = {
    getSource: "getText",
    getSourceLines: "getLines",
    getAllComments: "getAllComments",
    getNodeByRangeIndex: "getNodeByRangeIndex",
    getComments: "getComments",
    getCommentsBefore: "getCommentsBefore",
    getCommentsAfter: "getCommentsAfter",
    getCommentsInside: "getCommentsInside",
    getJSDocComment: "getJSDocComment",
    getFirstToken: "getFirstToken",
    getFirstTokens: "getFirstTokens",
    getLastToken: "getLastToken",
    getLastTokens: "getLastTokens",
    getTokenAfter: "getTokenAfter",
    getTokenBefore: "getTokenBefore",
    getTokenByRangeStart: "getTokenByRangeStart",
    getTokens: "getTokens",
    getTokensAfter: "getTokensAfter",
    getTokensBefore: "getTokensBefore",
    getTokensBetween: "getTokensBetween"
};

const BASE_TRAVERSAL_CONTEXT = Object.freeze(
    Object.keys(DEPRECATED_SOURCECODE_PASSTHROUGHS).reduce(
        (contextInfo, methodName) =>
            Object.assign(contextInfo, {
                [methodName]() {
                    const sourceCode = this.getSourceCode();

                    return sourceCode[DEPRECATED_SOURCECODE_PASSTHROUGHS[methodName]].apply(sourceCode, arguments);
                }
            }),
        {}
    )
);

const lastSourceCodes = new WeakMap();

//------------------------------------------------------------------------------
// Public Interface
//------------------------------------------------------------------------------

/**
 * Object that is responsible for verifying JavaScript text
 * @name eslint
 */
module.exports = class Linter {

    constructor() {
        lastSourceCodes.set(this, null);
        this.version = pkg.version;

        this.rules = new Rules();
        this.environments = new Environments();
    }

    /**
     * Configuration object for the `verify` API. A JS representation of the eslintrc files.
     * @typedef {Object} ESLintConfig
     * @property {Object} rules The rule configuration to verify against.
     * @property {string} [parser] Parser to use when generatig the AST.
     * @property {Object} [parserOptions] Options for the parsed used.
     * @property {Object} [settings] Global settings passed to each rule.
     * @property {Object} [env] The environment to verify in.
     * @property {Object} [globals] Available globals to the code.
     */

    /**
     * Same as linter.verify, except without support for processors.
     * @param {string|SourceCode} textOrSourceCode The text to parse or a SourceCode object.
     * @param {ESLintConfig} config An ESLintConfig instance to configure everything.
     * @param {(string|Object)} [filenameOrOptions] The optional filename of the file being checked.
     *      If this is not set, the filename will default to '<input>' in the rule context. If
     *      an object, then it has "filename", "saveState", and "allowInlineConfig" properties.
     * @param {boolean} [filenameOrOptions.allowInlineConfig=true] Allow/disallow inline comments' ability to change config once it is set. Defaults to true if not supplied.
     *      Useful if you want to validate JS without comments overriding rules.
     * @param {boolean} [filenameOrOptions.reportUnusedDisableDirectives=false] Adds reported errors for unused
     *      eslint-disable directives
     * @returns {Object[]} The results as an array of messages or null if no messages.
     */
<<<<<<< HEAD
    verify(textOrSourceCode, config, filenameOrOptions) {
        let text, allowInlineConfig, providedFilename;
=======
    _verifyWithoutProcessors(textOrSourceCode, config, filenameOrOptions) {
        let text,
            parserServices,
            allowInlineConfig,
            providedFilename,
            reportUnusedDisableDirectives;
>>>>>>> 0cf081ef

        // evaluate arguments
        if (typeof filenameOrOptions === "object") {
            providedFilename = filenameOrOptions.filename;
            allowInlineConfig = filenameOrOptions.allowInlineConfig;
            reportUnusedDisableDirectives = filenameOrOptions.reportUnusedDisableDirectives;
        } else {
            providedFilename = filenameOrOptions;
        }

        if (typeof textOrSourceCode === "string") {
            lastSourceCodes.set(this, null);
            text = textOrSourceCode;
        } else {
            lastSourceCodes.set(this, textOrSourceCode);
            text = textOrSourceCode.text;
        }

        const filename = typeof providedFilename === "string" ? providedFilename : "<input>";

        // search and apply "eslint-env *".
        const envInFile = findEslintEnv(text);

        config = Object.assign({}, config);

        if (envInFile) {
            if (config.env) {
                config.env = Object.assign({}, config.env, envInFile);
            } else {
                config.env = envInFile;
            }
        }

        // process initial config to make it safe to extend
        config = prepareConfig(config, this.environments);

<<<<<<< HEAD
        if (!this.sourceCode) {
=======
        if (lastSourceCodes.get(this)) {
            parserServices = {};
        } else {
>>>>>>> 0cf081ef

            // there's no input, just exit here
            if (text.trim().length === 0) {
                lastSourceCodes.set(this, new SourceCode(text, blankScriptAST));
                return [];
            }

            const parseResult = parse(
                text,
                config.parserOptions,
                config.parser,
                filename
            );

            if (!parseResult.success) {
                return [parseResult.error];
            }

<<<<<<< HEAD
            this.sourceCode = parseResult.sourceCode;
=======
            parserServices = parseResult.services;
            lastSourceCodes.set(this, new SourceCode(text, parseResult.ast));
>>>>>>> 0cf081ef
        }

        const problems = [];
        const sourceCode = lastSourceCodes.get(this);
        let disableDirectives;

        // parse global comments and modify config
        if (allowInlineConfig !== false) {
            const modifyConfigResult = modifyConfigsFromComments(filename, sourceCode.ast, config, ruleId => this.rules.get(ruleId));

            config = modifyConfigResult.config;
            modifyConfigResult.problems.forEach(problem => problems.push(problem));
            disableDirectives = modifyConfigResult.disableDirectives;
        } else {
            disableDirectives = [];
        }

        const emitter = createEmitter();
        const traverser = new Traverser();
        const ecmaFeatures = config.parserOptions.ecmaFeatures || {};
        const ecmaVersion = config.parserOptions.ecmaVersion || 5;
        const scopeManager = sourceCode.scopeManager || eslintScope.analyze(sourceCode.ast, {
            ignoreEval: true,
            nodejsScope: ecmaFeatures.globalReturn,
            impliedStrict: ecmaFeatures.impliedStrict,
            ecmaVersion,
            sourceType: config.parserOptions.sourceType || "script",
            childVisitorKeys: sourceCode.visitorKeys,
            fallback: Traverser.getKeys
        });

        /*
         * Create a frozen object with the ruleContext properties and methods that are shared by all rules.
         * All rule contexts will inherit from this object. This avoids the performance penalty of copying all the
         * properties once for each rule.
         */
        const sharedTraversalContext = Object.freeze(
            Object.assign(
                Object.create(BASE_TRAVERSAL_CONTEXT),
                {
                    getAncestors: () => traverser.parents(),
                    getDeclaredVariables: scopeManager.getDeclaredVariables.bind(scopeManager),
                    getFilename: () => filename,
                    getScope: () => getScope(scopeManager, traverser.current(), config.parserOptions.ecmaVersion),
                    getSourceCode: () => sourceCode,
                    markVariableAsUsed: name => markVariableAsUsed(scopeManager, traverser.current(), config.parserOptions, name),
                    parserOptions: config.parserOptions,
                    parserPath: config.parser,
                    parserServices: this.sourceCode.parserServices,
                    settings: config.settings,

                    /**
                     * This is used to avoid breaking rules that used to monkeypatch the `Linter#report` method
                     * by using the `_linter` property on rule contexts.
                     *
                     * This should be removed in a major release after we create a better way to
                     * lint for unused disable comments.
                     * https://github.com/eslint/eslint/issues/9193
                     */
                    _linter: {
                        report() {},
                        on: emitter.on
                    }
                }
            )
        );

        // enable appropriate rules
        Object.keys(config.rules).forEach(ruleId => {
            const severity = ConfigOps.getRuleSeverity(config.rules[ruleId]);

            if (severity === 0) {
                return;
            }

            const rule = this.rules.get(ruleId);
            let reportTranslator = null;
            const ruleContext = Object.freeze(
                Object.assign(
                    Object.create(sharedTraversalContext),
                    {
                        id: ruleId,
                        options: getRuleOptions(config.rules[ruleId]),
                        report() {

                            /*
                             * Create a report translator lazily.
                             * In a vast majority of cases, any given rule reports zero errors on a given
                             * piece of code. Creating a translator lazily avoids the performance cost of
                             * creating a new translator function for each rule that usually doesn't get
                             * called.
                             *
                             * Using lazy report translators improves end-to-end performance by about 3%
                             * with Node 8.4.0.
                             */
                            if (reportTranslator === null) {
                                reportTranslator = createReportTranslator({ ruleId, severity, sourceCode });
                            }
                            const problem = reportTranslator.apply(null, arguments);

                            if (problem.fix && rule.meta && !rule.meta.fixable) {
                                throw new Error("Fixable rules should export a `meta.fixable` property.");
                            }
                            problems.push(problem);

                            /*
                             * This is used to avoid breaking rules that used monkeypatch Linter, and relied on
                             * `linter.report` getting called with report info every time a rule reports a problem.
                             * To continue to support this, make sure that `context._linter.report` is called every
                             * time a problem is reported by a rule, even though `context._linter` is no longer a
                             * `Linter` instance.
                             *
                             * This should be removed in a major release after we create a better way to
                             * lint for unused disable comments.
                             * https://github.com/eslint/eslint/issues/9193
                             */
                            sharedTraversalContext._linter.report( // eslint-disable-line no-underscore-dangle
                                problem.ruleId,
                                problem.severity,
                                { loc: { start: { line: problem.line, column: problem.column - 1 } } },
                                problem.message
                            );
                        }
                    }
                )
            );

            try {
                const ruleListeners = rule.create(ruleContext);

                // add all the selectors from the rule as listeners
                Object.keys(ruleListeners).forEach(selector => {
                    emitter.on(
                        selector,
                        timing.enabled
                            ? timing.time(ruleId, ruleListeners[selector])
                            : ruleListeners[selector]
                    );
                });
            } catch (ex) {
                ex.message = `Error while loading rule '${ruleId}': ${ex.message}`;
                throw ex;
            }
        });

        // augment global scope with declared global variables
        addDeclaredGlobals(scopeManager.scopes[0], config, this.environments);

        const eventGenerator = new CodePathAnalyzer(new NodeEventGenerator(emitter));

        /*
         * Each node has a type property. Whenever a particular type of
         * node is found, an event is fired. This allows any listeners to
         * automatically be informed that this type of node has been found
         * and react accordingly.
         */
        traverser.traverse(sourceCode.ast, {
            enter(node, parent) {
                node.parent = parent;
                eventGenerator.enterNode(node);
            },
            leave(node) {
                eventGenerator.leaveNode(node);
            },
            visitorKeys: this.sourceCode.visitorKeys
        });

        return applyDisableDirectives({
            directives: disableDirectives,
            problems: problems.sort((problemA, problemB) => problemA.line - problemB.line || problemA.column - problemB.column),
            reportUnusedDisableDirectives
        });
    }

    /**
     * Verifies the text against the rules specified by the second argument.
     * @param {string|SourceCode} textOrSourceCode The text to parse or a SourceCode object.
     * @param {ESLintConfig} config An ESLintConfig instance to configure everything.
     * @param {(string|Object)} [filenameOrOptions] The optional filename of the file being checked.
     *      If this is not set, the filename will default to '<input>' in the rule context. If
     *      an object, then it has "filename", "saveState", and "allowInlineConfig" properties.
     * @param {boolean} [saveState] Indicates if the state from the last run should be saved.
     *      Mostly useful for testing purposes.
     * @param {boolean} [filenameOrOptions.allowInlineConfig] Allow/disallow inline comments' ability to change config once it is set. Defaults to true if not supplied.
     *      Useful if you want to validate JS without comments overriding rules.
     * @param {function(string): string[]} [filenameOrOptions.preprocess] preprocessor for source text. If provided,
     *      this should accept a string of source text, and return an array of code blocks to lint.
     * @param {function(Array<Object[]>): Object[]} [filenameOrOptions.postprocess] postprocessor for report messages. If provided,
     *      this should accept an array of the message lists for each code block returned from the preprocessor,
     *      apply a mapping to the messages as appropriate, and return a one-dimensional array of messages
     * @returns {Object[]} The results as an array of messages or null if no messages.
     */
    verify(textOrSourceCode, config, filenameOrOptions) {
        const preprocess = filenameOrOptions && filenameOrOptions.preprocess || (rawText => [rawText]);
        const postprocess = filenameOrOptions && filenameOrOptions.postprocess || lodash.flatten;

        return postprocess(
            preprocess(textOrSourceCode).map(
                textBlock => this._verifyWithoutProcessors(textBlock, config, filenameOrOptions)
            )
        );
    }

    /**
     * Gets the SourceCode object representing the parsed source.
     * @returns {SourceCode} The SourceCode object.
     */
    getSourceCode() {
        return lastSourceCodes.get(this);
    }

    /**
     * Defines a new linting rule.
     * @param {string} ruleId A unique rule identifier
     * @param {Function} ruleModule Function from context to object mapping AST node types to event handlers
     * @returns {void}
     */
    defineRule(ruleId, ruleModule) {
        this.rules.define(ruleId, ruleModule);
    }

    /**
     * Defines many new linting rules.
     * @param {Object} rulesToDefine map from unique rule identifier to rule
     * @returns {void}
     */
    defineRules(rulesToDefine) {
        Object.getOwnPropertyNames(rulesToDefine).forEach(ruleId => {
            this.defineRule(ruleId, rulesToDefine[ruleId]);
        });
    }

    /**
     * Gets an object with all loaded rules.
     * @returns {Map} All loaded rules
     */
    getRules() {
        return this.rules.getAllLoadedRules();
    }

    /**
     * Performs multiple autofix passes over the text until as many fixes as possible
     * have been applied.
     * @param {string} text The source text to apply fixes to.
     * @param {Object} config The ESLint config object to use.
     * @param {Object} options The ESLint options object to use.
     * @param {string} options.filename The filename from which the text was read.
     * @param {boolean} options.allowInlineConfig Flag indicating if inline comments
     *      should be allowed.
     * @param {boolean|Function} options.fix Determines whether fixes should be applied
     * @param {Function} options.preprocess preprocessor for source text. If provided, this should
     *      accept a string of source text, and return an array of code blocks to lint.
     * @param {Function} options.postprocess postprocessor for report messages. If provided,
     *      this should accept an array of the message lists for each code block returned from the preprocessor,
     *      apply a mapping to the messages as appropriate, and return a one-dimensional array of messages
     * @returns {Object} The result of the fix operation as returned from the
     *      SourceCodeFixer.
     */
    verifyAndFix(text, config, options) {
        let messages = [],
            fixedResult,
            fixed = false,
            passNumber = 0;
        const debugTextDescription = options && options.filename || `${text.slice(0, 10)}...`;
        const shouldFix = options && typeof options.fix !== "undefined" ? options.fix : true;

        /**
         * This loop continues until one of the following is true:
         *
         * 1. No more fixes have been applied.
         * 2. Ten passes have been made.
         *
         * That means anytime a fix is successfully applied, there will be another pass.
         * Essentially, guaranteeing a minimum of two passes.
         */
        do {
            passNumber++;

            debug(`Linting code for ${debugTextDescription} (pass ${passNumber})`);
            messages = this.verify(text, config, options);

            debug(`Generating fixed text for ${debugTextDescription} (pass ${passNumber})`);
            fixedResult = SourceCodeFixer.applyFixes(text, messages, shouldFix);

            /*
             * stop if there are any syntax errors.
             * 'fixedResult.output' is a empty string.
             */
            if (messages.length === 1 && messages[0].fatal) {
                break;
            }

            // keep track if any fixes were ever applied - important for return value
            fixed = fixed || fixedResult.fixed;

            // update to use the fixed output instead of the original text
            text = fixedResult.output;

        } while (
            fixedResult.fixed &&
            passNumber < MAX_AUTOFIX_PASSES
        );

        /*
         * If the last result had fixes, we need to lint again to be sure we have
         * the most up-to-date information.
         */
        if (fixedResult.fixed) {
            fixedResult.messages = this.verify(text, config, options);
        }

        // ensure the last result properly reflects if fixes were done
        fixedResult.fixed = fixed;
        fixedResult.output = text;

        return fixedResult;
    }
};<|MERGE_RESOLUTION|>--- conflicted
+++ resolved
@@ -558,10 +558,12 @@
             return {
                 success: true,
 
-                // Save all values that `parseForESLint()` returned.
-                // If a `SourceCode` object is given as the first parameter instead of source code text,
-                // linter skips the parsing process and reuses the source code object.
-                // In that case, linter needs the all values that `parseForESLint()` returned.
+                /*
+                 * Save all values that `parseForESLint()` returned.
+                 * If a `SourceCode` object is given as the first parameter instead of source code text,
+                 * linter skips the parsing process and reuses the source code object.
+                 * In that case, linter needs the all values that `parseForESLint()` returned.
+                 */
                 sourceCode: new SourceCode({
                     text,
                     ast: parseResult.ast,
@@ -750,17 +752,11 @@
      *      eslint-disable directives
      * @returns {Object[]} The results as an array of messages or null if no messages.
      */
-<<<<<<< HEAD
-    verify(textOrSourceCode, config, filenameOrOptions) {
-        let text, allowInlineConfig, providedFilename;
-=======
     _verifyWithoutProcessors(textOrSourceCode, config, filenameOrOptions) {
         let text,
-            parserServices,
             allowInlineConfig,
             providedFilename,
             reportUnusedDisableDirectives;
->>>>>>> 0cf081ef
 
         // evaluate arguments
         if (typeof filenameOrOptions === "object") {
@@ -797,13 +793,7 @@
         // process initial config to make it safe to extend
         config = prepareConfig(config, this.environments);
 
-<<<<<<< HEAD
-        if (!this.sourceCode) {
-=======
-        if (lastSourceCodes.get(this)) {
-            parserServices = {};
-        } else {
->>>>>>> 0cf081ef
+        if (!lastSourceCodes.get(this)) {
 
             // there's no input, just exit here
             if (text.trim().length === 0) {
@@ -822,12 +812,7 @@
                 return [parseResult.error];
             }
 
-<<<<<<< HEAD
-            this.sourceCode = parseResult.sourceCode;
-=======
-            parserServices = parseResult.services;
-            lastSourceCodes.set(this, new SourceCode(text, parseResult.ast));
->>>>>>> 0cf081ef
+            lastSourceCodes.set(this, parseResult.sourceCode);
         }
 
         const problems = [];
@@ -876,7 +861,7 @@
                     markVariableAsUsed: name => markVariableAsUsed(scopeManager, traverser.current(), config.parserOptions, name),
                     parserOptions: config.parserOptions,
                     parserPath: config.parser,
-                    parserServices: this.sourceCode.parserServices,
+                    parserServices: sourceCode.parserServices,
                     settings: config.settings,
 
                     /**
@@ -992,7 +977,7 @@
             leave(node) {
                 eventGenerator.leaveNode(node);
             },
-            visitorKeys: this.sourceCode.visitorKeys
+            visitorKeys: sourceCode.visitorKeys
         });
 
         return applyDisableDirectives({
