--- conflicted
+++ resolved
@@ -947,31 +947,6 @@
         const settings = config.settings || {};
 
         if (!lastSourceCodes.get(this)) {
-<<<<<<< HEAD
-            let parser;
-
-            try {
-                parser = this._parsers.get(parserName) || require(parserName);
-            } catch (ex) {
-                return [{
-                    ruleId: null,
-                    fatal: true,
-                    severity: 2,
-                    source: null,
-                    message: ex.message,
-                    line: 0,
-                    column: 0
-                }];
-            }
-=======
-
-            // there's no input, just exit here
-            if (text.trim().length === 0) {
-                lastSourceCodes.set(this, new SourceCode(text, blankScriptAST));
-                return [];
-            }
-
->>>>>>> 6b71fd0b
             const parseResult = parse(
                 text,
                 parserOptions,
