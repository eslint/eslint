/**
 * @fileoverview Options configuration for optionator.
 * @author George Zahariev
 */

"use strict";

//------------------------------------------------------------------------------
// Requirements
//------------------------------------------------------------------------------

const optionator = require("optionator");

//------------------------------------------------------------------------------
// Typedefs
//------------------------------------------------------------------------------

/**
 * The options object parsed by Optionator.
 * @typedef {Object} ParsedCLIOptions
 * @property {boolean} cache Only check changed files
 * @property {string} cacheFile Path to the cache file. Deprecated: use --cache-location
 * @property {string} [cacheLocation] Path to the cache file or directory
 * @property {"metadata" | "content"} cacheStrategy Strategy to use for detecting changed files in the cache
 * @property {boolean} [color] Force enabling/disabling of color
 * @property {string} [config] Use this configuration, overriding .eslintrc.* config options if present
 * @property {boolean} debug Output debugging information
 * @property {string[]} [env] Specify environments
 * @property {boolean} envInfo Output execution environment information
 * @property {boolean} errorOnUnmatchedPattern Prevent errors when pattern is unmatched
 * @property {boolean} eslintrc Disable use of configuration from .eslintrc.*
 * @property {string[]} [ext] Specify JavaScript file extensions
 * @property {boolean} fix Automatically fix problems
 * @property {boolean} fixDryRun Automatically fix problems without saving the changes to the file system
 * @property {("directive" | "problem" | "suggestion" | "layout")[]} [fixType] Specify the types of fixes to apply (directive, problem, suggestion, layout)
 * @property {string} format Use a specific output format
 * @property {string[]} [global] Define global variables
 * @property {boolean} [help] Show help
 * @property {boolean} ignore Disable use of ignore files and patterns
 * @property {string} [ignorePath] Specify path of ignore file
 * @property {string[]} [ignorePattern] Pattern of files to ignore (in addition to those in .eslintignore)
 * @property {boolean} init Run config initialization wizard
 * @property {boolean} inlineConfig Prevent comments from changing config or rules
 * @property {number} maxWarnings Number of warnings to trigger nonzero exit code
 * @property {string} [outputFile] Specify file to write report to
 * @property {string} [parser] Specify the parser to be used
 * @property {Object} [parserOptions] Specify parser options
 * @property {string[]} [plugin] Specify plugins
 * @property {string} [printConfig] Print the configuration for the given file
<<<<<<< HEAD
 * @property {boolean|string|undefined} reportUnusedDisableDirectives Adds reported errors for unused eslint-disable directives
=======
 * @property {boolean | undefined} reportUnusedDisableDirectives Adds reported errors for unused eslint-disable and eslint-enable directives
>>>>>>> 5454c22b
 * @property {string} [resolvePluginsRelativeTo] A folder where plugins should be resolved from, CWD by default
 * @property {Object} [rule] Specify rules
 * @property {string[]} [rulesdir] Load additional rules from this directory. Deprecated: Use rules from plugins
 * @property {boolean} stdin Lint code provided on <STDIN>
 * @property {string} [stdinFilename] Specify filename to process STDIN as
 * @property {boolean} quiet Report errors only
 * @property {boolean} [version] Output the version number
 * @property {boolean} warnIgnored Show warnings when the file list includes ignored files
 * @property {string[]} _ Positional filenames or patterns
 */

//------------------------------------------------------------------------------
// Initialization and Public Interface
//------------------------------------------------------------------------------

// exports "parse(args)", "generateHelp()", and "generateHelpForOption(optionName)"

/**
 * Creates the CLI options for ESLint.
 * @param {boolean} usingFlatConfig Indicates if flat config is being used.
 * @returns {Object} The optionator instance.
 */
module.exports = function(usingFlatConfig) {

    let lookupFlag;

    if (usingFlatConfig) {
        lookupFlag = {
            option: "config-lookup",
            type: "Boolean",
            default: "true",
            description: "Disable look up for eslint.config.js"
        };
    } else {
        lookupFlag = {
            option: "eslintrc",
            type: "Boolean",
            default: "true",
            description: "Disable use of configuration from .eslintrc.*"
        };
    }

    let envFlag;

    if (!usingFlatConfig) {
        envFlag = {
            option: "env",
            type: "[String]",
            description: "Specify environments"
        };
    }

    let extFlag;

    if (!usingFlatConfig) {
        extFlag = {
            option: "ext",
            type: "[String]",
            description: "Specify JavaScript file extensions"
        };
    }

    let resolvePluginsFlag;

    if (!usingFlatConfig) {
        resolvePluginsFlag = {
            option: "resolve-plugins-relative-to",
            type: "path::String",
            description: "A folder where plugins should be resolved from, CWD by default"
        };
    }

    let rulesDirFlag;

    if (!usingFlatConfig) {
        rulesDirFlag = {
            option: "rulesdir",
            type: "[path::String]",
            description: "Load additional rules from this directory. Deprecated: Use rules from plugins"
        };
    }

    let ignorePathFlag;

    if (!usingFlatConfig) {
        ignorePathFlag = {
            option: "ignore-path",
            type: "path::String",
            description: "Specify path of ignore file"
        };
    }

    let warnIgnoredFlag;

    if (usingFlatConfig) {
        warnIgnoredFlag = {
            option: "warn-ignored",
            type: "Boolean",
            default: "true",
            description: "Suppress warnings when the file list includes ignored files"
        };
    }

    return optionator({
        prepend: "eslint [options] file.js [file.js] [dir]",
        defaults: {
            concatRepeatedArrays: true,
            mergeRepeatedObjects: true
        },
        options: [
            {
                heading: "Basic configuration"
            },
            lookupFlag,
            {
                option: "config",
                alias: "c",
                type: "path::String",
                description: usingFlatConfig
                    ? "Use this configuration instead of eslint.config.js"
                    : "Use this configuration, overriding .eslintrc.* config options if present"
            },
            envFlag,
            extFlag,
            {
                option: "global",
                type: "[String]",
                description: "Define global variables"
            },
            {
                option: "parser",
                type: "String",
                description: "Specify the parser to be used"
            },
            {
                option: "parser-options",
                type: "Object",
                description: "Specify parser options"
            },
            resolvePluginsFlag,
            {
                heading: "Specify Rules and Plugins"
            },
            {
                option: "plugin",
                type: "[String]",
                description: "Specify plugins"
            },
            {
                option: "rule",
                type: "Object",
                description: "Specify rules"
            },
            rulesDirFlag,
            {
                heading: "Fix Problems"
            },
            {
                option: "fix",
                type: "Boolean",
                default: false,
                description: "Automatically fix problems"
            },
            {
                option: "fix-dry-run",
                type: "Boolean",
                default: false,
                description: "Automatically fix problems without saving the changes to the file system"
            },
            {
                option: "fix-type",
                type: "Array",
                description: "Specify the types of fixes to apply (directive, problem, suggestion, layout)"
            },
            {
                heading: "Ignore Files"
            },
            ignorePathFlag,
            {
                option: "ignore",
                type: "Boolean",
                default: "true",
                description: "Disable use of ignore files and patterns"
            },
            {
                option: "ignore-pattern",
                type: "[String]",
                description: "Pattern of files to ignore (in addition to those in .eslintignore)",
                concatRepeatedArrays: [true, {
                    oneValuePerFlag: true
                }]
            },
            {
                heading: "Use stdin"
            },
            {
                option: "stdin",
                type: "Boolean",
                default: "false",
                description: "Lint code provided on <STDIN>"
            },
            {
                option: "stdin-filename",
                type: "String",
                description: "Specify filename to process STDIN as"
            },
            {
                heading: "Handle Warnings"
            },
            {
                option: "quiet",
                type: "Boolean",
                default: "false",
                description: "Report errors only"
            },
            {
                option: "max-warnings",
                type: "Int",
                default: "-1",
                description: "Number of warnings to trigger nonzero exit code"
            },
            {
                heading: "Output"
            },
            {
                option: "output-file",
                alias: "o",
                type: "path::String",
                description: "Specify file to write report to"
            },
            {
                option: "format",
                alias: "f",
                type: "String",
                default: "stylish",
                description: "Use a specific output format"
            },
            {
                option: "color",
                type: "Boolean",
                alias: "no-color",
                description: "Force enabling/disabling of color"
            },
            {
                heading: "Inline configuration comments"
            },
            {
                option: "inline-config",
                type: "Boolean",
                default: "true",
                description: "Prevent comments from changing config or rules"
            },
            {
                option: "report-unused-disable-directives",
                type: "Boolean",
                default: void 0,
                description: "Adds reported errors for unused eslint-disable and eslint-enable directives"
            },
            {
                option: "report-unused-disable-directives-severity",
                type: "String",
                default: void 0,
                description: "Chooses severity level for reporting unused eslint-disable directives",
                enum: ["off", "warn", "error"]
            },
            {
                heading: "Caching"
            },
            {
                option: "cache",
                type: "Boolean",
                default: "false",
                description: "Only check changed files"
            },
            {
                option: "cache-file",
                type: "path::String",
                default: ".eslintcache",
                description: "Path to the cache file. Deprecated: use --cache-location"
            },
            {
                option: "cache-location",
                type: "path::String",
                description: "Path to the cache file or directory"
            },
            {
                option: "cache-strategy",
                dependsOn: ["cache"],
                type: "String",
                default: "metadata",
                enum: ["metadata", "content"],
                description: "Strategy to use for detecting changed files in the cache"
            },
            {
                heading: "Miscellaneous"
            },
            {
                option: "init",
                type: "Boolean",
                default: "false",
                description: "Run config initialization wizard"
            },
            {
                option: "env-info",
                type: "Boolean",
                default: "false",
                description: "Output execution environment information"
            },
            {
                option: "error-on-unmatched-pattern",
                type: "Boolean",
                default: "true",
                description: "Prevent errors when pattern is unmatched"
            },
            {
                option: "exit-on-fatal-error",
                type: "Boolean",
                default: "false",
                description: "Exit with exit code 2 in case of fatal error"
            },
            warnIgnoredFlag,
            {
                option: "debug",
                type: "Boolean",
                default: false,
                description: "Output debugging information"
            },
            {
                option: "help",
                alias: "h",
                type: "Boolean",
                description: "Show help"
            },
            {
                option: "version",
                alias: "v",
                type: "Boolean",
                description: "Output the version number"
            },
            {
                option: "print-config",
                type: "path::String",
                description: "Print the configuration for the given file"
            }
        ].filter(value => !!value)
    });
};<|MERGE_RESOLUTION|>--- conflicted
+++ resolved
@@ -47,11 +47,7 @@
  * @property {Object} [parserOptions] Specify parser options
  * @property {string[]} [plugin] Specify plugins
  * @property {string} [printConfig] Print the configuration for the given file
-<<<<<<< HEAD
- * @property {boolean|string|undefined} reportUnusedDisableDirectives Adds reported errors for unused eslint-disable directives
-=======
- * @property {boolean | undefined} reportUnusedDisableDirectives Adds reported errors for unused eslint-disable and eslint-enable directives
->>>>>>> 5454c22b
+ * @property {boolean | string | undefined} reportUnusedDisableDirectives Adds reported errors for unused eslint-disable and eslint-enable directives
  * @property {string} [resolvePluginsRelativeTo] A folder where plugins should be resolved from, CWD by default
  * @property {Object} [rule] Specify rules
  * @property {string[]} [rulesdir] Load additional rules from this directory. Deprecated: Use rules from plugins
