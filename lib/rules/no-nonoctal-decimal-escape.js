/**
 * @fileoverview Rule to disallow `\8` and `\9` escape sequences in string literals.
 * @author Milos Djermanovic
 */

"use strict";

//------------------------------------------------------------------------------
// Helpers
//------------------------------------------------------------------------------

const QUICK_TEST_REGEX = /\\[89]/u;

/**
 * Returns unicode escape sequence that represents the given character.
 * @param {string} character A single code unit.
 * @returns {string} "\uXXXX" sequence.
 */
function getUnicodeEscape(character) {
    return `\\u${character.charCodeAt(0).toString(16).padStart(4, "0")}`;
}

//------------------------------------------------------------------------------
// Rule Definition
//------------------------------------------------------------------------------

module.exports = {
    meta: {
        type: "suggestion",

        docs: {
            description: "disallow `\\8` and `\\9` escape sequences in string literals",
            category: "Best Practices",
<<<<<<< HEAD
            recommended: false,
            url: "https://eslint.org/docs/rules/no-nonoctal-decimal-escape"
=======
            recommended: true,
            url: "https://eslint.org/docs/rules/no-nonoctal-decimal-escape",
            suggestion: true
>>>>>>> b953a4ee
        },

        hasSuggestions: true,

        schema: [],

        messages: {
            decimalEscape: "Don't use '{{decimalEscape}}' escape sequence.",

            // suggestions
            refactor: "Replace '{{original}}' with '{{replacement}}'. This maintains the current functionality.",
            escapeBackslash: "Replace '{{original}}' with '{{replacement}}' to include the actual backslash character."
        }
    },

    create(context) {
        const sourceCode = context.getSourceCode();

        /**
         * Creates a new Suggestion object.
         * @param {string} messageId "refactor" or "escapeBackslash".
         * @param {int[]} range The range to replace.
         * @param {string} replacement New text for the range.
         * @returns {Object} Suggestion
         */
        function createSuggestion(messageId, range, replacement) {
            return {
                messageId,
                data: {
                    original: sourceCode.getText().slice(...range),
                    replacement
                },
                fix(fixer) {
                    return fixer.replaceTextRange(range, replacement);
                }
            };
        }

        return {
            Literal(node) {
                if (typeof node.value !== "string") {
                    return;
                }

                if (!QUICK_TEST_REGEX.test(node.raw)) {
                    return;
                }

                const regex = /(?:[^\\]|(?<previousEscape>\\.))*?(?<decimalEscape>\\[89])/suy;
                let match;

                while ((match = regex.exec(node.raw))) {
                    const { previousEscape, decimalEscape } = match.groups;
                    const decimalEscapeRangeEnd = node.range[0] + match.index + match[0].length;
                    const decimalEscapeRangeStart = decimalEscapeRangeEnd - decimalEscape.length;
                    const decimalEscapeRange = [decimalEscapeRangeStart, decimalEscapeRangeEnd];
                    const suggest = [];

                    // When `regex` is matched, `previousEscape` can only capture characters adjacent to `decimalEscape`
                    if (previousEscape === "\\0") {

                        /*
                         * Now we have a NULL escape "\0" immediately followed by a decimal escape, e.g.: "\0\8".
                         * Fixing this to "\08" would turn "\0" into a legacy octal escape. To avoid producing
                         * an octal escape while fixing a decimal escape, we provide different suggestions.
                         */
                        suggest.push(
                            createSuggestion( // "\0\8" -> "\u00008"
                                "refactor",
                                [decimalEscapeRangeStart - previousEscape.length, decimalEscapeRangeEnd],
                                `${getUnicodeEscape("\0")}${decimalEscape[1]}`
                            ),
                            createSuggestion( // "\8" -> "\u0038"
                                "refactor",
                                decimalEscapeRange,
                                getUnicodeEscape(decimalEscape[1])
                            )
                        );
                    } else {
                        suggest.push(
                            createSuggestion( // "\8" -> "8"
                                "refactor",
                                decimalEscapeRange,
                                decimalEscape[1]
                            )
                        );
                    }

                    suggest.push(
                        createSuggestion( // "\8" -> "\\8"
                            "escapeBackslash",
                            decimalEscapeRange,
                            `\\${decimalEscape}`
                        )
                    );

                    context.report({
                        node,
                        loc: {
                            start: sourceCode.getLocFromIndex(decimalEscapeRangeStart),
                            end: sourceCode.getLocFromIndex(decimalEscapeRangeEnd)
                        },
                        messageId: "decimalEscape",
                        data: {
                            decimalEscape
                        },
                        suggest
                    });
                }
            }
        };
    }
};<|MERGE_RESOLUTION|>--- conflicted
+++ resolved
@@ -31,14 +31,8 @@
         docs: {
             description: "disallow `\\8` and `\\9` escape sequences in string literals",
             category: "Best Practices",
-<<<<<<< HEAD
-            recommended: false,
+            recommended: true,
             url: "https://eslint.org/docs/rules/no-nonoctal-decimal-escape"
-=======
-            recommended: true,
-            url: "https://eslint.org/docs/rules/no-nonoctal-decimal-escape",
-            suggestion: true
->>>>>>> b953a4ee
         },
 
         hasSuggestions: true,
