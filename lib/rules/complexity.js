--- conflicted
+++ resolved
@@ -67,27 +67,17 @@
 
     create(context) {
         const option = context.options[0];
-<<<<<<< HEAD
         let threshold = THRESHOLD_DEFAULT;
-
-        if (
-            typeof option === "object" &&
-            (Object.hasOwn(option, "maximum") || Object.hasOwn(option, "max"))
-        ) {
-            threshold = option.maximum || option.max;
-=======
-        let THRESHOLD = 20;
         let VARIANT = "classic";
 
         if (typeof option === "object") {
             if (Object.hasOwn(option, "maximum") || Object.hasOwn(option, "max")) {
-                THRESHOLD = option.maximum || option.max;
+                threshold = option.maximum || option.max;
             }
 
             if (Object.hasOwn(option, "variant")) {
                 VARIANT = option.variant;
             }
->>>>>>> 064c8b61
         } else if (typeof option === "number") {
             threshold = option;
         }
