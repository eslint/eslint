/**
 * @fileoverview Rule to flag comparisons to the value NaN
 * @author James Allardice
 */

"use strict";

//------------------------------------------------------------------------------
// Requirements
//------------------------------------------------------------------------------

const astUtils = require("./utils/ast-utils");

//------------------------------------------------------------------------------
// Helpers
//------------------------------------------------------------------------------

/**
 * Determines if the given node is a NaN `Identifier` node.
 * @param {ASTNode|null} node The node to check.
 * @returns {boolean} `true` if the node is 'NaN' identifier.
 */
function isNaNIdentifier(node) {
    return Boolean(node) && (
        astUtils.isSpecificId(node, "NaN") ||
        astUtils.isSpecificMemberAccess(node, "Number", "NaN")
    );
}

//------------------------------------------------------------------------------
// Rule Definition
//------------------------------------------------------------------------------

/** @type {import('../shared/types').Rule} */
module.exports = {
    meta: {
        hasSuggestions: true,
        type: "problem",

        docs: {
            description: "Require calls to `isNaN()` when checking for `NaN`",
            recommended: true,
            url: "https://eslint.org/docs/latest/rules/use-isnan"
        },

        schema: [
            {
                type: "object",
                properties: {
                    enforceForSwitchCase: {
                        type: "boolean"
                    },
                    enforceForIndexOf: {
                        type: "boolean"
                    }
                },
                additionalProperties: false
            }
        ],

        defaultOptions: [{
            enforceForIndexOf: false,
            enforceForSwitchCase: true
        }],

        messages: {
            comparisonWithNaN: "Use the isNaN function to compare with NaN.",
            switchNaN: "'switch(NaN)' can never match a case clause. Use Number.isNaN instead of the switch.",
            caseNaN: "'case NaN' can never match. Use Number.isNaN before the switch.",
            indexOfNaN: "Array prototype method '{{ methodName }}' cannot find NaN.",
            replaceWithIsNaN: "Replace with Number.isNaN.",
            replaceWithCastingAndIsNaN: "Replace with Number.isNaN cast to a Number."
        }
    },

    create(context) {
<<<<<<< HEAD
        const [{ enforceForIndexOf, enforceForSwitchCase }] = context.options;
=======

        const enforceForSwitchCase = !context.options[0] || context.options[0].enforceForSwitchCase;
        const enforceForIndexOf = context.options[0] && context.options[0].enforceForIndexOf;
        const sourceCode = context.sourceCode;

        const fixableOperators = new Set(["==", "===", "!=", "!=="]);
        const castableOperators = new Set(["==", "!="]);

        /**
         * Get a fixer for a binary expression that compares to NaN.
         * @param  {ASTNode} node The node to fix.
         * @param {function(string): string} wrapValue A function that wraps the compared value with a fix.
         * @returns {function(Fixer): Fix} The fixer function.
         */
        function getBinaryExpressionFixer(node, wrapValue) {
            return fixer => {
                const comparedValue = isNaNIdentifier(node.left) ? node.right : node.left;
                const shouldWrap = comparedValue.type === "SequenceExpression";
                const shouldNegate = node.operator[0] === "!";

                const negation = shouldNegate ? "!" : "";
                let comparedValueText = sourceCode.getText(comparedValue);

                if (shouldWrap) {
                    comparedValueText = `(${comparedValueText})`;
                }

                const fixedValue = wrapValue(comparedValueText);

                return fixer.replaceText(node, `${negation}${fixedValue}`);
            };
        }
>>>>>>> aadfb609

        /**
         * Checks the given `BinaryExpression` node for `foo === NaN` and other comparisons.
         * @param {ASTNode} node The node to check.
         * @returns {void}
         */
        function checkBinaryExpression(node) {
            if (
                /^(?:[<>]|[!=]=)=?$/u.test(node.operator) &&
                (isNaNIdentifier(node.left) || isNaNIdentifier(node.right))
            ) {
                const suggestedFixes = [];
                const isFixable = fixableOperators.has(node.operator);
                const isCastable = castableOperators.has(node.operator);

                if (isFixable) {
                    suggestedFixes.push({
                        messageId: "replaceWithIsNaN",
                        fix: getBinaryExpressionFixer(node, value => `Number.isNaN(${value})`)
                    });
                }

                if (isCastable) {
                    suggestedFixes.push({
                        messageId: "replaceWithCastingAndIsNaN",
                        fix: getBinaryExpressionFixer(node, value => `Number.isNaN(Number(${value}))`)
                    });
                }

                context.report({
                    node,
                    messageId: "comparisonWithNaN",
                    suggest: suggestedFixes
                });
            }
        }

        /**
         * Checks the discriminant and all case clauses of the given `SwitchStatement` node for `switch(NaN)` and `case NaN:`
         * @param {ASTNode} node The node to check.
         * @returns {void}
         */
        function checkSwitchStatement(node) {
            if (isNaNIdentifier(node.discriminant)) {
                context.report({ node, messageId: "switchNaN" });
            }

            for (const switchCase of node.cases) {
                if (isNaNIdentifier(switchCase.test)) {
                    context.report({ node: switchCase, messageId: "caseNaN" });
                }
            }
        }

        /**
         * Checks the given `CallExpression` node for `.indexOf(NaN)` and `.lastIndexOf(NaN)`.
         * @param {ASTNode} node The node to check.
         * @returns {void}
         */
        function checkCallExpression(node) {
            const callee = astUtils.skipChainExpression(node.callee);

            if (callee.type === "MemberExpression") {
                const methodName = astUtils.getStaticPropertyName(callee);

                if (
                    (methodName === "indexOf" || methodName === "lastIndexOf") &&
                    node.arguments.length === 1 &&
                    isNaNIdentifier(node.arguments[0])
                ) {
                    context.report({ node, messageId: "indexOfNaN", data: { methodName } });
                }
            }
        }

        const listeners = {
            BinaryExpression: checkBinaryExpression
        };

        if (enforceForSwitchCase) {
            listeners.SwitchStatement = checkSwitchStatement;
        }

        if (enforceForIndexOf) {
            listeners.CallExpression = checkCallExpression;
        }

        return listeners;
    }
};<|MERGE_RESOLUTION|>--- conflicted
+++ resolved
@@ -74,9 +74,6 @@
     },
 
     create(context) {
-<<<<<<< HEAD
-        const [{ enforceForIndexOf, enforceForSwitchCase }] = context.options;
-=======
 
         const enforceForSwitchCase = !context.options[0] || context.options[0].enforceForSwitchCase;
         const enforceForIndexOf = context.options[0] && context.options[0].enforceForIndexOf;
@@ -109,7 +106,6 @@
                 return fixer.replaceText(node, `${negation}${fixedValue}`);
             };
         }
->>>>>>> aadfb609
 
         /**
          * Checks the given `BinaryExpression` node for `foo === NaN` and other comparisons.
