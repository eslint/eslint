--- conflicted
+++ resolved
@@ -35,139 +35,10 @@
 
 /** @type {import('../shared/types').Rule} */
 module.exports = {
-<<<<<<< HEAD
     meta: {
         dialects: ["javascript", "typescript"],
         language: "javascript",
         type: "suggestion",
-
-        defaultOptions: [{ capIsConstructor: true }],
-
-        docs: {
-            description: "Disallow use of `this` in contexts where the value of `this` is `undefined`",
-            recommended: false,
-            url: "https://eslint.org/docs/latest/rules/no-invalid-this"
-        },
-
-        schema: [
-            {
-                type: "object",
-                properties: {
-                    capIsConstructor: {
-                        type: "boolean"
-                    }
-                },
-                additionalProperties: false
-            }
-        ],
-
-        messages: {
-            unexpectedThis: "Unexpected 'this'."
-        }
-    },
-
-    create(context) {
-        const [{ capIsConstructor }] = context.options;
-        const stack = [],
-            sourceCode = context.sourceCode;
-
-        /**
-         * Gets the current checking context.
-         *
-         * The return value has a flag that whether or not `this` keyword is valid.
-         * The flag is initialized when got at the first time.
-         * @returns {{valid: boolean}}
-         *   an object which has a flag that whether or not `this` keyword is valid.
-         */
-        stack.getCurrent = function() {
-            const current = this.at(-1);
-
-            if (!current.init) {
-                current.init = true;
-                current.valid = !astUtils.isDefaultThisBinding(
-                    current.node,
-                    sourceCode,
-                    { capIsConstructor }
-                );
-            }
-            return current;
-        };
-
-        return {
-
-            onCodePathStart(codePath, node) {
-                if (isCodePathWithLexicalThis(codePath, node)) {
-                    return;
-                }
-
-                if (codePath.origin === "program") {
-                    const scope = sourceCode.getScope(node);
-                    const features = context.languageOptions.parserOptions.ecmaFeatures || {};
-
-                    // `this` at the top level of scripts always refers to the global object
-                    stack.push({
-                        init: true,
-                        node,
-                        valid: !(
-                            node.sourceType === "module" ||
-                            (features.globalReturn && scope.childScopes[0].isStrict)
-                        )
-                    });
-
-                    return;
-                }
-
-                /*
-                 * `init: false` means that `valid` isn't determined yet.
-                 * Most functions don't use `this`, and the calculation for `valid`
-                 * is relatively costly, so we'll calculate it lazily when the first
-                 * `this` within the function is traversed. A special case are non-strict
-                 * functions, because `this` refers to the global object and therefore is
-                 * always valid, so we can set `init: true` right away.
-                 */
-                stack.push({
-                    init: !sourceCode.getScope(node).isStrict,
-                    node,
-                    valid: true
-                });
-            },
-
-            onCodePathEnd(codePath, node) {
-                if (isCodePathWithLexicalThis(codePath, node)) {
-                    return;
-                }
-
-                stack.pop();
-            },
-
-            AccessorProperty(node) {
-                stack.push({
-                    init: true,
-                    node,
-                    valid: true
-                });
-            },
-
-            'AccessorProperty:exit'() {
-                stack.pop();
-            },
-
-            // Reports if `this` of the current context is invalid.
-            ThisExpression(node) {
-                const current = stack.getCurrent();
-
-                if (current && !current.valid) {
-                    context.report({
-                        node,
-                        messageId: "unexpectedThis"
-                    });
-                }
-            }
-        };
-    }
-=======
-	meta: {
-		type: "suggestion",
 
 		defaultOptions: [{ capIsConstructor: true }],
 
@@ -275,14 +146,29 @@
 			ThisExpression(node) {
 				const current = stack.getCurrent();
 
-				if (current && !current.valid) {
-					context.report({
-						node,
-						messageId: "unexpectedThis",
-					});
-				}
-			},
-		};
-	},
->>>>>>> a4f87604
+            AccessorProperty(node) {
+                stack.push({
+                    init: true,
+                    node,
+                    valid: true
+                });
+            },
+
+            'AccessorProperty:exit'() {
+                stack.pop();
+            },
+
+            // Reports if `this` of the current context is invalid.
+            ThisExpression(node) {
+                const current = stack.getCurrent();
+
+                if (current && !current.valid) {
+                    context.report({
+                        node,
+                        messageId: "unexpectedThis"
+                    });
+                }
+            }
+        };
+    }
 };