/**
 * @fileoverview Rule to flag non-camelcased identifiers
 * @author Nicholas C. Zakas
 */

"use strict";

//------------------------------------------------------------------------------
// Requirements
//------------------------------------------------------------------------------

const astUtils = require("./utils/ast-utils");

//------------------------------------------------------------------------------
// Rule Definition
//------------------------------------------------------------------------------

/** @type {import('../shared/types').Rule} */
module.exports = {
    meta: {
        type: "suggestion",
<<<<<<< HEAD
=======

        defaultOptions: [{
            allow: [],
            ignoreDestructuring: false,
            ignoreGlobals: false,
            ignoreImports: false,
            properties: "always"
        }],

>>>>>>> bf2a4f68
        docs: {
            description: "Enforce camelcase naming convention",
            recommended: false,
            frozen: true,
            url: "https://eslint.org/docs/latest/rules/camelcase"
        },

        schema: [
            {
                type: "object",
                properties: {
                    ignoreDestructuring: {
                        type: "boolean"
                    },
                    ignoreImports: {
                        type: "boolean"
                    },
                    ignoreGlobals: {
                        type: "boolean"
                    },
                    properties: {
                        enum: ["always", "never"]
                    },
                    allow: {
                        type: "array",
                        items: {
                            type: "string"
                        },
                        minItems: 0,
                        uniqueItems: true
                    }
                },
                additionalProperties: false
            }
        ],

        messages: {
            notCamelCase: "Identifier '{{name}}' is not in camel case.",
            notCamelCasePrivate: "#{{name}} is not in camel case."
        }
    },

    create(context) {
        const [{
            allow,
            ignoreDestructuring,
            ignoreGlobals,
            ignoreImports,
            properties
        }] = context.options;
        const sourceCode = context.sourceCode;

        //--------------------------------------------------------------------------
        // Helpers
        //--------------------------------------------------------------------------

        // contains reported nodes to avoid reporting twice on destructuring with shorthand notation
        const reported = new Set();

        /**
         * Checks if a string contains an underscore and isn't all upper-case
         * @param {string} name The string to check.
         * @returns {boolean} if the string is underscored
         * @private
         */
        function isUnderscored(name) {
            const nameBody = name.replace(/^_+|_+$/gu, "");

            // if there's an underscore, it might be A_CONSTANT, which is okay
            return nameBody.includes("_") && nameBody !== nameBody.toUpperCase();
        }

        /**
         * Checks if a string match the ignore list
         * @param {string} name The string to check.
         * @returns {boolean} if the string is ignored
         * @private
         */
        function isAllowed(name) {
            return allow.some(
                entry => name === entry || name.match(new RegExp(entry, "u"))
            );
        }

        /**
         * Checks if a given name is good or not.
         * @param {string} name The name to check.
         * @returns {boolean} `true` if the name is good.
         * @private
         */
        function isGoodName(name) {
            return !isUnderscored(name) || isAllowed(name);
        }

        /**
         * Checks if a given identifier reference or member expression is an assignment
         * target.
         * @param {ASTNode} node The node to check.
         * @returns {boolean} `true` if the node is an assignment target.
         */
        function isAssignmentTarget(node) {
            const parent = node.parent;

            switch (parent.type) {
                case "AssignmentExpression":
                case "AssignmentPattern":
                    return parent.left === node;

                case "Property":
                    return (
                        parent.parent.type === "ObjectPattern" &&
                        parent.value === node
                    );
                case "ArrayPattern":
                case "RestElement":
                    return true;

                default:
                    return false;
            }
        }

        /**
         * Checks if a given binding identifier uses the original name as-is.
         * - If it's in object destructuring or object expression, the original name is its property name.
         * - If it's in import declaration, the original name is its exported name.
         * @param {ASTNode} node The `Identifier` node to check.
         * @returns {boolean} `true` if the identifier uses the original name as-is.
         */
        function equalsToOriginalName(node) {
            const localName = node.name;
            const valueNode = node.parent.type === "AssignmentPattern"
                ? node.parent
                : node;
            const parent = valueNode.parent;

            switch (parent.type) {
                case "Property":
                    return (
                        (parent.parent.type === "ObjectPattern" || parent.parent.type === "ObjectExpression") &&
                        parent.value === valueNode &&
                        !parent.computed &&
                        parent.key.type === "Identifier" &&
                        parent.key.name === localName
                    );

                case "ImportSpecifier":
                    return (
                        parent.local === node &&
                        astUtils.getModuleExportName(parent.imported) === localName
                    );

                default:
                    return false;
            }
        }

        /**
         * Reports an AST node as a rule violation.
         * @param {ASTNode} node The node to report.
         * @returns {void}
         * @private
         */
        function report(node) {
            if (reported.has(node.range[0])) {
                return;
            }
            reported.add(node.range[0]);

            // Report it.
            context.report({
                node,
                messageId: node.type === "PrivateIdentifier"
                    ? "notCamelCasePrivate"
                    : "notCamelCase",
                data: { name: node.name }
            });
        }

        /**
         * Reports an identifier reference or a binding identifier.
         * @param {ASTNode} node The `Identifier` node to report.
         * @returns {void}
         */
        function reportReferenceId(node) {

            /*
             * For backward compatibility, if it's in callings then ignore it.
             * Not sure why it is.
             */
            if (
                node.parent.type === "CallExpression" ||
                node.parent.type === "NewExpression"
            ) {
                return;
            }

            /*
             * For backward compatibility, if it's a default value of
             * destructuring/parameters then ignore it.
             * Not sure why it is.
             */
            if (
                node.parent.type === "AssignmentPattern" &&
                node.parent.right === node
            ) {
                return;
            }

            /*
             * The `ignoreDestructuring` flag skips the identifiers that uses
             * the property name as-is.
             */
            if (ignoreDestructuring && equalsToOriginalName(node)) {
                return;
            }

            /*
             * Import attribute keys are always ignored
             */
            if (astUtils.isImportAttributeKey(node)) {
                return;
            }

            report(node);
        }

        return {

            // Report camelcase of global variable references ------------------
            Program(node) {
                const scope = sourceCode.getScope(node);

                if (!ignoreGlobals) {

                    // Defined globals in config files or directive comments.
                    for (const variable of scope.variables) {
                        if (
                            variable.identifiers.length > 0 ||
                            isGoodName(variable.name)
                        ) {
                            continue;
                        }
                        for (const reference of variable.references) {

                            /*
                             * For backward compatibility, this rule reports read-only
                             * references as well.
                             */
                            reportReferenceId(reference.identifier);
                        }
                    }
                }

                // Undefined globals.
                for (const reference of scope.through) {
                    const id = reference.identifier;

                    if (isGoodName(id.name) || astUtils.isImportAttributeKey(id)) {
                        continue;
                    }

                    /*
                     * For backward compatibility, this rule reports read-only
                     * references as well.
                     */
                    reportReferenceId(id);
                }
            },

            // Report camelcase of declared variables --------------------------
            [[
                "VariableDeclaration",
                "FunctionDeclaration",
                "FunctionExpression",
                "ArrowFunctionExpression",
                "ClassDeclaration",
                "ClassExpression",
                "CatchClause"
            ]](node) {
                for (const variable of sourceCode.getDeclaredVariables(node)) {
                    if (isGoodName(variable.name)) {
                        continue;
                    }
                    const id = variable.identifiers[0];

                    // Report declaration.
                    if (!(ignoreDestructuring && equalsToOriginalName(id))) {
                        report(id);
                    }

                    /*
                     * For backward compatibility, report references as well.
                     * It looks unnecessary because declarations are reported.
                     */
                    for (const reference of variable.references) {
                        if (reference.init) {
                            continue; // Skip the write references of initializers.
                        }
                        reportReferenceId(reference.identifier);
                    }
                }
            },

            // Report camelcase in properties ----------------------------------
            [[
                "ObjectExpression > Property[computed!=true] > Identifier.key",
                "MethodDefinition[computed!=true] > Identifier.key",
                "PropertyDefinition[computed!=true] > Identifier.key",
                "MethodDefinition > PrivateIdentifier.key",
                "PropertyDefinition > PrivateIdentifier.key"
            ]](node) {
                if (properties === "never" || astUtils.isImportAttributeKey(node) || isGoodName(node.name)) {
                    return;
                }
                report(node);
            },
            "MemberExpression[computed!=true] > Identifier.property"(node) {
                if (
                    properties === "never" ||
                    !isAssignmentTarget(node.parent) || // ← ignore read-only references.
                    isGoodName(node.name)
                ) {
                    return;
                }
                report(node);
            },

            // Report camelcase in import --------------------------------------
            ImportDeclaration(node) {
                for (const variable of sourceCode.getDeclaredVariables(node)) {
                    if (isGoodName(variable.name)) {
                        continue;
                    }
                    const id = variable.identifiers[0];

                    // Report declaration.
                    if (!(ignoreImports && equalsToOriginalName(id))) {
                        report(id);
                    }

                    /*
                     * For backward compatibility, report references as well.
                     * It looks unnecessary because declarations are reported.
                     */
                    for (const reference of variable.references) {
                        reportReferenceId(reference.identifier);
                    }
                }
            },

            // Report camelcase in re-export -----------------------------------
            [[
                "ExportAllDeclaration > Identifier.exported",
                "ExportSpecifier > Identifier.exported"
            ]](node) {
                if (isGoodName(node.name)) {
                    return;
                }
                report(node);
            },

            // Report camelcase in labels --------------------------------------
            [[
                "LabeledStatement > Identifier.label",

                /*
                 * For backward compatibility, report references as well.
                 * It looks unnecessary because declarations are reported.
                 */
                "BreakStatement > Identifier.label",
                "ContinueStatement > Identifier.label"
            ]](node) {
                if (isGoodName(node.name)) {
                    return;
                }
                report(node);
            }
        };
    }
};<|MERGE_RESOLUTION|>--- conflicted
+++ resolved
@@ -19,8 +19,6 @@
 module.exports = {
     meta: {
         type: "suggestion",
-<<<<<<< HEAD
-=======
 
         defaultOptions: [{
             allow: [],
@@ -30,7 +28,6 @@
             properties: "always"
         }],
 
->>>>>>> bf2a4f68
         docs: {
             description: "Enforce camelcase naming convention",
             recommended: false,
