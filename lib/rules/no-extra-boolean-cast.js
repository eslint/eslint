/**
 * @fileoverview Rule to flag unnecessary double negation in Boolean contexts
 * @author Brandon Mills
 */

"use strict";

//------------------------------------------------------------------------------
// Requirements
//------------------------------------------------------------------------------

const astUtils = require("./utils/ast-utils");
const eslintUtils = require("@eslint-community/eslint-utils");

const precedence = astUtils.getPrecedence;

//------------------------------------------------------------------------------
// Rule Definition
//------------------------------------------------------------------------------

/** @type {import('../shared/types').Rule} */
module.exports = {
    meta: {
        type: "suggestion",

        defaultOptions: [{}],

        docs: {
            description: "Disallow unnecessary boolean casts",
            recommended: true,
            url: "https://eslint.org/docs/latest/rules/no-extra-boolean-cast"
        },

        schema: [{
<<<<<<< HEAD
            type: "object",
            properties: {
                enforceForLogicalOperands: {
                    type: "boolean"
=======
            anyOf: [
                {
                    type: "object",
                    properties: {
                        enforceForInnerExpressions: {
                            type: "boolean"
                        }
                    },
                    additionalProperties: false
                },

                // deprecated
                {
                    type: "object",
                    properties: {
                        enforceForLogicalOperands: {
                            type: "boolean"
                        }
                    },
                    additionalProperties: false
>>>>>>> eb76282e
                }
            ]
        }],
        fixable: "code",

        messages: {
            unexpectedCall: "Redundant Boolean call.",
            unexpectedNegation: "Redundant double negation."
        }
    },

    create(context) {
        const sourceCode = context.sourceCode;
<<<<<<< HEAD
        const [{ enforceForLogicalOperands }] = context.options;
=======
        const enforceForLogicalOperands = context.options[0]?.enforceForLogicalOperands === true;
        const enforceForInnerExpressions = context.options[0]?.enforceForInnerExpressions === true;

>>>>>>> eb76282e

        // Node types which have a test which will coerce values to booleans.
        const BOOLEAN_NODE_TYPES = new Set([
            "IfStatement",
            "DoWhileStatement",
            "WhileStatement",
            "ConditionalExpression",
            "ForStatement"
        ]);

        /**
         * Check if a node is a Boolean function or constructor.
         * @param {ASTNode} node the node
         * @returns {boolean} If the node is Boolean function or constructor
         */
        function isBooleanFunctionOrConstructorCall(node) {

            // Boolean(<bool>) and new Boolean(<bool>)
            return (node.type === "CallExpression" || node.type === "NewExpression") &&
                    node.callee.type === "Identifier" &&
                        node.callee.name === "Boolean";
        }

        /**
<<<<<<< HEAD
         * Checks whether the node is a logical expression and that the option is enabled
         * @param {ASTNode} node the node
         * @returns {boolean} if the node is a logical expression and option is enabled
         */
        function isLogicalContext(node) {
            return node.type === "LogicalExpression" &&
            (node.operator === "||" || node.operator === "&&") &&
            (enforceForLogicalOperands === true);

        }


        /**
=======
>>>>>>> eb76282e
         * Check if a node is in a context where its value would be coerced to a boolean at runtime.
         * @param {ASTNode} node The node
         * @returns {boolean} If it is in a boolean context
         */
        function isInBooleanContext(node) {
            return (
                (isBooleanFunctionOrConstructorCall(node.parent) &&
                node === node.parent.arguments[0]) ||

                (BOOLEAN_NODE_TYPES.has(node.parent.type) &&
                    node === node.parent.test) ||

                // !<bool>
                (node.parent.type === "UnaryExpression" &&
                    node.parent.operator === "!")
            );
        }

        /**
         * Checks whether the node is a context that should report an error
         * Acts recursively if it is in a logical context
         * @param {ASTNode} node the node
         * @returns {boolean} If the node is in one of the flagged contexts
         */
        function isInFlaggedContext(node) {
            if (node.parent.type === "ChainExpression") {
                return isInFlaggedContext(node.parent);
            }

            /*
             * legacy behavior - enforceForLogicalOperands will only recurse on
             * logical expressions, not on other contexts.
             * enforceForInnerExpressions will recurse on logical expressions
             * as well as the other recursive syntaxes.
             */

            if (enforceForLogicalOperands || enforceForInnerExpressions) {
                if (node.parent.type === "LogicalExpression") {
                    if (node.parent.operator === "||" || node.parent.operator === "&&") {
                        return isInFlaggedContext(node.parent);
                    }

                    // Check the right hand side of a `??` operator.
                    if (enforceForInnerExpressions &&
                        node.parent.operator === "??" &&
                        node.parent.right === node
                    ) {
                        return isInFlaggedContext(node.parent);
                    }
                }
            }

            if (enforceForInnerExpressions) {
                if (
                    node.parent.type === "ConditionalExpression" &&
                    (node.parent.consequent === node || node.parent.alternate === node)
                ) {
                    return isInFlaggedContext(node.parent);
                }

                /*
                 * Check last expression only in a sequence, i.e. if ((1, 2, Boolean(3))) {}, since
                 * the others don't affect the result of the expression.
                 */
                if (
                    node.parent.type === "SequenceExpression" &&
                    node.parent.expressions.at(-1) === node
                ) {
                    return isInFlaggedContext(node.parent);
                }

            }

            return isInBooleanContext(node);
        }


        /**
         * Check if a node has comments inside.
         * @param {ASTNode} node The node to check.
         * @returns {boolean} `true` if it has comments inside.
         */
        function hasCommentsInside(node) {
            return Boolean(sourceCode.getCommentsInside(node).length);
        }

        /**
         * Checks if the given node is wrapped in grouping parentheses. Parentheses for constructs such as if() don't count.
         * @param {ASTNode} node The node to check.
         * @returns {boolean} `true` if the node is parenthesized.
         * @private
         */
        function isParenthesized(node) {
            return eslintUtils.isParenthesized(1, node, sourceCode);
        }

        /**
         * Determines whether the given node needs to be parenthesized when replacing the previous node.
         * It assumes that `previousNode` is the node to be reported by this rule, so it has a limited list
         * of possible parent node types. By the same assumption, the node's role in a particular parent is already known.
         * @param {ASTNode} previousNode Previous node.
         * @param {ASTNode} node The node to check.
         * @throws {Error} (Unreachable.)
         * @returns {boolean} `true` if the node needs to be parenthesized.
         */
        function needsParens(previousNode, node) {
            if (previousNode.parent.type === "ChainExpression") {
                return needsParens(previousNode.parent, node);
            }

            if (isParenthesized(previousNode)) {

                // parentheses around the previous node will stay, so there is no need for an additional pair
                return false;
            }

            // parent of the previous node will become parent of the replacement node
            const parent = previousNode.parent;

            switch (parent.type) {
                case "CallExpression":
                case "NewExpression":
                    return node.type === "SequenceExpression";
                case "IfStatement":
                case "DoWhileStatement":
                case "WhileStatement":
                case "ForStatement":
                case "SequenceExpression":
                    return false;
                case "ConditionalExpression":
                    if (previousNode === parent.test) {
                        return precedence(node) <= precedence(parent);
                    }
                    if (previousNode === parent.consequent || previousNode === parent.alternate) {
                        return precedence(node) < precedence({ type: "AssignmentExpression" });
                    }

                    /* c8 ignore next */
                    throw new Error("Ternary child must be test, consequent, or alternate.");
                case "UnaryExpression":
                    return precedence(node) < precedence(parent);
                case "LogicalExpression":
                    if (astUtils.isMixedLogicalAndCoalesceExpressions(node, parent)) {
                        return true;
                    }
                    if (previousNode === parent.left) {
                        return precedence(node) < precedence(parent);
                    }
                    return precedence(node) <= precedence(parent);

                /* c8 ignore next */
                default:
                    throw new Error(`Unexpected parent type: ${parent.type}`);
            }
        }

        return {
            UnaryExpression(node) {
                const parent = node.parent;


                // Exit early if it's guaranteed not to match
                if (node.operator !== "!" ||
                          parent.type !== "UnaryExpression" ||
                          parent.operator !== "!") {
                    return;
                }


                if (isInFlaggedContext(parent)) {
                    context.report({
                        node: parent,
                        messageId: "unexpectedNegation",
                        fix(fixer) {
                            if (hasCommentsInside(parent)) {
                                return null;
                            }

                            if (needsParens(parent, node.argument)) {
                                return fixer.replaceText(parent, `(${sourceCode.getText(node.argument)})`);
                            }

                            let prefix = "";
                            const tokenBefore = sourceCode.getTokenBefore(parent);
                            const firstReplacementToken = sourceCode.getFirstToken(node.argument);

                            if (
                                tokenBefore &&
                                tokenBefore.range[1] === parent.range[0] &&
                                !astUtils.canTokensBeAdjacent(tokenBefore, firstReplacementToken)
                            ) {
                                prefix = " ";
                            }

                            return fixer.replaceText(parent, prefix + sourceCode.getText(node.argument));
                        }
                    });
                }
            },

            CallExpression(node) {
                if (node.callee.type !== "Identifier" || node.callee.name !== "Boolean") {
                    return;
                }

                if (isInFlaggedContext(node)) {
                    context.report({
                        node,
                        messageId: "unexpectedCall",
                        fix(fixer) {
                            const parent = node.parent;

                            if (node.arguments.length === 0) {
                                if (parent.type === "UnaryExpression" && parent.operator === "!") {

                                    /*
                                     * !Boolean() -> true
                                     */

                                    if (hasCommentsInside(parent)) {
                                        return null;
                                    }

                                    const replacement = "true";
                                    let prefix = "";
                                    const tokenBefore = sourceCode.getTokenBefore(parent);

                                    if (
                                        tokenBefore &&
                                        tokenBefore.range[1] === parent.range[0] &&
                                        !astUtils.canTokensBeAdjacent(tokenBefore, replacement)
                                    ) {
                                        prefix = " ";
                                    }

                                    return fixer.replaceText(parent, prefix + replacement);
                                }

                                /*
                                 * Boolean() -> false
                                 */

                                if (hasCommentsInside(node)) {
                                    return null;
                                }

                                return fixer.replaceText(node, "false");
                            }

                            if (node.arguments.length === 1) {
                                const argument = node.arguments[0];

                                if (argument.type === "SpreadElement" || hasCommentsInside(node)) {
                                    return null;
                                }

                                /*
                                 * Boolean(expression) -> expression
                                 */

                                if (needsParens(node, argument)) {
                                    return fixer.replaceText(node, `(${sourceCode.getText(argument)})`);
                                }

                                return fixer.replaceText(node, sourceCode.getText(argument));
                            }

                            // two or more arguments
                            return null;
                        }
                    });
                }
            }
        };

    }
};<|MERGE_RESOLUTION|>--- conflicted
+++ resolved
@@ -32,12 +32,6 @@
         },
 
         schema: [{
-<<<<<<< HEAD
-            type: "object",
-            properties: {
-                enforceForLogicalOperands: {
-                    type: "boolean"
-=======
             anyOf: [
                 {
                     type: "object",
@@ -58,7 +52,6 @@
                         }
                     },
                     additionalProperties: false
->>>>>>> eb76282e
                 }
             ]
         }],
@@ -72,13 +65,7 @@
 
     create(context) {
         const sourceCode = context.sourceCode;
-<<<<<<< HEAD
-        const [{ enforceForLogicalOperands }] = context.options;
-=======
-        const enforceForLogicalOperands = context.options[0]?.enforceForLogicalOperands === true;
-        const enforceForInnerExpressions = context.options[0]?.enforceForInnerExpressions === true;
-
->>>>>>> eb76282e
+        const [{ enforceForLogicalOperands, enforceForInnerExpressions }] = context.options;
 
         // Node types which have a test which will coerce values to booleans.
         const BOOLEAN_NODE_TYPES = new Set([
@@ -103,22 +90,6 @@
         }
 
         /**
-<<<<<<< HEAD
-         * Checks whether the node is a logical expression and that the option is enabled
-         * @param {ASTNode} node the node
-         * @returns {boolean} if the node is a logical expression and option is enabled
-         */
-        function isLogicalContext(node) {
-            return node.type === "LogicalExpression" &&
-            (node.operator === "||" || node.operator === "&&") &&
-            (enforceForLogicalOperands === true);
-
-        }
-
-
-        /**
-=======
->>>>>>> eb76282e
          * Check if a node is in a context where its value would be coerced to a boolean at runtime.
          * @param {ASTNode} node The node
          * @returns {boolean} If it is in a boolean context
