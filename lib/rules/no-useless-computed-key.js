/**
 * @fileoverview Rule to disallow unnecessary computed property keys in object literals
 * @author Burak Yigit Kaya
 */
"use strict";

//------------------------------------------------------------------------------
// Requirements
//------------------------------------------------------------------------------

const astUtils = require("./utils/ast-utils");

//------------------------------------------------------------------------------
// Helpers
//------------------------------------------------------------------------------

/**
 * Determines whether the computed key syntax is unnecessarily used for the given node.
 * In particular, it determines whether removing the square brackets and using the content between them
 * directly as the key (e.g. ['foo'] -> 'foo') would produce valid syntax and preserve the same behavior.
 * Valid non-computed keys are only: identifiers, number literals and string literals.
 * Only literals can preserve the same behavior, with a few exceptions for specific node types:
 * Property
 *   - { ["__proto__"]: foo } defines a property named "__proto__"
 *     { "__proto__": foo } defines object's prototype
 * PropertyDefinition
 *   - class C { ["constructor"]; } defines an instance field named "constructor"
 *     class C { "constructor"; } produces a parsing error
 *   - class C { static ["constructor"]; } defines a static field named "constructor"
 *     class C { static "constructor"; } produces a parsing error
 *   - class C { static ["prototype"]; } produces a runtime error (doesn't break the whole script)
 *     class C { static "prototype"; } produces a parsing error (breaks the whole script)
 * MethodDefinition
 *   - class C { ["constructor"]() {} } defines a prototype method named "constructor"
 *     class C { "constructor"() {} } defines the constructor
 *   - class C { static ["prototype"]() {} } produces a runtime error (doesn't break the whole script)
 *     class C { static "prototype"() {} } produces a parsing error (breaks the whole script)
 * @param {ASTNode} node The node to check. It can be `Property`, `PropertyDefinition` or `MethodDefinition`.
 * @throws {Error} (Unreachable.)
 * @returns {void} `true` if the node has useless computed key.
 */
function hasUselessComputedKey(node) {
    if (!node.computed) {
        return false;
    }

    const { key } = node;

    if (key.type !== "Literal") {
        return false;
    }

    const { value } = key;

    if (typeof value !== "number" && typeof value !== "string") {
        return false;
    }

    switch (node.type) {
        case "Property":
            return value !== "__proto__";

        case "PropertyDefinition":
            if (node.static) {
                return value !== "constructor" && value !== "prototype";
            }

            return value !== "constructor";

        case "MethodDefinition":
            if (node.static) {
                return value !== "prototype";
            }

            return value !== "constructor";

        /* c8 ignore next */
        default:
            throw new Error(`Unexpected node type: ${node.type}`);
    }

}

//------------------------------------------------------------------------------
// Rule Definition
//------------------------------------------------------------------------------

/** @type {import('../shared/types').Rule} */
module.exports = {
    meta: {
        type: "suggestion",

        defaultOptions: [{}],

        docs: {
            description: "Disallow unnecessary computed property keys in objects and classes",
            recommended: false,
            url: "https://eslint.org/docs/latest/rules/no-useless-computed-key"
        },

        schema: [{
            type: "object",
            properties: {
                enforceForClassMembers: {
<<<<<<< HEAD
                    type: "boolean"
=======
                    type: "boolean",
                    default: true
>>>>>>> aadfb609
                }
            },
            additionalProperties: false
        }],
        fixable: "code",

        messages: {
            unnecessarilyComputedProperty: "Unnecessarily computed property [{{property}}] found."
        }
    },
    create(context) {
        const sourceCode = context.sourceCode;
<<<<<<< HEAD
        const [{ enforceForClassMembers }] = context.options;
=======
        const enforceForClassMembers = context.options[0]?.enforceForClassMembers ?? true;
>>>>>>> aadfb609

        /**
         * Reports a given node if it violated this rule.
         * @param {ASTNode} node The node to check.
         * @returns {void}
         */
        function check(node) {
            if (hasUselessComputedKey(node)) {
                const { key } = node;

                context.report({
                    node,
                    messageId: "unnecessarilyComputedProperty",
                    data: { property: sourceCode.getText(key) },
                    fix(fixer) {
                        const leftSquareBracket = sourceCode.getTokenBefore(key, astUtils.isOpeningBracketToken);
                        const rightSquareBracket = sourceCode.getTokenAfter(key, astUtils.isClosingBracketToken);

                        // If there are comments between the brackets and the property name, don't do a fix.
                        if (sourceCode.commentsExistBetween(leftSquareBracket, rightSquareBracket)) {
                            return null;
                        }

                        const tokenBeforeLeftBracket = sourceCode.getTokenBefore(leftSquareBracket);

                        // Insert a space before the key to avoid changing identifiers, e.g. ({ get[2]() {} }) to ({ get2() {} })
                        const needsSpaceBeforeKey = tokenBeforeLeftBracket.range[1] === leftSquareBracket.range[0] &&
                            !astUtils.canTokensBeAdjacent(tokenBeforeLeftBracket, sourceCode.getFirstToken(key));

                        const replacementKey = (needsSpaceBeforeKey ? " " : "") + key.raw;

                        return fixer.replaceTextRange([leftSquareBracket.range[0], rightSquareBracket.range[1]], replacementKey);
                    }
                });
            }
        }

        /**
         * A no-op function to act as placeholder for checking a node when the `enforceForClassMembers` option is `false`.
         * @returns {void}
         * @private
         */
        function noop() {}

        return {
            Property: check,
            MethodDefinition: enforceForClassMembers ? check : noop,
            PropertyDefinition: enforceForClassMembers ? check : noop
        };
    }
};<|MERGE_RESOLUTION|>--- conflicted
+++ resolved
@@ -90,7 +90,9 @@
     meta: {
         type: "suggestion",
 
-        defaultOptions: [{}],
+        defaultOptions: [{
+            enforceForClassMembers: true
+        }],
 
         docs: {
             description: "Disallow unnecessary computed property keys in objects and classes",
@@ -102,12 +104,7 @@
             type: "object",
             properties: {
                 enforceForClassMembers: {
-<<<<<<< HEAD
                     type: "boolean"
-=======
-                    type: "boolean",
-                    default: true
->>>>>>> aadfb609
                 }
             },
             additionalProperties: false
@@ -120,11 +117,7 @@
     },
     create(context) {
         const sourceCode = context.sourceCode;
-<<<<<<< HEAD
-        const [{ enforceForClassMembers }] = context.options;
-=======
         const enforceForClassMembers = context.options[0]?.enforceForClassMembers ?? true;
->>>>>>> aadfb609
 
         /**
          * Reports a given node if it violated this rule.
