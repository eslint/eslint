/**
 * @fileoverview Validate strings passed to the RegExp constructor
 * @author Michael Ficarra
 */
"use strict";

//------------------------------------------------------------------------------
// Requirements
//------------------------------------------------------------------------------

const RegExpValidator = require("@eslint-community/regexpp").RegExpValidator;
const validator = new RegExpValidator();
const validFlags = /[dgimsuvy]/gu;
const undefined1 = void 0;

//------------------------------------------------------------------------------
// Rule Definition
//------------------------------------------------------------------------------

/** @type {import('../shared/types').Rule} */
module.exports = {
    meta: {
        type: "problem",

        defaultOptions: [{}],

        docs: {
            description: "Disallow invalid regular expression strings in `RegExp` constructors",
            recommended: true,
            url: "https://eslint.org/docs/latest/rules/no-invalid-regexp"
        },

        schema: [{
            type: "object",
            properties: {
                allowConstructorFlags: {
                    type: "array",
                    items: {
                        type: "string"
                    }
                }
            },
            additionalProperties: false
        }],

        messages: {
            regexMessage: "{{message}}."
        }
    },

    create(context) {
<<<<<<< HEAD
        const [{ allowConstructorFlags }] = context.options;
        const allowedFlags = allowConstructorFlags
            ? new RegExp(`[${allowConstructorFlags.join("").replace(validFlags, "")}]`, "giu")
            : null;
=======

        const options = context.options[0];
        let allowedFlags = null;

        if (options && options.allowConstructorFlags) {
            const temp = options.allowConstructorFlags.join("").replace(validFlags, "");

            if (temp) {
                allowedFlags = new RegExp(`[${temp}]`, "gu");
            }
        }
>>>>>>> bde51055

        /**
         * Reports error with the provided message.
         * @param {ASTNode} node The node holding the invalid RegExp
         * @param {string} message The message to report.
         * @returns {void}
         */
        function report(node, message) {
            context.report({
                node,
                messageId: "regexMessage",
                data: { message }
            });
        }

        /**
         * Check if node is a string
         * @param {ASTNode} node node to evaluate
         * @returns {boolean} True if its a string
         * @private
         */
        function isString(node) {
            return node && node.type === "Literal" && typeof node.value === "string";
        }

        /**
         * Gets flags of a regular expression created by the given `RegExp()` or `new RegExp()` call
         * Examples:
         *     new RegExp(".")         // => ""
         *     new RegExp(".", "gu")   // => "gu"
         *     new RegExp(".", flags)  // => null
         * @param {ASTNode} node `CallExpression` or `NewExpression` node
         * @returns {string|null} flags if they can be determined, `null` otherwise
         * @private
         */
        function getFlags(node) {
            if (node.arguments.length < 2) {
                return "";
            }

            if (isString(node.arguments[1])) {
                return node.arguments[1].value;
            }

            return null;
        }

        /**
         * Check syntax error in a given pattern.
         * @param {string} pattern The RegExp pattern to validate.
         * @param {Object} flags The RegExp flags to validate.
         * @param {boolean} [flags.unicode] The Unicode flag.
         * @param {boolean} [flags.unicodeSets] The UnicodeSets flag.
         * @returns {string|null} The syntax error.
         */
        function validateRegExpPattern(pattern, flags) {
            try {
                validator.validatePattern(pattern, undefined1, undefined1, flags);
                return null;
            } catch (err) {
                return err.message;
            }
        }

        /**
         * Check syntax error in a given flags.
         * @param {string|null} flags The RegExp flags to validate.
         * @returns {string|null} The syntax error.
         */
        function validateRegExpFlags(flags) {
            if (!flags) {
                return null;
            }
            try {
                validator.validateFlags(flags);
            } catch {
                return `Invalid flags supplied to RegExp constructor '${flags}'`;
            }

            /*
             * `regexpp` checks the combination of `u` and `v` flags when parsing `Pattern` according to `ecma262`,
             * but this rule may check only the flag when the pattern is unidentifiable, so check it here.
             * https://tc39.es/ecma262/multipage/text-processing.html#sec-parsepattern
             */
            if (flags.includes("u") && flags.includes("v")) {
                return "Regex 'u' and 'v' flags cannot be used together";
            }
            return null;
        }

        return {
            "CallExpression, NewExpression"(node) {
                if (node.callee.type !== "Identifier" || node.callee.name !== "RegExp") {
                    return;
                }

                let flags = getFlags(node);

                if (flags && allowedFlags) {
                    flags = flags.replace(allowedFlags, "");
                }

                let message = validateRegExpFlags(flags);

                if (message) {
                    report(node, message);
                    return;
                }

                if (!isString(node.arguments[0])) {
                    return;
                }

                const pattern = node.arguments[0].value;

                message = (

                    // If flags are unknown, report the regex only if its pattern is invalid both with and without the "u" flag
                    flags === null
                        ? (
                            validateRegExpPattern(pattern, { unicode: true, unicodeSets: false }) &&
                            validateRegExpPattern(pattern, { unicode: false, unicodeSets: true }) &&
                            validateRegExpPattern(pattern, { unicode: false, unicodeSets: false })
                        )
                        : validateRegExpPattern(pattern, { unicode: flags.includes("u"), unicodeSets: flags.includes("v") })
                );

                if (message) {
                    report(node, message);
                }
            }
        };
    }
};<|MERGE_RESOLUTION|>--- conflicted
+++ resolved
@@ -49,24 +49,10 @@
     },
 
     create(context) {
-<<<<<<< HEAD
         const [{ allowConstructorFlags }] = context.options;
         const allowedFlags = allowConstructorFlags
-            ? new RegExp(`[${allowConstructorFlags.join("").replace(validFlags, "")}]`, "giu")
+            ? new RegExp(`[${allowConstructorFlags.join("").replace(validFlags, "")}]`, "gu")
             : null;
-=======
-
-        const options = context.options[0];
-        let allowedFlags = null;
-
-        if (options && options.allowConstructorFlags) {
-            const temp = options.allowConstructorFlags.join("").replace(validFlags, "");
-
-            if (temp) {
-                allowedFlags = new RegExp(`[${temp}]`, "gu");
-            }
-        }
->>>>>>> bde51055
 
         /**
          * Reports error with the provided message.
