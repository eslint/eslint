--- conflicted
+++ resolved
@@ -49,24 +49,16 @@
     },
 
     create(context) {
-<<<<<<< HEAD
         const [{ allowConstructorFlags }] = context.options;
-        const allowedFlags = allowConstructorFlags
-            ? new RegExp(`[${allowConstructorFlags.join("").replace(validFlags, "")}]`, "gu")
-            : null;
-=======
-
-        const options = context.options[0];
         let allowedFlags = [];
 
-        if (options && options.allowConstructorFlags) {
-            const temp = options.allowConstructorFlags.join("").replace(new RegExp(`[${validFlags}]`, "gu"), "");
+        if (allowConstructorFlags) {
+            const temp = allowConstructorFlags.join("").replace(new RegExp(`[${validFlags}]`, "gu"), "");
 
             if (temp) {
                 allowedFlags = [...new Set(temp)];
             }
         }
->>>>>>> 2c2805f8
 
         /**
          * Reports error with the provided message.
