--- conflicted
+++ resolved
@@ -17,11 +17,10 @@
 
 /** @type {import('../shared/types').Rule} */
 module.exports = {
-<<<<<<< HEAD
-    meta: {
-        dialects: ["javascript", "typescript"],
-        language: "javascript",
-        type: "suggestion",
+	meta: {
+		dialects: ["javascript", "typescript"],
+		language: "javascript",
+		type: "suggestion",
 
         defaultOptions: [{
             enforceForClassFields: true,
@@ -29,11 +28,11 @@
             ignoreOverrideMethods: false
         }],
 
-        docs: {
-            description: "Enforce that class methods utilize `this`",
-            recommended: false,
-            url: "https://eslint.org/docs/latest/rules/class-methods-use-this"
-        },
+		docs: {
+			description: "Enforce that class methods utilize `this`",
+			recommended: false,
+			url: "https://eslint.org/docs/latest/rules/class-methods-use-this",
+		},
 
         schema: [{
             type: "object",
@@ -70,50 +69,50 @@
         } = options;
         const exceptMethods = new Set(options.exceptMethods);
 
-        const stack = [];
-
-        /**
-         * Push `this` used flag initialized with `false` onto the stack.
-         * @returns {void}
-         */
-        function pushContext() {
-            stack.push(false);
-        }
-
-        /**
-         * Pop `this` used flag from the stack.
-         * @returns {boolean | undefined} `this` used flag
-         */
-        function popContext() {
-            return stack.pop();
-        }
-
-        /**
-         * Initializes the current context to false and pushes it onto the stack.
-         * These booleans represent whether 'this' has been used in the context.
-         * @returns {void}
-         * @private
-         */
-        function enterFunction() {
-            pushContext();
-        }
-
-        /**
-         * Check if the node is an instance method
-         * @param {ASTNode} node node to check
-         * @returns {boolean} True if its an instance method
-         * @private
-         */
-        function isInstanceMethod(node) {
-            switch (node.type) {
-                case "MethodDefinition":
-                    return !node.static && node.kind !== "constructor";
-                case "PropertyDefinition":
-                    return !node.static && enforceForClassFields;
-                default:
-                    return false;
-            }
-        }
+		const stack = [];
+
+		/**
+		 * Push `this` used flag initialized with `false` onto the stack.
+		 * @returns {void}
+		 */
+		function pushContext() {
+			stack.push(false);
+		}
+
+		/**
+		 * Pop `this` used flag from the stack.
+		 * @returns {boolean | undefined} `this` used flag
+		 */
+		function popContext() {
+			return stack.pop();
+		}
+
+		/**
+		 * Initializes the current context to false and pushes it onto the stack.
+		 * These booleans represent whether 'this' has been used in the context.
+		 * @returns {void}
+		 * @private
+		 */
+		function enterFunction() {
+			pushContext();
+		}
+
+		/**
+		 * Check if the node is an instance method
+		 * @param {ASTNode} node node to check
+		 * @returns {boolean} True if its an instance method
+		 * @private
+		 */
+		function isInstanceMethod(node) {
+			switch (node.type) {
+				case "MethodDefinition":
+					return !node.static && node.kind !== "constructor";
+				case "PropertyDefinition":
+					return !node.static && enforceForClassFields;
+				default:
+					return false;
+			}
+		}
 
         /**
          * Check if the node's parent class implements any interfaces
@@ -163,186 +162,6 @@
                     ? astUtils.getStaticStringValue(node.key)
                     : (node.key.name || "");
 
-                return !exceptMethods.has(hashIfNeeded + name);
-            }
-            return false;
-        }
-
-        /**
-         * Checks if we are leaving a function that is a method, and reports if 'this' has not been used.
-         * Static methods and the constructor are exempt.
-         * Then pops the context off the stack.
-         * @param {ASTNode} node A function node that was entered.
-         * @returns {void}
-         * @private
-         */
-        function exitFunction(node) {
-            const methodUsesThis = popContext();
-
-            if (isIncludedInstanceMethod(node.parent) && !methodUsesThis) {
-                context.report({
-                    node,
-                    loc: astUtils.getFunctionHeadLoc(node, context.sourceCode),
-                    messageId: "missingThis",
-                    data: {
-                        name: astUtils.getFunctionNameWithKind(node)
-                    }
-                });
-            }
-        }
-
-        /**
-         * Mark the current context as having used 'this'.
-         * @returns {void}
-         * @private
-         */
-        function markThisUsed() {
-            if (stack.length) {
-                stack[stack.length - 1] = true;
-            }
-        }
-
-        return {
-            FunctionDeclaration: enterFunction,
-            "FunctionDeclaration:exit": exitFunction,
-            FunctionExpression: enterFunction,
-            "FunctionExpression:exit": exitFunction,
-
-            /*
-             * Class field value are implicit functions.
-             */
-            "PropertyDefinition > *.key:exit": pushContext,
-            "PropertyDefinition:exit": popContext,
-
-            /*
-             * Class static blocks are implicit functions. They aren't required to use `this`,
-             * but we have to push context so that it captures any use of `this` in the static block
-             * separately from enclosing contexts, because static blocks have their own `this` and it
-             * shouldn't count as used `this` in enclosing contexts.
-             */
-            StaticBlock: pushContext,
-            "StaticBlock:exit": popContext,
-
-            ThisExpression: markThisUsed,
-            Super: markThisUsed,
-            ...(
-                enforceForClassFields && {
-                    "PropertyDefinition > ArrowFunctionExpression.value": enterFunction,
-                    "PropertyDefinition > ArrowFunctionExpression.value:exit": exitFunction
-                }
-            )
-        };
-    }
-=======
-	meta: {
-		dialects: ["javascript", "typescript"],
-		language: "javascript",
-		type: "suggestion",
-
-		defaultOptions: [
-			{
-				enforceForClassFields: true,
-				exceptMethods: [],
-			},
-		],
-
-		docs: {
-			description: "Enforce that class methods utilize `this`",
-			recommended: false,
-			url: "https://eslint.org/docs/latest/rules/class-methods-use-this",
-		},
-
-		schema: [
-			{
-				type: "object",
-				properties: {
-					exceptMethods: {
-						type: "array",
-						items: {
-							type: "string",
-						},
-					},
-					enforceForClassFields: {
-						type: "boolean",
-					},
-				},
-				additionalProperties: false,
-			},
-		],
-
-		messages: {
-			missingThis: "Expected 'this' to be used by class {{name}}.",
-		},
-	},
-	create(context) {
-		const [options] = context.options;
-		const { enforceForClassFields } = options;
-		const exceptMethods = new Set(options.exceptMethods);
-
-		const stack = [];
-
-		/**
-		 * Push `this` used flag initialized with `false` onto the stack.
-		 * @returns {void}
-		 */
-		function pushContext() {
-			stack.push(false);
-		}
-
-		/**
-		 * Pop `this` used flag from the stack.
-		 * @returns {boolean | undefined} `this` used flag
-		 */
-		function popContext() {
-			return stack.pop();
-		}
-
-		/**
-		 * Initializes the current context to false and pushes it onto the stack.
-		 * These booleans represent whether 'this' has been used in the context.
-		 * @returns {void}
-		 * @private
-		 */
-		function enterFunction() {
-			pushContext();
-		}
-
-		/**
-		 * Check if the node is an instance method
-		 * @param {ASTNode} node node to check
-		 * @returns {boolean} True if its an instance method
-		 * @private
-		 */
-		function isInstanceMethod(node) {
-			switch (node.type) {
-				case "MethodDefinition":
-					return !node.static && node.kind !== "constructor";
-				case "PropertyDefinition":
-					return !node.static && enforceForClassFields;
-				default:
-					return false;
-			}
-		}
-
-		/**
-		 * Check if the node is an instance method not excluded by config
-		 * @param {ASTNode} node node to check
-		 * @returns {boolean} True if it is an instance method, and not excluded by config
-		 * @private
-		 */
-		function isIncludedInstanceMethod(node) {
-			if (isInstanceMethod(node)) {
-				if (node.computed) {
-					return true;
-				}
-
-				const hashIfNeeded =
-					node.key.type === "PrivateIdentifier" ? "#" : "";
-				const name =
-					node.key.type === "Literal"
-						? astUtils.getStaticStringValue(node.key)
-						: node.key.name || "";
-
 				return !exceptMethods.has(hashIfNeeded + name);
 			}
 			return false;
@@ -413,5 +232,4 @@
 			}),
 		};
 	},
->>>>>>> 0e20aa72
 };