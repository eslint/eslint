--- conflicted
+++ resolved
@@ -106,16 +106,10 @@
                         type: "string"
                     },
                     allowEmptyCase: {
-<<<<<<< HEAD
                         type: "boolean"
-=======
-                        type: "boolean",
-                        default: false
                     },
                     reportUnusedFallthroughComment: {
-                        type: "boolean",
-                        default: false
->>>>>>> d85c4363
+                        type: "boolean"
                     }
                 },
                 additionalProperties: false
@@ -132,26 +126,16 @@
         const codePathSegments = [];
         let currentCodePathSegments = new Set();
         const sourceCode = context.sourceCode;
-<<<<<<< HEAD
-        const [{ allowEmptyCase, commentPattern }] = context.options;
+        const [{ allowEmptyCase, commentPattern, reportUnusedFallthroughComment }] = context.options;
         const fallthroughCommentPattern = commentPattern
             ? new RegExp(commentPattern, "u")
             : DEFAULT_FALLTHROUGH_COMMENT;
-=======
-        const allowEmptyCase = options.allowEmptyCase || false;
-        const reportUnusedFallthroughComment = options.reportUnusedFallthroughComment || false;
->>>>>>> d85c4363
 
         /*
          * We need to use leading comments of the next SwitchCase node because
          * trailing comments is wrong if semicolons are omitted.
          */
-<<<<<<< HEAD
-        let fallthroughCase = null;
-=======
         let previousCase = null;
-        let fallthroughCommentPattern = null;
->>>>>>> d85c4363
 
         return {
 
