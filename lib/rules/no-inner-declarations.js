/**
 * @fileoverview Rule to enforce declarations in program or function body root.
 * @author Brandon Mills
 */

"use strict";

//------------------------------------------------------------------------------
// Requirements
//------------------------------------------------------------------------------

const astUtils = require("./utils/ast-utils");

//------------------------------------------------------------------------------
// Rule Definition
//------------------------------------------------------------------------------

const validParent = new Set(["Program", "StaticBlock", "ExportNamedDeclaration", "ExportDefaultDeclaration"]);
const validBlockStatementParent = new Set(["FunctionDeclaration", "FunctionExpression", "ArrowFunctionExpression"]);

<<<<<<< HEAD
/** @type {import('../shared/types').Rule} */
=======
/**
 * Finds the nearest enclosing context where this rule allows declarations and returns its description.
 * @param {ASTNode} node Node to search from.
 * @returns {string} Description. One of "program", "function body", "class static block body".
 */
function getAllowedBodyDescription(node) {
    let { parent } = node;

    while (parent) {

        if (parent.type === "StaticBlock") {
            return "class static block body";
        }

        if (astUtils.isFunction(parent)) {
            return "function body";
        }

        ({ parent } = parent);
    }

    return "program";
}

>>>>>>> e03a9675
module.exports = {
    meta: {
        type: "problem",

        docs: {
            description: "disallow variable or `function` declarations in nested blocks",
            recommended: true,
            url: "https://eslint.org/docs/rules/no-inner-declarations"
        },

        schema: [
            {
                enum: ["functions", "both"]
            }
        ],

        messages: {
            moveDeclToRoot: "Move {{type}} declaration to {{body}} root."
        }
    },

    create(context) {

        /**
         * Ensure that a given node is at a program or function body's root.
         * @param {ASTNode} node Declaration node to check.
         * @returns {void}
         */
        function check(node) {
            const parent = node.parent;

            if (
                parent.type === "BlockStatement" && validBlockStatementParent.has(parent.parent.type)
            ) {
                return;
            }

            if (validParent.has(parent.type)) {
                return;
            }

            context.report({
                node,
                messageId: "moveDeclToRoot",
                data: {
                    type: (node.type === "FunctionDeclaration" ? "function" : "variable"),
                    body: getAllowedBodyDescription(node)
                }
            });
        }


        return {

            FunctionDeclaration: check,
            VariableDeclaration(node) {
                if (context.options[0] === "both" && node.kind === "var") {
                    check(node);
                }
            }

        };

    }
};<|MERGE_RESOLUTION|>--- conflicted
+++ resolved
@@ -18,9 +18,6 @@
 const validParent = new Set(["Program", "StaticBlock", "ExportNamedDeclaration", "ExportDefaultDeclaration"]);
 const validBlockStatementParent = new Set(["FunctionDeclaration", "FunctionExpression", "ArrowFunctionExpression"]);
 
-<<<<<<< HEAD
-/** @type {import('../shared/types').Rule} */
-=======
 /**
  * Finds the nearest enclosing context where this rule allows declarations and returns its description.
  * @param {ASTNode} node Node to search from.
@@ -45,7 +42,7 @@
     return "program";
 }
 
->>>>>>> e03a9675
+/** @type {import('../shared/types').Rule} */
 module.exports = {
     meta: {
         type: "problem",
