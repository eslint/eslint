/**
 * @fileoverview A rule to disallow unnecessary assignments`.
 * @author Yosuke Ota
 */

"use strict";

const { findVariable } = require("@eslint-community/eslint-utils");

//------------------------------------------------------------------------------
// Types
//------------------------------------------------------------------------------

/** @typedef {import("estree").Node} ASTNode */
/** @typedef {import("estree").Pattern} Pattern */
/** @typedef {import("estree").Identifier} Identifier */
/** @typedef {import("estree").VariableDeclarator} VariableDeclarator */
/** @typedef {import("estree").AssignmentExpression} AssignmentExpression */
/** @typedef {import("estree").UpdateExpression} UpdateExpression */
/** @typedef {import("estree").Expression} Expression */
/** @typedef {import("eslint-scope").Scope} Scope */
/** @typedef {import("eslint-scope").Variable} Variable */
/** @typedef {import("../linter/code-path-analysis/code-path")} CodePath */
/** @typedef {import("../linter/code-path-analysis/code-path-segment")} CodePathSegment */

//------------------------------------------------------------------------------
// Helpers
//------------------------------------------------------------------------------

/**
 * Extract identifier from the given pattern node used on the left-hand side of the assignment.
 * @param {Pattern} pattern The pattern node to extract identifier
 * @returns {Iterable<Identifier>} The extracted identifier
 */
function* extractIdentifiersFromPattern(pattern) {
	switch (pattern.type) {
		case "Identifier":
			yield pattern;
			return;
		case "ObjectPattern":
			for (const property of pattern.properties) {
				yield* extractIdentifiersFromPattern(
					property.type === "Property" ? property.value : property,
				);
			}
			return;
		case "ArrayPattern":
			for (const element of pattern.elements) {
				if (!element) {
					continue;
				}
				yield* extractIdentifiersFromPattern(element);
			}
			return;
		case "RestElement":
			yield* extractIdentifiersFromPattern(pattern.argument);
			return;
		case "AssignmentPattern":
			yield* extractIdentifiersFromPattern(pattern.left);

		// no default
	}
}

/**
 * Checks whether the given identifier node is evaluated after the assignment identifier.
 * @param {AssignmentInfo} assignment The assignment info.
 * @param {Identifier} identifier The identifier to check.
 * @returns {boolean} `true` if the given identifier node is evaluated after the assignment identifier.
 */
function isIdentifierEvaluatedAfterAssignment(assignment, identifier) {
	if (identifier.range[0] < assignment.identifier.range[1]) {
		return false;
	}
	if (
		assignment.expression &&
		assignment.expression.range[0] <= identifier.range[0] &&
		identifier.range[1] <= assignment.expression.range[1]
	) {
		/*
		 * The identifier node is in an expression that is evaluated before the assignment.
		 * e.g. x = id;
		 *          ^^ identifier to check
		 *      ^      assignment identifier
		 */
		return false;
	}

	/*
	 * e.g.
	 *      x = 42; id;
	 *              ^^ identifier to check
	 *      ^          assignment identifier
	 *      let { x, y = id } = obj;
	 *                   ^^  identifier to check
	 *            ^          assignment identifier
	 */
	return true;
}

/**
 * Checks whether the given identifier node is used between the assigned identifier and the equal sign.
 *
 * e.g. let { x, y = x } = obj;
 *                   ^   identifier to check
 *            ^          assigned identifier
 * @param {AssignmentInfo} assignment The assignment info.
 * @param {Identifier} identifier The identifier to check.
 * @returns {boolean} `true` if the given identifier node is used between the assigned identifier and the equal sign.
 */
function isIdentifierUsedBetweenAssignedAndEqualSign(assignment, identifier) {
	if (!assignment.expression) {
		return false;
	}
	return (
		assignment.identifier.range[1] <= identifier.range[0] &&
		identifier.range[1] <= assignment.expression.range[0]
	);
}

//------------------------------------------------------------------------------
// Rule Definition
//------------------------------------------------------------------------------

/** @type {import('../shared/types').Rule} */
module.exports = {
<<<<<<< HEAD
	meta: {
		type: "problem",

		docs: {
			description:
				"Disallow variable assignments when the value is not used",
			recommended: false,
			url: "https://eslint.org/docs/latest/rules/no-useless-assignment",
		},

		schema: [],

		messages: {
			unnecessaryAssignment:
				"This assigned value is not used in subsequent statements.",
		},
	},

	create(context) {
		const sourceCode = context.sourceCode;

		/**
		 * @typedef {Object} ScopeStack
		 * @property {CodePath} codePath The code path of this scope stack.
		 * @property {Scope} scope The scope of this scope stack.
		 * @property {ScopeStack} upper The upper scope stack.
		 * @property {Record<string, ScopeStackSegmentInfo>} segments The map of ScopeStackSegmentInfo.
		 * @property {Set<CodePathSegment>} currentSegments The current CodePathSegments.
		 * @property {Map<Variable, AssignmentInfo[]>} assignments The map of list of AssignmentInfo for each variable.
		 */
		/**
		 * @typedef {Object} ScopeStackSegmentInfo
		 * @property {CodePathSegment} segment The code path segment.
		 * @property {Identifier|null} first The first identifier that appears within the segment.
		 * @property {Identifier|null} last The last identifier that appears within the segment.
		 * `first` and `last` are used to determine whether an identifier exists within the segment position range.
		 * Since it is used as a range of segments, we should originally hold all nodes, not just identifiers,
		 * but since the only nodes to be judged are identifiers, it is sufficient to have a range of identifiers.
		 */
		/**
		 * @typedef {Object} AssignmentInfo
		 * @property {Variable} variable The variable that is assigned.
		 * @property {Identifier} identifier The identifier that is assigned.
		 * @property {VariableDeclarator|AssignmentExpression|UpdateExpression} node The node where the variable was updated.
		 * @property {Expression|null} expression The expression that is evaluated before the assignment.
		 * @property {CodePathSegment[]} segments The code path segments where the assignment was made.
		 */

		/** @type {ScopeStack} */
		let scopeStack = null;

		/** @type {Set<Scope>} */
		const codePathStartScopes = new Set();

		/**
		 * Gets the scope of code path start from given scope
		 * @param {Scope} scope The initial scope
		 * @returns {Scope} The scope of code path start
		 * @throws {Error} Unexpected error
		 */
		function getCodePathStartScope(scope) {
			let target = scope;

			while (target) {
				if (codePathStartScopes.has(target)) {
					return target;
				}
				target = target.upper;
			}

			// Should be unreachable
			return null;
		}

		/**
		 * Verify the given scope stack.
		 * @param {ScopeStack} target The scope stack to verify.
		 * @returns {void}
		 */
		function verify(target) {
			/**
			 * Checks whether the given identifier is used in the segment.
			 * @param {CodePathSegment} segment The code path segment.
			 * @param {Identifier} identifier The identifier to check.
			 * @returns {boolean} `true` if the identifier is used in the segment.
			 */
			function isIdentifierUsedInSegment(segment, identifier) {
				const segmentInfo = target.segments[segment.id];

				return (
					segmentInfo.first &&
					segmentInfo.last &&
					segmentInfo.first.range[0] <= identifier.range[0] &&
					identifier.range[1] <= segmentInfo.last.range[1]
				);
			}

			/**
			 * Verifies whether the given assignment info is an used assignment.
			 * Report if it is an unused assignment.
			 * @param {AssignmentInfo} targetAssignment The assignment info to verify.
			 * @param {AssignmentInfo[]} allAssignments The list of all assignment info for variables.
			 * @returns {void}
			 */
			function verifyAssignmentIsUsed(targetAssignment, allAssignments) {
				/**
				 * @typedef {Object} SubsequentSegmentData
				 * @property {CodePathSegment} segment The code path segment
				 * @property {AssignmentInfo} [assignment] The first occurrence of the assignment within the segment.
				 * There is no need to check if the variable is used after this assignment,
				 * as the value it was assigned will be used.
				 */

				/**
				 * Information used in `getSubsequentSegments()`.
				 * To avoid unnecessary iterations, cache information that has already been iterated over,
				 * and if additional iterations are needed, start iterating from the retained position.
				 */
				const subsequentSegmentData = {
					/**
					 * Cache of subsequent segment information list that have already been iterated.
					 * @type {SubsequentSegmentData[]}
					 */
					results: [],

					/**
					 * Subsequent segments that have already been iterated on. Used to avoid infinite loops.
					 * @type {Set<CodePathSegment>}
					 */
					subsequentSegments: new Set(),

					/**
					 * Unexplored code path segment.
					 * If additional iterations are needed, consume this information and iterate.
					 * @type {CodePathSegment[]}
					 */
					queueSegments: targetAssignment.segments.flatMap(
						segment => segment.nextSegments,
					),
				};

				/**
				 * Gets the subsequent segments from the segment of
				 * the assignment currently being validated (targetAssignment).
				 * @returns {Iterable<SubsequentSegmentData>} the subsequent segments
				 */
				function* getSubsequentSegments() {
					yield* subsequentSegmentData.results;

					while (subsequentSegmentData.queueSegments.length > 0) {
						const nextSegment =
							subsequentSegmentData.queueSegments.shift();

						if (
							subsequentSegmentData.subsequentSegments.has(
								nextSegment,
							)
						) {
							continue;
						}
						subsequentSegmentData.subsequentSegments.add(
							nextSegment,
						);

						const assignmentInSegment = allAssignments.find(
							otherAssignment =>
								otherAssignment.segments.includes(
									nextSegment,
								) &&
								!isIdentifierUsedBetweenAssignedAndEqualSign(
									otherAssignment,
									targetAssignment.identifier,
								),
						);

						if (!assignmentInSegment) {
							/*
							 * Stores the next segment to explore.
							 * If `assignmentInSegment` exists,
							 * we are guarding it because we don't need to explore the next segment.
							 */
							subsequentSegmentData.queueSegments.push(
								...nextSegment.nextSegments,
							);
						}

						/** @type {SubsequentSegmentData} */
						const result = {
							segment: nextSegment,
							assignment: assignmentInSegment,
						};

						subsequentSegmentData.results.push(result);
						yield result;
					}
				}

				if (
					targetAssignment.variable.references.some(
						ref => ref.identifier.type !== "Identifier",
					)
				) {
					/**
					 * Skip checking for a variable that has at least one non-identifier reference.
					 * It's generated by plugins and cannot be handled reliably in the core rule.
					 */
					return;
				}

				const readReferences =
					targetAssignment.variable.references.filter(reference =>
						reference.isRead(),
					);

				if (!readReferences.length) {
					/*
					 * It is not just an unnecessary assignment, but an unnecessary (unused) variable
					 * and thus should not be reported by this rule because it is reported by `no-unused-vars`.
					 */
					return;
				}

				/**
				 * Other assignment on the current segment and after current assignment.
				 */
				const otherAssignmentAfterTargetAssignment =
					allAssignments.find(assignment => {
						if (
							assignment === targetAssignment ||
							(assignment.segments.length &&
								assignment.segments.every(
									segment =>
										!targetAssignment.segments.includes(
											segment,
										),
								))
						) {
							return false;
						}
						if (
							isIdentifierEvaluatedAfterAssignment(
								targetAssignment,
								assignment.identifier,
							)
						) {
							return true;
						}
						if (
							assignment.expression &&
							assignment.expression.range[0] <=
								targetAssignment.identifier.range[0] &&
							targetAssignment.identifier.range[1] <=
								assignment.expression.range[1]
						) {
							/*
							 * The target assignment is in an expression that is evaluated before the assignment.
							 * e.g. x=(x=1);
							 *         ^^^ targetAssignment
							 *      ^^^^^^^ assignment
							 */
							return true;
						}

						return false;
					});

				for (const reference of readReferences) {
					/*
					 * If the scope of the reference is outside the current code path scope,
					 * we cannot track whether this assignment is not used.
					 * For example, it can also be called asynchronously.
					 */
					if (
						target.scope !== getCodePathStartScope(reference.from)
					) {
						return;
					}

					// Checks if it is used in the same segment as the target assignment.
					if (
						isIdentifierEvaluatedAfterAssignment(
							targetAssignment,
							reference.identifier,
						) &&
						(isIdentifierUsedBetweenAssignedAndEqualSign(
							targetAssignment,
							reference.identifier,
						) ||
							targetAssignment.segments.some(segment =>
								isIdentifierUsedInSegment(
									segment,
									reference.identifier,
								),
							))
					) {
						if (
							otherAssignmentAfterTargetAssignment &&
							isIdentifierEvaluatedAfterAssignment(
								otherAssignmentAfterTargetAssignment,
								reference.identifier,
							)
						) {
							// There was another assignment before the reference. Therefore, it has not been used yet.
							continue;
						}

						// Uses in statements after the written identifier.
						return;
					}

					if (otherAssignmentAfterTargetAssignment) {
						/*
						 * The assignment was followed by another assignment in the same segment.
						 * Therefore, there is no need to check the next segment.
						 */
						continue;
					}

					// Check subsequent segments.
					for (const subsequentSegment of getSubsequentSegments()) {
						if (
							isIdentifierUsedInSegment(
								subsequentSegment.segment,
								reference.identifier,
							)
						) {
							if (
								subsequentSegment.assignment &&
								isIdentifierEvaluatedAfterAssignment(
									subsequentSegment.assignment,
									reference.identifier,
								)
							) {
								// There was another assignment before the reference. Therefore, it has not been used yet.
								continue;
							}

							// It is used
							return;
						}
					}
				}
				context.report({
					node: targetAssignment.identifier,
					messageId: "unnecessaryAssignment",
				});
			}

			// Verify that each assignment in the code path is used.
			for (const assignments of target.assignments.values()) {
				assignments.sort(
					(a, b) => a.identifier.range[0] - b.identifier.range[0],
				);
				for (const assignment of assignments) {
					verifyAssignmentIsUsed(assignment, assignments);
				}
			}
		}

		return {
			onCodePathStart(codePath, node) {
				const scope = sourceCode.getScope(node);

				scopeStack = {
					upper: scopeStack,
					codePath,
					scope,
					segments: Object.create(null),
					currentSegments: new Set(),
					assignments: new Map(),
				};
				codePathStartScopes.add(scopeStack.scope);
			},
			onCodePathEnd() {
				verify(scopeStack);

				scopeStack = scopeStack.upper;
			},
			onCodePathSegmentStart(segment) {
				const segmentInfo = { segment, first: null, last: null };

				scopeStack.segments[segment.id] = segmentInfo;
				scopeStack.currentSegments.add(segment);
			},
			onCodePathSegmentEnd(segment) {
				scopeStack.currentSegments.delete(segment);
			},
			Identifier(node) {
				for (const segment of scopeStack.currentSegments) {
					const segmentInfo = scopeStack.segments[segment.id];

					if (!segmentInfo.first) {
						segmentInfo.first = node;
					}
					segmentInfo.last = node;
				}
			},
			":matches(VariableDeclarator[init!=null], AssignmentExpression, UpdateExpression):exit"(
				node,
			) {
				if (scopeStack.currentSegments.size === 0) {
					// Ignore unreachable segments
					return;
				}

				const assignments = scopeStack.assignments;

				let pattern;
				let expression = null;

				if (node.type === "VariableDeclarator") {
					pattern = node.id;
					expression = node.init;
				} else if (node.type === "AssignmentExpression") {
					pattern = node.left;
					expression = node.right;
				} else {
					// UpdateExpression
					pattern = node.argument;
				}

				for (const identifier of extractIdentifiersFromPattern(
					pattern,
				)) {
					const scope = sourceCode.getScope(identifier);

					/** @type {Variable} */
					const variable = findVariable(scope, identifier);

					if (!variable) {
						continue;
					}

					// We don't know where global variables are used.
					if (
						variable.scope.type === "global" &&
						variable.defs.length === 0
					) {
						continue;
					}

					/*
					 * If the scope of the variable is outside the current code path scope,
					 * we cannot track whether this assignment is not used.
					 */
					if (
						scopeStack.scope !==
						getCodePathStartScope(variable.scope)
					) {
						continue;
					}

					// Variables marked by `markVariableAsUsed()` or
					// exported by "exported" block comment.
					if (variable.eslintUsed) {
						continue;
					}

					// Variables exported by ESM export syntax
					if (variable.scope.type === "module") {
						if (
							variable.defs.some(
								def =>
									(def.type === "Variable" &&
										def.parent.parent.type ===
											"ExportNamedDeclaration") ||
									(def.type === "FunctionName" &&
										(def.node.parent.type ===
											"ExportNamedDeclaration" ||
											def.node.parent.type ===
												"ExportDefaultDeclaration")) ||
									(def.type === "ClassName" &&
										(def.node.parent.type ===
											"ExportNamedDeclaration" ||
											def.node.parent.type ===
												"ExportDefaultDeclaration")),
							)
						) {
							continue;
						}
						if (
							variable.references.some(
								reference =>
									reference.identifier.parent.type ===
									"ExportSpecifier",
							)
						) {
							// It have `export { ... }` reference.
							continue;
						}
					}

					let list = assignments.get(variable);

					if (!list) {
						list = [];
						assignments.set(variable, list);
					}
					list.push({
						variable,
						identifier,
						node,
						expression,
						segments: [...scopeStack.currentSegments],
					});
				}
			},
		};
	},
=======
    meta: {
        type: "problem",

        docs: {
            description: "Disallow variable assignments when the value is not used",
            recommended: false,
            url: "https://eslint.org/docs/latest/rules/no-useless-assignment"
        },

        schema: [],

        messages: {
            unnecessaryAssignment: "This assigned value is not used in subsequent statements."
        }
    },

    create(context) {
        const sourceCode = context.sourceCode;

        /**
         * @typedef {Object} ScopeStack
         * @property {CodePath} codePath The code path of this scope stack.
         * @property {Scope} scope The scope of this scope stack.
         * @property {ScopeStack} upper The upper scope stack.
         * @property {Record<string, ScopeStackSegmentInfo>} segments The map of ScopeStackSegmentInfo.
         * @property {Set<CodePathSegment>} currentSegments The current CodePathSegments.
         * @property {Map<Variable, AssignmentInfo[]>} assignments The map of list of AssignmentInfo for each variable.
         * @property {Array} tryStatementBlocks The array of TryStatement block nodes in this scope stack.
         */
        /**
         * @typedef {Object} ScopeStackSegmentInfo
         * @property {CodePathSegment} segment The code path segment.
         * @property {Identifier|null} first The first identifier that appears within the segment.
         * @property {Identifier|null} last The last identifier that appears within the segment.
         * `first` and `last` are used to determine whether an identifier exists within the segment position range.
         * Since it is used as a range of segments, we should originally hold all nodes, not just identifiers,
         * but since the only nodes to be judged are identifiers, it is sufficient to have a range of identifiers.
         */
        /**
         * @typedef {Object} AssignmentInfo
         * @property {Variable} variable The variable that is assigned.
         * @property {Identifier} identifier The identifier that is assigned.
         * @property {VariableDeclarator|AssignmentExpression|UpdateExpression} node The node where the variable was updated.
         * @property {Expression|null} expression The expression that is evaluated before the assignment.
         * @property {CodePathSegment[]} segments The code path segments where the assignment was made.
         */

        /** @type {ScopeStack} */
        let scopeStack = null;

        /** @type {Set<Scope>} */
        const codePathStartScopes = new Set();

        /**
         * Gets the scope of code path start from given scope
         * @param {Scope} scope The initial scope
         * @returns {Scope} The scope of code path start
         * @throws {Error} Unexpected error
         */
        function getCodePathStartScope(scope) {
            let target = scope;

            while (target) {
                if (codePathStartScopes.has(target)) {
                    return target;
                }
                target = target.upper;
            }

            // Should be unreachable
            return null;
        }

        /**
         * Verify the given scope stack.
         * @param {ScopeStack} target The scope stack to verify.
         * @returns {void}
         */
        function verify(target) {

            /**
             * Checks whether the given identifier is used in the segment.
             * @param {CodePathSegment} segment The code path segment.
             * @param {Identifier} identifier The identifier to check.
             * @returns {boolean} `true` if the identifier is used in the segment.
             */
            function isIdentifierUsedInSegment(segment, identifier) {
                const segmentInfo = target.segments[segment.id];

                return (
                    segmentInfo.first &&
                    segmentInfo.last &&
                    segmentInfo.first.range[0] <= identifier.range[0] &&
                    identifier.range[1] <= segmentInfo.last.range[1]
                );
            }

            /**
             * Verifies whether the given assignment info is an used assignment.
             * Report if it is an unused assignment.
             * @param {AssignmentInfo} targetAssignment The assignment info to verify.
             * @param {AssignmentInfo[]} allAssignments The list of all assignment info for variables.
             * @returns {void}
             */
            function verifyAssignmentIsUsed(targetAssignment, allAssignments) {

                // Skip assignment if it is in a try block.
                const isAssignmentInTryBlock = target.tryStatementBlocks.some(tryBlock =>
                    tryBlock.range[0] <= targetAssignment.identifier.range[0] &&
                    targetAssignment.identifier.range[1] <= tryBlock.range[1]
                );

                if (isAssignmentInTryBlock) {
                    return;
                }

                /**
                 * @typedef {Object} SubsequentSegmentData
                 * @property {CodePathSegment} segment The code path segment
                 * @property {AssignmentInfo} [assignment] The first occurrence of the assignment within the segment.
                 * There is no need to check if the variable is used after this assignment,
                 * as the value it was assigned will be used.
                 */

                /**
                 * Information used in `getSubsequentSegments()`.
                 * To avoid unnecessary iterations, cache information that has already been iterated over,
                 * and if additional iterations are needed, start iterating from the retained position.
                 */
                const subsequentSegmentData = {

                    /**
                     * Cache of subsequent segment information list that have already been iterated.
                     * @type {SubsequentSegmentData[]}
                     */
                    results: [],

                    /**
                     * Subsequent segments that have already been iterated on. Used to avoid infinite loops.
                     * @type {Set<CodePathSegment>}
                     */
                    subsequentSegments: new Set(),

                    /**
                     * Unexplored code path segment.
                     * If additional iterations are needed, consume this information and iterate.
                     * @type {CodePathSegment[]}
                     */
                    queueSegments: targetAssignment.segments.flatMap(segment => segment.nextSegments)
                };


                /**
                 * Gets the subsequent segments from the segment of
                 * the assignment currently being validated (targetAssignment).
                 * @returns {Iterable<SubsequentSegmentData>} the subsequent segments
                 */
                function *getSubsequentSegments() {
                    yield* subsequentSegmentData.results;

                    while (subsequentSegmentData.queueSegments.length > 0) {
                        const nextSegment = subsequentSegmentData.queueSegments.shift();

                        if (subsequentSegmentData.subsequentSegments.has(nextSegment)) {
                            continue;
                        }
                        subsequentSegmentData.subsequentSegments.add(nextSegment);

                        const assignmentInSegment = allAssignments
                            .find(otherAssignment => (
                                otherAssignment.segments.includes(nextSegment) &&
                                !isIdentifierUsedBetweenAssignedAndEqualSign(otherAssignment, targetAssignment.identifier)
                            ));

                        if (!assignmentInSegment) {

                            /*
                             * Stores the next segment to explore.
                             * If `assignmentInSegment` exists,
                             * we are guarding it because we don't need to explore the next segment.
                             */
                            subsequentSegmentData.queueSegments.push(...nextSegment.nextSegments);
                        }

                        /** @type {SubsequentSegmentData} */
                        const result = {
                            segment: nextSegment,
                            assignment: assignmentInSegment
                        };

                        subsequentSegmentData.results.push(result);
                        yield result;
                    }
                }


                if (targetAssignment.variable.references.some(ref => ref.identifier.type !== "Identifier")) {

                    /**
                     * Skip checking for a variable that has at least one non-identifier reference.
                     * It's generated by plugins and cannot be handled reliably in the core rule.
                     */
                    return;
                }

                const readReferences = targetAssignment.variable.references.filter(reference => reference.isRead());

                if (!readReferences.length) {

                    /*
                     * It is not just an unnecessary assignment, but an unnecessary (unused) variable
                     * and thus should not be reported by this rule because it is reported by `no-unused-vars`.
                     */
                    return;
                }

                /**
                 * Other assignment on the current segment and after current assignment.
                 */
                const otherAssignmentAfterTargetAssignment = allAssignments
                    .find(assignment => {
                        if (
                            assignment === targetAssignment ||
                            assignment.segments.length && assignment.segments.every(segment => !targetAssignment.segments.includes(segment))
                        ) {
                            return false;
                        }
                        if (isIdentifierEvaluatedAfterAssignment(targetAssignment, assignment.identifier)) {
                            return true;
                        }
                        if (
                            assignment.expression &&
                            assignment.expression.range[0] <= targetAssignment.identifier.range[0] &&
                            targetAssignment.identifier.range[1] <= assignment.expression.range[1]
                        ) {

                            /*
                             * The target assignment is in an expression that is evaluated before the assignment.
                             * e.g. x=(x=1);
                             *         ^^^ targetAssignment
                             *      ^^^^^^^ assignment
                             */
                            return true;
                        }

                        return false;
                    });

                for (const reference of readReferences) {

                    /*
                     * If the scope of the reference is outside the current code path scope,
                     * we cannot track whether this assignment is not used.
                     * For example, it can also be called asynchronously.
                     */
                    if (target.scope !== getCodePathStartScope(reference.from)) {
                        return;
                    }

                    // Checks if it is used in the same segment as the target assignment.
                    if (
                        isIdentifierEvaluatedAfterAssignment(targetAssignment, reference.identifier) &&
                        (
                            isIdentifierUsedBetweenAssignedAndEqualSign(targetAssignment, reference.identifier) ||
                            targetAssignment.segments.some(segment => isIdentifierUsedInSegment(segment, reference.identifier))
                        )
                    ) {

                        if (
                            otherAssignmentAfterTargetAssignment &&
                            isIdentifierEvaluatedAfterAssignment(otherAssignmentAfterTargetAssignment, reference.identifier)
                        ) {

                            // There was another assignment before the reference. Therefore, it has not been used yet.
                            continue;
                        }

                        // Uses in statements after the written identifier.
                        return;
                    }

                    if (otherAssignmentAfterTargetAssignment) {

                        /*
                         * The assignment was followed by another assignment in the same segment.
                         * Therefore, there is no need to check the next segment.
                         */
                        continue;
                    }

                    // Check subsequent segments.
                    for (const subsequentSegment of getSubsequentSegments()) {
                        if (isIdentifierUsedInSegment(subsequentSegment.segment, reference.identifier)) {
                            if (
                                subsequentSegment.assignment &&
                                isIdentifierEvaluatedAfterAssignment(subsequentSegment.assignment, reference.identifier)
                            ) {

                                // There was another assignment before the reference. Therefore, it has not been used yet.
                                continue;
                            }

                            // It is used
                            return;
                        }
                    }
                }
                context.report({
                    node: targetAssignment.identifier,
                    messageId: "unnecessaryAssignment"
                });
            }

            // Verify that each assignment in the code path is used.
            for (const assignments of target.assignments.values()) {
                assignments.sort((a, b) => a.identifier.range[0] - b.identifier.range[0]);
                for (const assignment of assignments) {
                    verifyAssignmentIsUsed(assignment, assignments);
                }
            }
        }

        return {
            onCodePathStart(codePath, node) {
                const scope = sourceCode.getScope(node);

                scopeStack = {
                    upper: scopeStack,
                    codePath,
                    scope,
                    segments: Object.create(null),
                    currentSegments: new Set(),
                    assignments: new Map(),
                    tryStatementBlocks: []
                };
                codePathStartScopes.add(scopeStack.scope);
            },
            onCodePathEnd() {
                verify(scopeStack);

                scopeStack = scopeStack.upper;
            },
            onCodePathSegmentStart(segment) {
                const segmentInfo = { segment, first: null, last: null };

                scopeStack.segments[segment.id] = segmentInfo;
                scopeStack.currentSegments.add(segment);
            },
            onCodePathSegmentEnd(segment) {
                scopeStack.currentSegments.delete(segment);
            },
            TryStatement(node) {
                scopeStack.tryStatementBlocks.push(node.block);
            },
            Identifier(node) {
                for (const segment of scopeStack.currentSegments) {
                    const segmentInfo = scopeStack.segments[segment.id];

                    if (!segmentInfo.first) {
                        segmentInfo.first = node;
                    }
                    segmentInfo.last = node;
                }
            },
            ":matches(VariableDeclarator[init!=null], AssignmentExpression, UpdateExpression):exit"(node) {
                if (scopeStack.currentSegments.size === 0) {

                    // Ignore unreachable segments
                    return;
                }

                const assignments = scopeStack.assignments;

                let pattern;
                let expression = null;

                if (node.type === "VariableDeclarator") {
                    pattern = node.id;
                    expression = node.init;
                } else if (node.type === "AssignmentExpression") {
                    pattern = node.left;
                    expression = node.right;
                } else { // UpdateExpression
                    pattern = node.argument;
                }

                for (const identifier of extractIdentifiersFromPattern(pattern)) {
                    const scope = sourceCode.getScope(identifier);

                    /** @type {Variable} */
                    const variable = findVariable(scope, identifier);

                    if (!variable) {
                        continue;
                    }

                    // We don't know where global variables are used.
                    if (variable.scope.type === "global" && variable.defs.length === 0) {
                        continue;
                    }

                    /*
                     * If the scope of the variable is outside the current code path scope,
                     * we cannot track whether this assignment is not used.
                     */
                    if (scopeStack.scope !== getCodePathStartScope(variable.scope)) {
                        continue;
                    }

                    // Variables marked by `markVariableAsUsed()` or
                    // exported by "exported" block comment.
                    if (variable.eslintUsed) {
                        continue;
                    }

                    // Variables exported by ESM export syntax
                    if (variable.scope.type === "module") {
                        if (
                            variable.defs
                                .some(def => (
                                    (def.type === "Variable" && def.parent.parent.type === "ExportNamedDeclaration") ||
                                    (
                                        def.type === "FunctionName" &&
                                        (
                                            def.node.parent.type === "ExportNamedDeclaration" ||
                                            def.node.parent.type === "ExportDefaultDeclaration"
                                        )
                                    ) ||
                                    (
                                        def.type === "ClassName" &&
                                        (
                                            def.node.parent.type === "ExportNamedDeclaration" ||
                                            def.node.parent.type === "ExportDefaultDeclaration"
                                        )
                                    )
                                ))
                        ) {
                            continue;
                        }
                        if (variable.references.some(reference => reference.identifier.parent.type === "ExportSpecifier")) {

                            // It have `export { ... }` reference.
                            continue;
                        }
                    }

                    let list = assignments.get(variable);

                    if (!list) {
                        list = [];
                        assignments.set(variable, list);
                    }
                    list.push({
                        variable,
                        identifier,
                        node,
                        expression,
                        segments: [...scopeStack.currentSegments]
                    });
                }
            }
        };
    }
>>>>>>> 83202412
};<|MERGE_RESOLUTION|>--- conflicted
+++ resolved
@@ -124,7 +124,6 @@
 
 /** @type {import('../shared/types').Rule} */
 module.exports = {
-<<<<<<< HEAD
 	meta: {
 		type: "problem",
 
@@ -154,6 +153,7 @@
 		 * @property {Record<string, ScopeStackSegmentInfo>} segments The map of ScopeStackSegmentInfo.
 		 * @property {Set<CodePathSegment>} currentSegments The current CodePathSegments.
 		 * @property {Map<Variable, AssignmentInfo[]>} assignments The map of list of AssignmentInfo for each variable.
+		 * @property {Array} tryStatementBlocks The array of TryStatement block nodes in this scope stack.
 		 */
 		/**
 		 * @typedef {Object} ScopeStackSegmentInfo
@@ -230,6 +230,19 @@
 			 * @returns {void}
 			 */
 			function verifyAssignmentIsUsed(targetAssignment, allAssignments) {
+				// Skip assignment if it is in a try block.
+				const isAssignmentInTryBlock = target.tryStatementBlocks.some(
+					tryBlock =>
+						tryBlock.range[0] <=
+							targetAssignment.identifier.range[0] &&
+						targetAssignment.identifier.range[1] <=
+							tryBlock.range[1],
+				);
+
+				if (isAssignmentInTryBlock) {
+					return;
+				}
+
 				/**
 				 * @typedef {Object} SubsequentSegmentData
 				 * @property {CodePathSegment} segment The code path segment
@@ -495,6 +508,7 @@
 					segments: Object.create(null),
 					currentSegments: new Set(),
 					assignments: new Map(),
+					tryStatementBlocks: [],
 				};
 				codePathStartScopes.add(scopeStack.scope);
 			},
@@ -511,6 +525,9 @@
 			},
 			onCodePathSegmentEnd(segment) {
 				scopeStack.currentSegments.delete(segment);
+			},
+			TryStatement(node) {
+				scopeStack.tryStatementBlocks.push(node.block);
 			},
 			Identifier(node) {
 				for (const segment of scopeStack.currentSegments) {
@@ -634,469 +651,4 @@
 			},
 		};
 	},
-=======
-    meta: {
-        type: "problem",
-
-        docs: {
-            description: "Disallow variable assignments when the value is not used",
-            recommended: false,
-            url: "https://eslint.org/docs/latest/rules/no-useless-assignment"
-        },
-
-        schema: [],
-
-        messages: {
-            unnecessaryAssignment: "This assigned value is not used in subsequent statements."
-        }
-    },
-
-    create(context) {
-        const sourceCode = context.sourceCode;
-
-        /**
-         * @typedef {Object} ScopeStack
-         * @property {CodePath} codePath The code path of this scope stack.
-         * @property {Scope} scope The scope of this scope stack.
-         * @property {ScopeStack} upper The upper scope stack.
-         * @property {Record<string, ScopeStackSegmentInfo>} segments The map of ScopeStackSegmentInfo.
-         * @property {Set<CodePathSegment>} currentSegments The current CodePathSegments.
-         * @property {Map<Variable, AssignmentInfo[]>} assignments The map of list of AssignmentInfo for each variable.
-         * @property {Array} tryStatementBlocks The array of TryStatement block nodes in this scope stack.
-         */
-        /**
-         * @typedef {Object} ScopeStackSegmentInfo
-         * @property {CodePathSegment} segment The code path segment.
-         * @property {Identifier|null} first The first identifier that appears within the segment.
-         * @property {Identifier|null} last The last identifier that appears within the segment.
-         * `first` and `last` are used to determine whether an identifier exists within the segment position range.
-         * Since it is used as a range of segments, we should originally hold all nodes, not just identifiers,
-         * but since the only nodes to be judged are identifiers, it is sufficient to have a range of identifiers.
-         */
-        /**
-         * @typedef {Object} AssignmentInfo
-         * @property {Variable} variable The variable that is assigned.
-         * @property {Identifier} identifier The identifier that is assigned.
-         * @property {VariableDeclarator|AssignmentExpression|UpdateExpression} node The node where the variable was updated.
-         * @property {Expression|null} expression The expression that is evaluated before the assignment.
-         * @property {CodePathSegment[]} segments The code path segments where the assignment was made.
-         */
-
-        /** @type {ScopeStack} */
-        let scopeStack = null;
-
-        /** @type {Set<Scope>} */
-        const codePathStartScopes = new Set();
-
-        /**
-         * Gets the scope of code path start from given scope
-         * @param {Scope} scope The initial scope
-         * @returns {Scope} The scope of code path start
-         * @throws {Error} Unexpected error
-         */
-        function getCodePathStartScope(scope) {
-            let target = scope;
-
-            while (target) {
-                if (codePathStartScopes.has(target)) {
-                    return target;
-                }
-                target = target.upper;
-            }
-
-            // Should be unreachable
-            return null;
-        }
-
-        /**
-         * Verify the given scope stack.
-         * @param {ScopeStack} target The scope stack to verify.
-         * @returns {void}
-         */
-        function verify(target) {
-
-            /**
-             * Checks whether the given identifier is used in the segment.
-             * @param {CodePathSegment} segment The code path segment.
-             * @param {Identifier} identifier The identifier to check.
-             * @returns {boolean} `true` if the identifier is used in the segment.
-             */
-            function isIdentifierUsedInSegment(segment, identifier) {
-                const segmentInfo = target.segments[segment.id];
-
-                return (
-                    segmentInfo.first &&
-                    segmentInfo.last &&
-                    segmentInfo.first.range[0] <= identifier.range[0] &&
-                    identifier.range[1] <= segmentInfo.last.range[1]
-                );
-            }
-
-            /**
-             * Verifies whether the given assignment info is an used assignment.
-             * Report if it is an unused assignment.
-             * @param {AssignmentInfo} targetAssignment The assignment info to verify.
-             * @param {AssignmentInfo[]} allAssignments The list of all assignment info for variables.
-             * @returns {void}
-             */
-            function verifyAssignmentIsUsed(targetAssignment, allAssignments) {
-
-                // Skip assignment if it is in a try block.
-                const isAssignmentInTryBlock = target.tryStatementBlocks.some(tryBlock =>
-                    tryBlock.range[0] <= targetAssignment.identifier.range[0] &&
-                    targetAssignment.identifier.range[1] <= tryBlock.range[1]
-                );
-
-                if (isAssignmentInTryBlock) {
-                    return;
-                }
-
-                /**
-                 * @typedef {Object} SubsequentSegmentData
-                 * @property {CodePathSegment} segment The code path segment
-                 * @property {AssignmentInfo} [assignment] The first occurrence of the assignment within the segment.
-                 * There is no need to check if the variable is used after this assignment,
-                 * as the value it was assigned will be used.
-                 */
-
-                /**
-                 * Information used in `getSubsequentSegments()`.
-                 * To avoid unnecessary iterations, cache information that has already been iterated over,
-                 * and if additional iterations are needed, start iterating from the retained position.
-                 */
-                const subsequentSegmentData = {
-
-                    /**
-                     * Cache of subsequent segment information list that have already been iterated.
-                     * @type {SubsequentSegmentData[]}
-                     */
-                    results: [],
-
-                    /**
-                     * Subsequent segments that have already been iterated on. Used to avoid infinite loops.
-                     * @type {Set<CodePathSegment>}
-                     */
-                    subsequentSegments: new Set(),
-
-                    /**
-                     * Unexplored code path segment.
-                     * If additional iterations are needed, consume this information and iterate.
-                     * @type {CodePathSegment[]}
-                     */
-                    queueSegments: targetAssignment.segments.flatMap(segment => segment.nextSegments)
-                };
-
-
-                /**
-                 * Gets the subsequent segments from the segment of
-                 * the assignment currently being validated (targetAssignment).
-                 * @returns {Iterable<SubsequentSegmentData>} the subsequent segments
-                 */
-                function *getSubsequentSegments() {
-                    yield* subsequentSegmentData.results;
-
-                    while (subsequentSegmentData.queueSegments.length > 0) {
-                        const nextSegment = subsequentSegmentData.queueSegments.shift();
-
-                        if (subsequentSegmentData.subsequentSegments.has(nextSegment)) {
-                            continue;
-                        }
-                        subsequentSegmentData.subsequentSegments.add(nextSegment);
-
-                        const assignmentInSegment = allAssignments
-                            .find(otherAssignment => (
-                                otherAssignment.segments.includes(nextSegment) &&
-                                !isIdentifierUsedBetweenAssignedAndEqualSign(otherAssignment, targetAssignment.identifier)
-                            ));
-
-                        if (!assignmentInSegment) {
-
-                            /*
-                             * Stores the next segment to explore.
-                             * If `assignmentInSegment` exists,
-                             * we are guarding it because we don't need to explore the next segment.
-                             */
-                            subsequentSegmentData.queueSegments.push(...nextSegment.nextSegments);
-                        }
-
-                        /** @type {SubsequentSegmentData} */
-                        const result = {
-                            segment: nextSegment,
-                            assignment: assignmentInSegment
-                        };
-
-                        subsequentSegmentData.results.push(result);
-                        yield result;
-                    }
-                }
-
-
-                if (targetAssignment.variable.references.some(ref => ref.identifier.type !== "Identifier")) {
-
-                    /**
-                     * Skip checking for a variable that has at least one non-identifier reference.
-                     * It's generated by plugins and cannot be handled reliably in the core rule.
-                     */
-                    return;
-                }
-
-                const readReferences = targetAssignment.variable.references.filter(reference => reference.isRead());
-
-                if (!readReferences.length) {
-
-                    /*
-                     * It is not just an unnecessary assignment, but an unnecessary (unused) variable
-                     * and thus should not be reported by this rule because it is reported by `no-unused-vars`.
-                     */
-                    return;
-                }
-
-                /**
-                 * Other assignment on the current segment and after current assignment.
-                 */
-                const otherAssignmentAfterTargetAssignment = allAssignments
-                    .find(assignment => {
-                        if (
-                            assignment === targetAssignment ||
-                            assignment.segments.length && assignment.segments.every(segment => !targetAssignment.segments.includes(segment))
-                        ) {
-                            return false;
-                        }
-                        if (isIdentifierEvaluatedAfterAssignment(targetAssignment, assignment.identifier)) {
-                            return true;
-                        }
-                        if (
-                            assignment.expression &&
-                            assignment.expression.range[0] <= targetAssignment.identifier.range[0] &&
-                            targetAssignment.identifier.range[1] <= assignment.expression.range[1]
-                        ) {
-
-                            /*
-                             * The target assignment is in an expression that is evaluated before the assignment.
-                             * e.g. x=(x=1);
-                             *         ^^^ targetAssignment
-                             *      ^^^^^^^ assignment
-                             */
-                            return true;
-                        }
-
-                        return false;
-                    });
-
-                for (const reference of readReferences) {
-
-                    /*
-                     * If the scope of the reference is outside the current code path scope,
-                     * we cannot track whether this assignment is not used.
-                     * For example, it can also be called asynchronously.
-                     */
-                    if (target.scope !== getCodePathStartScope(reference.from)) {
-                        return;
-                    }
-
-                    // Checks if it is used in the same segment as the target assignment.
-                    if (
-                        isIdentifierEvaluatedAfterAssignment(targetAssignment, reference.identifier) &&
-                        (
-                            isIdentifierUsedBetweenAssignedAndEqualSign(targetAssignment, reference.identifier) ||
-                            targetAssignment.segments.some(segment => isIdentifierUsedInSegment(segment, reference.identifier))
-                        )
-                    ) {
-
-                        if (
-                            otherAssignmentAfterTargetAssignment &&
-                            isIdentifierEvaluatedAfterAssignment(otherAssignmentAfterTargetAssignment, reference.identifier)
-                        ) {
-
-                            // There was another assignment before the reference. Therefore, it has not been used yet.
-                            continue;
-                        }
-
-                        // Uses in statements after the written identifier.
-                        return;
-                    }
-
-                    if (otherAssignmentAfterTargetAssignment) {
-
-                        /*
-                         * The assignment was followed by another assignment in the same segment.
-                         * Therefore, there is no need to check the next segment.
-                         */
-                        continue;
-                    }
-
-                    // Check subsequent segments.
-                    for (const subsequentSegment of getSubsequentSegments()) {
-                        if (isIdentifierUsedInSegment(subsequentSegment.segment, reference.identifier)) {
-                            if (
-                                subsequentSegment.assignment &&
-                                isIdentifierEvaluatedAfterAssignment(subsequentSegment.assignment, reference.identifier)
-                            ) {
-
-                                // There was another assignment before the reference. Therefore, it has not been used yet.
-                                continue;
-                            }
-
-                            // It is used
-                            return;
-                        }
-                    }
-                }
-                context.report({
-                    node: targetAssignment.identifier,
-                    messageId: "unnecessaryAssignment"
-                });
-            }
-
-            // Verify that each assignment in the code path is used.
-            for (const assignments of target.assignments.values()) {
-                assignments.sort((a, b) => a.identifier.range[0] - b.identifier.range[0]);
-                for (const assignment of assignments) {
-                    verifyAssignmentIsUsed(assignment, assignments);
-                }
-            }
-        }
-
-        return {
-            onCodePathStart(codePath, node) {
-                const scope = sourceCode.getScope(node);
-
-                scopeStack = {
-                    upper: scopeStack,
-                    codePath,
-                    scope,
-                    segments: Object.create(null),
-                    currentSegments: new Set(),
-                    assignments: new Map(),
-                    tryStatementBlocks: []
-                };
-                codePathStartScopes.add(scopeStack.scope);
-            },
-            onCodePathEnd() {
-                verify(scopeStack);
-
-                scopeStack = scopeStack.upper;
-            },
-            onCodePathSegmentStart(segment) {
-                const segmentInfo = { segment, first: null, last: null };
-
-                scopeStack.segments[segment.id] = segmentInfo;
-                scopeStack.currentSegments.add(segment);
-            },
-            onCodePathSegmentEnd(segment) {
-                scopeStack.currentSegments.delete(segment);
-            },
-            TryStatement(node) {
-                scopeStack.tryStatementBlocks.push(node.block);
-            },
-            Identifier(node) {
-                for (const segment of scopeStack.currentSegments) {
-                    const segmentInfo = scopeStack.segments[segment.id];
-
-                    if (!segmentInfo.first) {
-                        segmentInfo.first = node;
-                    }
-                    segmentInfo.last = node;
-                }
-            },
-            ":matches(VariableDeclarator[init!=null], AssignmentExpression, UpdateExpression):exit"(node) {
-                if (scopeStack.currentSegments.size === 0) {
-
-                    // Ignore unreachable segments
-                    return;
-                }
-
-                const assignments = scopeStack.assignments;
-
-                let pattern;
-                let expression = null;
-
-                if (node.type === "VariableDeclarator") {
-                    pattern = node.id;
-                    expression = node.init;
-                } else if (node.type === "AssignmentExpression") {
-                    pattern = node.left;
-                    expression = node.right;
-                } else { // UpdateExpression
-                    pattern = node.argument;
-                }
-
-                for (const identifier of extractIdentifiersFromPattern(pattern)) {
-                    const scope = sourceCode.getScope(identifier);
-
-                    /** @type {Variable} */
-                    const variable = findVariable(scope, identifier);
-
-                    if (!variable) {
-                        continue;
-                    }
-
-                    // We don't know where global variables are used.
-                    if (variable.scope.type === "global" && variable.defs.length === 0) {
-                        continue;
-                    }
-
-                    /*
-                     * If the scope of the variable is outside the current code path scope,
-                     * we cannot track whether this assignment is not used.
-                     */
-                    if (scopeStack.scope !== getCodePathStartScope(variable.scope)) {
-                        continue;
-                    }
-
-                    // Variables marked by `markVariableAsUsed()` or
-                    // exported by "exported" block comment.
-                    if (variable.eslintUsed) {
-                        continue;
-                    }
-
-                    // Variables exported by ESM export syntax
-                    if (variable.scope.type === "module") {
-                        if (
-                            variable.defs
-                                .some(def => (
-                                    (def.type === "Variable" && def.parent.parent.type === "ExportNamedDeclaration") ||
-                                    (
-                                        def.type === "FunctionName" &&
-                                        (
-                                            def.node.parent.type === "ExportNamedDeclaration" ||
-                                            def.node.parent.type === "ExportDefaultDeclaration"
-                                        )
-                                    ) ||
-                                    (
-                                        def.type === "ClassName" &&
-                                        (
-                                            def.node.parent.type === "ExportNamedDeclaration" ||
-                                            def.node.parent.type === "ExportDefaultDeclaration"
-                                        )
-                                    )
-                                ))
-                        ) {
-                            continue;
-                        }
-                        if (variable.references.some(reference => reference.identifier.parent.type === "ExportSpecifier")) {
-
-                            // It have `export { ... }` reference.
-                            continue;
-                        }
-                    }
-
-                    let list = assignments.get(variable);
-
-                    if (!list) {
-                        list = [];
-                        assignments.set(variable, list);
-                    }
-                    list.push({
-                        variable,
-                        identifier,
-                        node,
-                        expression,
-                        segments: [...scopeStack.currentSegments]
-                    });
-                }
-            }
-        };
-    }
->>>>>>> 83202412
 };