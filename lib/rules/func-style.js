--- conflicted
+++ resolved
@@ -13,7 +13,9 @@
     meta: {
         type: "suggestion",
 
-        defaultOptions: ["expression", {}],
+        defaultOptions: ["expression", {
+            overrides: {}
+        }],
 
         docs: {
             description: "Enforce the consistent use of either `function` declarations or expressions assigned to variables",
@@ -29,11 +31,7 @@
                 type: "object",
                 properties: {
                     allowArrowFunctions: {
-<<<<<<< HEAD
                         type: "boolean"
-=======
-                        type: "boolean",
-                        default: false
                     },
                     overrides: {
                         type: "object",
@@ -43,7 +41,6 @@
                             }
                         },
                         additionalProperties: false
->>>>>>> eb76282e
                     }
                 },
                 additionalProperties: false
@@ -57,18 +54,10 @@
     },
 
     create(context) {
-<<<<<<< HEAD
-        const [style, { allowArrowFunctions }] = context.options;
+        const [style, { allowArrowFunctions, overrides }] = context.options;
         const enforceDeclarations = (style === "declaration");
+        const { namedExports: exportFunctionStyle } = overrides;
         const stack = [];
-=======
-
-        const style = context.options[0],
-            allowArrowFunctions = context.options[1] && context.options[1].allowArrowFunctions,
-            enforceDeclarations = (style === "declaration"),
-            exportFunctionStyle = context.options[1] && context.options[1].overrides && context.options[1].overrides.namedExports,
-            stack = [];
->>>>>>> eb76282e
 
         const nodesToCheck = {
             FunctionDeclaration(node) {
