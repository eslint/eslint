--- conflicted
+++ resolved
@@ -675,12 +675,8 @@
     overrideConfig = null,
     overrideConfigFile = null,
     plugins = {},
-<<<<<<< HEAD
     reportUnusedDisableDirectives = null, // ← should be null by default because if it's a string then it overrides the 'reportUnusedDisableDirectives' setting in config files. And we cannot use `overrideConfig.reportUnusedDisableDirectives` instead because we cannot configure the `error` severity with that. TODO: should anything change based on this comment?
-=======
-    reportUnusedDisableDirectives = null, // ← should be null by default because if it's a string then it overrides the 'reportUnusedDisableDirectives' setting in config files. And we cannot use `overrideConfig.reportUnusedDisableDirectives` instead because we cannot configure the `error` severity with that.
     warnIgnored = true,
->>>>>>> 5454c22b
     ...unknownOptions
 }) {
     const errors = [];
