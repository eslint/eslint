/**
 * @fileoverview Flat config schema
 * @author Nicholas C. Zakas
 */

"use strict";

//-----------------------------------------------------------------------------
// Requirements
//-----------------------------------------------------------------------------

const { normalizeSeverityToNumber } = require("../shared/severity");

//-----------------------------------------------------------------------------
// Type Definitions
//-----------------------------------------------------------------------------

/**
 * @typedef ObjectPropertySchema
 * @property {Function|string} merge The function or name of the function to call
 *      to merge multiple objects with this property.
 * @property {Function|string} validate The function or name of the function to call
 *      to validate the value of this property.
 */

//-----------------------------------------------------------------------------
// Helpers
//-----------------------------------------------------------------------------

const ruleSeverities = new Map([
    [0, 0], ["off", 0],
    [1, 1], ["warn", 1],
    [2, 2], ["error", 2]
]);

/**
 * Check if a value is a non-null object.
 * @param {any} value The value to check.
 * @returns {boolean} `true` if the value is a non-null object.
 */
function isNonNullObject(value) {
    return typeof value === "object" && value !== null;
}

/**
 * Check if a value is a non-null non-array object.
 * @param {any} value The value to check.
 * @returns {boolean} `true` if the value is a non-null non-array object.
 */
function isNonArrayObject(value) {
    return isNonNullObject(value) && !Array.isArray(value);
}

/**
 * Check if a value is undefined.
 * @param {any} value The value to check.
 * @returns {boolean} `true` if the value is undefined.
 */
function isUndefined(value) {
    return typeof value === "undefined";
}

/**
 * Deeply merges two non-array objects.
 * @param {Object} first The base object.
 * @param {Object} second The overrides object.
 * @param {Map<string, Map<string, Object>>} [mergeMap] Maps the combination of first and second arguments to a merged result.
 * @returns {Object} An object with properties from both first and second.
 */
function deepMerge(first, second, mergeMap = new Map()) {

    let secondMergeMap = mergeMap.get(first);

    if (secondMergeMap) {
        const result = secondMergeMap.get(second);

        if (result) {

            // If this combination of first and second arguments has been already visited, return the previously created result.
            return result;
        }
    } else {
        secondMergeMap = new Map();
        mergeMap.set(first, secondMergeMap);
    }

    /*
     * First create a result object where properties from the second object
     * overwrite properties from the first. This sets up a baseline to use
     * later rather than needing to inspect and change every property
     * individually.
     */
    const result = {
        ...first,
        ...second
    };

    delete result.__proto__; // eslint-disable-line no-proto -- don't merge own property "__proto__"

    // Store the pending result for this combination of first and second arguments.
    secondMergeMap.set(second, result);

    for (const key of Object.keys(second)) {

        // avoid hairy edge case
        if (key === "__proto__" || !Object.prototype.propertyIsEnumerable.call(first, key)) {
            continue;
        }

        const firstValue = first[key];
        const secondValue = second[key];

        if (isNonArrayObject(firstValue) && isNonArrayObject(secondValue)) {
            result[key] = deepMerge(firstValue, secondValue, mergeMap);
        } else if (isUndefined(secondValue)) {
            result[key] = firstValue;
        }
    }

    return result;

}

/**
 * Normalizes the rule options config for a given rule by ensuring that
 * it is an array and that the first item is 0, 1, or 2.
 * @param {Array|string|number} ruleOptions The rule options config.
 * @returns {Array} An array of rule options.
 */
function normalizeRuleOptions(ruleOptions) {

    const finalOptions = Array.isArray(ruleOptions)
        ? ruleOptions.slice(0)
        : [ruleOptions];

    finalOptions[0] = ruleSeverities.get(finalOptions[0]);
    return structuredClone(finalOptions);
}

/**
 * Determines if an object has any methods.
 * @param {Object} object The object to check.
 * @returns {boolean} `true` if the object has any methods.
 */
function hasMethod(object) {

    for (const key of Object.keys(object)) {

        if (typeof object[key] === "function") {
            return true;
        }
    }

    return false;
}

//-----------------------------------------------------------------------------
// Assertions
//-----------------------------------------------------------------------------

/**
 * The error type when a rule's options are configured with an invalid type.
 */
class InvalidRuleOptionsError extends Error {

    /**
     * @param {string} ruleId Rule name being configured.
     * @param {any} value The invalid value.
     */
    constructor(ruleId, value) {
        super(`Key "${ruleId}": Expected severity of "off", 0, "warn", 1, "error", or 2.`);
        this.messageTemplate = "invalid-rule-options";
        this.messageData = { ruleId, value };
    }
}

/**
 * Validates that a value is a valid rule options entry.
 * @param {string} ruleId Rule name being configured.
 * @param {any} value The value to check.
 * @returns {void}
 * @throws {InvalidRuleOptionsError} If the value isn't a valid rule options.
 */
function assertIsRuleOptions(ruleId, value) {
    if (typeof value !== "string" && typeof value !== "number" && !Array.isArray(value)) {
        throw new InvalidRuleOptionsError(ruleId, value);
    }
}

/**
 * The error type when a rule's severity is invalid.
 */
class InvalidRuleSeverityError extends Error {

    /**
     * @param {string} ruleId Rule name being configured.
     * @param {any} value The invalid value.
     */
    constructor(ruleId, value) {
        super(`Key "${ruleId}": Expected severity of "off", 0, "warn", 1, "error", or 2.`);
        this.messageTemplate = "invalid-rule-severity";
        this.messageData = { ruleId, value };
    }
}

/**
 * Validates that a value is valid rule severity.
 * @param {string} ruleId Rule name being configured.
 * @param {any} value The value to check.
 * @returns {void}
 * @throws {InvalidRuleSeverityError} If the value isn't a valid rule severity.
 */
function assertIsRuleSeverity(ruleId, value) {
    const severity = ruleSeverities.get(value);

    if (typeof severity === "undefined") {
        throw new InvalidRuleSeverityError(ruleId, value);
    }
}

/**
 * Validates that a given string is the form pluginName/objectName.
 * @param {string} value The string to check.
 * @returns {void}
 * @throws {TypeError} If the string isn't in the correct format.
 */
function assertIsPluginMemberName(value) {
    if (!/[@a-z0-9-_$]+(?:\/(?:[a-z0-9-_$]+))+$/iu.test(value)) {
        throw new TypeError(`Expected string in the form "pluginName/objectName" but found "${value}".`);
    }
}

/**
 * Validates that a value is an object.
 * @param {any} value The value to check.
 * @returns {void}
 * @throws {TypeError} If the value isn't an object.
 */
function assertIsObject(value) {
    if (!isNonNullObject(value)) {
        throw new TypeError("Expected an object.");
    }
}

/**
 * The error type when there's an eslintrc-style options in a flat config.
 */
class IncompatibleKeyError extends Error {

    /**
     * @param {string} key The invalid key.
     */
    constructor(key) {
        super("This appears to be in eslintrc format rather than flat config format.");
        this.messageTemplate = "eslintrc-incompat";
        this.messageData = { key };
    }
}

/**
 * The error type when there's an eslintrc-style plugins array found.
 */
class IncompatiblePluginsError extends Error {

    /**
     * Creates a new instance.
     * @param {Array<string>} plugins The plugins array.
     */
    constructor(plugins) {
        super("This appears to be in eslintrc format (array of strings) rather than flat config format (object).");
        this.messageTemplate = "eslintrc-plugins";
        this.messageData = { plugins };
    }
}


//-----------------------------------------------------------------------------
// Low-Level Schemas
//-----------------------------------------------------------------------------

/** @type {ObjectPropertySchema} */
const booleanSchema = {
    merge: "replace",
    validate: "boolean"
};

const ALLOWED_SEVERITIES = new Set(["error", "warn", "off", 2, 1, 0]);

/** @type {ObjectPropertySchema} */
const disableDirectiveSeveritySchema = {
    merge(first, second) {
        const value = second === void 0 ? first : second;

        if (typeof value === "boolean") {
            return value ? "warn" : "off";
        }

        return normalizeSeverityToNumber(value);
    },
    validate(value) {
        if (!(ALLOWED_SEVERITIES.has(value) || typeof value === "boolean")) {
            throw new TypeError("Expected one of: \"error\", \"warn\", \"off\", 0, 1, 2, or a boolean.");
        }
    }
};

/** @type {ObjectPropertySchema} */
const deepObjectAssignSchema = {
    merge(first = {}, second = {}) {
        return deepMerge(first, second);
    },
    validate: "object"
};


//-----------------------------------------------------------------------------
// High-Level Schemas
//-----------------------------------------------------------------------------

/** @type {ObjectPropertySchema} */
const languageOptionsSchema = {
    merge(first = {}, second = {}) {

        const result = deepMerge(first, second);

        for (const [key, value] of Object.entries(result)) {

            /*
             * Special case: Because the `parser` property is an object, it should
             * not be deep merged. Instead, it should be replaced if it exists in
             * the second object. To make this more generic, we just check for
             * objects with methods and replace them if they exist in the second
             * object.
             */
            if (isNonArrayObject(value)) {
                if (hasMethod(value)) {
                    result[key] = second[key] ?? first[key];
                    continue;
                }

                // for other objects, make sure we aren't reusing the same object
                result[key] = { ...result[key] };
                continue;
            }

        }

        return result;
    },
    validate: "object"
};

/** @type {ObjectPropertySchema} */
const languageSchema = {
    merge: "replace",
    validate: assertIsPluginMemberName
};

/** @type {ObjectPropertySchema} */
const pluginsSchema = {
    merge(first = {}, second = {}) {
        const keys = new Set([...Object.keys(first), ...Object.keys(second)]);
        const result = {};

        // manually validate that plugins are not redefined
        for (const key of keys) {

            // avoid hairy edge case
            if (key === "__proto__") {
                continue;
            }

            if (key in first && key in second && first[key] !== second[key]) {
                throw new TypeError(`Cannot redefine plugin "${key}".`);
            }

            result[key] = second[key] || first[key];
        }

        return result;
    },
    validate(value) {

        // first check the value to be sure it's an object
        if (value === null || typeof value !== "object") {
            throw new TypeError("Expected an object.");
        }

        // make sure it's not an array, which would mean eslintrc-style is used
        if (Array.isArray(value)) {
            throw new IncompatiblePluginsError(value);
        }

        // second check the keys to make sure they are objects
        for (const key of Object.keys(value)) {

            // avoid hairy edge case
            if (key === "__proto__") {
                continue;
            }

            if (value[key] === null || typeof value[key] !== "object") {
                throw new TypeError(`Key "${key}": Expected an object.`);
            }
        }
    }
};

/** @type {ObjectPropertySchema} */
const processorSchema = {
    merge: "replace",
    validate(value) {
        if (typeof value === "string") {
            assertIsPluginMemberName(value);
        } else if (value && typeof value === "object") {
            if (typeof value.preprocess !== "function" || typeof value.postprocess !== "function") {
                throw new TypeError("Object must have a preprocess() and a postprocess() method.");
            }
        } else {
            throw new TypeError("Expected an object or a string.");
        }
    }
};

/** @type {ObjectPropertySchema} */
const rulesSchema = {
    merge(first = {}, second = {}) {

        const result = {
            ...first,
            ...second
        };


        for (const ruleId of Object.keys(result)) {

            try {

                // avoid hairy edge case
                if (ruleId === "__proto__") {

                    /* eslint-disable-next-line no-proto -- Though deprecated, may still be present */
                    delete result.__proto__;
                    continue;
                }

                result[ruleId] = normalizeRuleOptions(result[ruleId]);

                /*
                 * If either rule config is missing, then the correct
                 * config is already present and we just need to normalize
                 * the severity.
                 */
                if (!(ruleId in first) || !(ruleId in second)) {
                    continue;
                }

                const firstRuleOptions = normalizeRuleOptions(first[ruleId]);
                const secondRuleOptions = normalizeRuleOptions(second[ruleId]);

                /*
                 * If the second rule config only has a severity (length of 1),
                 * then use that severity and keep the rest of the options from
                 * the first rule config.
                 */
                if (secondRuleOptions.length === 1) {
                    result[ruleId] = [secondRuleOptions[0], ...firstRuleOptions.slice(1)];
                    continue;
                }

                /*
                 * In any other situation, then the second rule config takes
                 * precedence. That means the value at `result[ruleId]` is
                 * already correct and no further work is necessary.
                 */
            } catch (ex) {
                throw new Error(`Key "${ruleId}": ${ex.message}`, { cause: ex });
            }

        }

        return result;


    },

    validate(value) {
        assertIsObject(value);

        /*
         * We are not checking the rule schema here because there is no
         * guarantee that the rule definition is present at this point. Instead
         * we wait and check the rule schema during the finalization step
         * of calculating a config.
         */
        for (const ruleId of Object.keys(value)) {

            // avoid hairy edge case
            if (ruleId === "__proto__") {
                continue;
            }

            const ruleOptions = value[ruleId];

            assertIsRuleOptions(ruleId, ruleOptions);

            if (Array.isArray(ruleOptions)) {
                assertIsRuleSeverity(ruleId, ruleOptions[0]);
            } else {
                assertIsRuleSeverity(ruleId, ruleOptions);
            }
        }
    }
};

/**
 * Creates a schema that always throws an error. Useful for warning
 * about eslintrc-style keys.
 * @param {string} key The eslintrc key to create a schema for.
 * @returns {ObjectPropertySchema} The schema.
 */
function createEslintrcErrorSchema(key) {
    return {
        merge: "replace",
        validate() {
            throw new IncompatibleKeyError(key);
        }
    };
}

const eslintrcKeys = [
    "env",
    "extends",
    "globals",
    "ignorePatterns",
    "noInlineConfig",
    "overrides",
    "parser",
    "parserOptions",
    "reportUnusedDisableDirectives",
    "root"
];

//-----------------------------------------------------------------------------
// Full schema
//-----------------------------------------------------------------------------

const flatConfigSchema = {

    // eslintrc-style keys that should always error
    ...Object.fromEntries(eslintrcKeys.map(key => [key, createEslintrcErrorSchema(key)])),

    // flat config keys
    settings: deepObjectAssignSchema,
    linterOptions: {
        schema: {
            noInlineConfig: booleanSchema,
            reportUnusedDisableDirectives: disableDirectiveSeveritySchema
        }
    },
    language: languageSchema,
    languageOptions: languageOptionsSchema,
    processor: processorSchema,
    plugins: pluginsSchema,
    rules: rulesSchema
};

//-----------------------------------------------------------------------------
// Exports
//-----------------------------------------------------------------------------

module.exports = {
    flatConfigSchema,
<<<<<<< HEAD
    assertIsRuleOptions,
=======
    hasMethod,
>>>>>>> 0dd38631
    assertIsRuleSeverity
};<|MERGE_RESOLUTION|>--- conflicted
+++ resolved
@@ -571,10 +571,7 @@
 
 module.exports = {
     flatConfigSchema,
-<<<<<<< HEAD
     assertIsRuleOptions,
-=======
     hasMethod,
->>>>>>> 0dd38631
     assertIsRuleSeverity
 };