--- conflicted
+++ resolved
@@ -67,25 +67,14 @@
 }
 
 /**
-<<<<<<< HEAD
-* Validates the non-severity options passed to a rule, based on its schema.
-* @param {{create: Function}} rule The rule to validate
-* @param {array} localOptions The options for the rule, excluding severity
-* @returns {void}
-*/
+ * Validates the non-severity options passed to a rule, based on its schema.
+ * @param {{create: Function}} rule The rule to validate
+ * @param {array} localOptions The options for the rule, excluding severity
+ * @returns {void}
+ */
 function validateRuleSchema(rule, localOptions) {
     if (!ruleValidators.has(rule)) {
         const schema = getRuleOptionsSchema(rule);
-=======
- * Validates the non-severity options passed to a rule, based on its schema.
- * @param {string} id The rule's unique name
- * @param {array} localOptions The options for the rule, excluding severity
- * @param {Rules} rulesContext Rule context
- * @returns {void}
- */
-function validateRuleSchema(id, localOptions, rulesContext) {
-    const schema = getRuleOptionsSchema(id, rulesContext);
->>>>>>> 7e3bf6ab
 
         if (schema) {
             ruleValidators.set(rule, ajv.compile(schema));
