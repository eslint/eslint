[![npm version][npm-image]][npm-url]

# ESLint Configuration

[Website](https://eslint.org) | [Configure ESLint](https://eslint.org/docs/latest/use/configure) | [Rules](https://eslint.org/docs/rules/) | [Contributing](https://eslint.org/docs/latest/contribute) | [Twitter](https://twitter.com/geteslint) | [Discord](https://eslint.org/chat) | [Mastodon](https://fosstodon.org/@eslint)

Contains the ESLint configuration used for projects maintained by the ESLint team.

## Installation

You can install ESLint using npm:

```shell
npm install eslint --save-dev
```

Then install this configuration:

```shell
npm install eslint-config-eslint --save-dev
```

## Usage

### ESM (`"type":"module"`) projects

In your `eslint.config.js` file, add:

```js
import { defineConfig } from "eslint/config";
import eslintConfigESLint from "eslint-config-eslint";

<<<<<<< HEAD
export default [...eslintConfigESLint];
=======
export default defineConfig([
    eslintConfigESLint
]);
>>>>>>> 5d574963
```

**Note**: This configuration array contains configuration objects with the `files` property.

-   `files: ["**/*.js"]`: ESM-specific configurations.
-   `files: ["**/*.cjs"]`: CommonJS-specific configurations.

### CommonJS projects

In your `eslint.config.js` file, add:

```js
const eslintConfigESLintCJS = require("eslint-config-eslint/cjs");

module.exports = [...eslintConfigESLintCJS];
```

### Base config

Note that the above configurations are intended for files that will run in Node.js. For files that will not run in Node.js, you should use the `base` config.

Here's an example of an `eslint.config.js` file for a website project with scripts that run in browser and CommonJS configuration files and tools that run in Node.js:

```js
const { defineConfig } = require("eslint/config");
const eslintConfigESLintBase = require("eslint-config-eslint/base");
const eslintConfigESLintCJS = require("eslint-config-eslint/cjs");

<<<<<<< HEAD
module.exports = [
	...eslintConfigESLintBase.map(config => ({
		...config,
		files: ["scripts/*.js"],
	})),
	...eslintConfigESLintCJS.map(config => ({
		...config,
		files: ["eslint.config.js", ".eleventy.js", "tools/*.js"],
	})),
];
=======
module.exports = defineConfig([
    {
        files: ["scripts/*.js"],
        extends: [eslintConfigESLintBase]
    },
    {
        files: ["eslint.config.js", ".eleventy.js", "tools/*.js"],
        extends: [eslintConfigESLintCJS]
    }
]);
>>>>>>> 5d574963
```

### Formatting config

Note that none of the above configurations includes formatting rules. If you want to enable formatting rules, add the formatting config.

```js
import { defineConfig } from "eslint/config";
import eslintConfigESLint from "eslint-config-eslint";
import eslintConfigESLintFormatting from "eslint-config-eslint/formatting";

<<<<<<< HEAD
export default [...eslintConfigESLint, eslintConfigESLintFormatting];
=======
export default defineConfig([
    eslintConfigESLint,
    eslintConfigESLintFormatting
]);
>>>>>>> 5d574963
```

### Where to ask for help?

Open a [discussion](https://github.com/eslint/eslint/discussions) or stop by our [Discord server](https://eslint.org/chat) instead of filing an issue.

[npm-image]: https://img.shields.io/npm/v/eslint-config-eslint.svg?style=flat-square
[npm-url]: https://www.npmjs.com/package/eslint-config-eslint<|MERGE_RESOLUTION|>--- conflicted
+++ resolved
@@ -30,19 +30,15 @@
 import { defineConfig } from "eslint/config";
 import eslintConfigESLint from "eslint-config-eslint";
 
-<<<<<<< HEAD
-export default [...eslintConfigESLint];
-=======
 export default defineConfig([
     eslintConfigESLint
 ]);
->>>>>>> 5d574963
 ```
 
 **Note**: This configuration array contains configuration objects with the `files` property.
 
--   `files: ["**/*.js"]`: ESM-specific configurations.
--   `files: ["**/*.cjs"]`: CommonJS-specific configurations.
+* `files: ["**/*.js"]`: ESM-specific configurations.
+* `files: ["**/*.cjs"]`: CommonJS-specific configurations.
 
 ### CommonJS projects
 
@@ -51,7 +47,9 @@
 ```js
 const eslintConfigESLintCJS = require("eslint-config-eslint/cjs");
 
-module.exports = [...eslintConfigESLintCJS];
+module.exports = [
+    ...eslintConfigESLintCJS
+];
 ```
 
 ### Base config
@@ -65,18 +63,6 @@
 const eslintConfigESLintBase = require("eslint-config-eslint/base");
 const eslintConfigESLintCJS = require("eslint-config-eslint/cjs");
 
-<<<<<<< HEAD
-module.exports = [
-	...eslintConfigESLintBase.map(config => ({
-		...config,
-		files: ["scripts/*.js"],
-	})),
-	...eslintConfigESLintCJS.map(config => ({
-		...config,
-		files: ["eslint.config.js", ".eleventy.js", "tools/*.js"],
-	})),
-];
-=======
 module.exports = defineConfig([
     {
         files: ["scripts/*.js"],
@@ -87,7 +73,6 @@
         extends: [eslintConfigESLintCJS]
     }
 ]);
->>>>>>> 5d574963
 ```
 
 ### Formatting config
@@ -99,14 +84,10 @@
 import eslintConfigESLint from "eslint-config-eslint";
 import eslintConfigESLintFormatting from "eslint-config-eslint/formatting";
 
-<<<<<<< HEAD
-export default [...eslintConfigESLint, eslintConfigESLintFormatting];
-=======
 export default defineConfig([
     eslintConfigESLint,
     eslintConfigESLintFormatting
 ]);
->>>>>>> 5d574963
 ```
 
 ### Where to ask for help?
