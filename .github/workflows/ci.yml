name: CI
on:
  push:
    branches: [main]
  pull_request:
    branches: [main]

permissions:
  contents: read

jobs:
  verify_files:
    name: Verify Files
    runs-on: ubuntu-latest
    steps:
    - uses: actions/checkout@v4
    - uses: actions/setup-node@v4
      with:
        node-version: 'lts/*'
    - name: Install Packages
<<<<<<< HEAD
      run: npm install

    - name: Install Docs Packages
      working-directory: docs
      run: npm install

=======
      run: npm install --force
>>>>>>> a630edd8
    - name: Lint Files
      run: node Makefile lint

    - name: Check Rule Files
      run: node Makefile checkRuleFiles

    - name: Check Licenses
      run: node Makefile checkLicenses

    - name: Lint Docs JS Files
      run: node Makefile lintDocsJS

    - name: Check Rule Examples
      run: node Makefile checkRuleExamples


  test_on_node:
    name: Test
    strategy:
      matrix:
        os: [ubuntu-latest]
        node: [21.x, 20.x, 18.x, "18.18.0"]
        include:
        - os: windows-latest
          node: "lts/*"
        - os: macOS-latest
          node: "lts/*"
    runs-on: ${{ matrix.os }}
    steps:
    - uses: actions/checkout@v4
    - uses: actions/setup-node@v4
      with:
        node-version: ${{ matrix.node }}
    - name: Install Packages
      run: npm install --force
    - name: Test
      run: node Makefile mocha
    - name: Fuzz Test
      run: node Makefile fuzz

  test_on_browser:
    name: Browser Test
    runs-on: ubuntu-latest
    steps:
    - uses: actions/checkout@v4
    - uses: actions/setup-node@v4
      with:
        node-version: '16'
    - name: Install Packages
      run: npm install --force
    - name: Test
      run: node Makefile wdio
    - name: Fuzz Test
      run: node Makefile fuzz
    - uses: actions/upload-artifact@v3
      if: failure()
      with:
        name: logs
        path: |
          wdio-logs/*.log<|MERGE_RESOLUTION|>--- conflicted
+++ resolved
@@ -18,16 +18,12 @@
       with:
         node-version: 'lts/*'
     - name: Install Packages
-<<<<<<< HEAD
-      run: npm install
+      run: npm install --force
 
     - name: Install Docs Packages
       working-directory: docs
       run: npm install
 
-=======
-      run: npm install --force
->>>>>>> a630edd8
     - name: Lint Files
       run: node Makefile lint
 
