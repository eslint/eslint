name: CI
on:
    push:
        branches: [main]
    pull_request:
        branches: [main]

permissions:
    contents: read

jobs:
<<<<<<< HEAD
    verify_files:
        name: Verify Files
        runs-on: ubuntu-latest
        steps:
            - uses: actions/checkout@v4
            - uses: actions/setup-node@v4
              with:
                  node-version: "lts/*"
            - name: Install Packages
              run: npm install

            - name: Install Docs Packages
              working-directory: docs
              run: npm install

            - name: Lint Files (eslint)
              uses: trunk-io/trunk-action@v1
              with:
                  # Run on everything except the docs folder.
                  arguments: --ignore=docs/** --filter=eslint
                  check-mode: all

            - name: Lint Files (other)
              uses: trunk-io/trunk-action@v1
              with:
                  # Run on everything except the docs folder.
                  arguments: --ignore=docs/** --filter=-eslint

            - name: Check Rule Files
              run: node Makefile checkRuleFiles

            - name: Check Licenses
              run: node Makefile checkLicenses

            - name: Lint Docs Files (eslint)
              uses: trunk-io/trunk-action@v1
              with:
                  # Run only on the docs folder.
                  arguments: --ignore=** --ignore=!docs/** --filter=eslint
                  check-mode: all

            - name: Lint Docs Files (other)
              uses: trunk-io/trunk-action@v1
              with:
                  # Run only on the docs folder.
                  arguments: --ignore=** --ignore=!docs/** --filter=-eslint

            - name: Check Rule Examples
              run: node Makefile checkRuleExamples

            - name: Check Rule Types
              run: npm run lint:rule-types

            - name: Lint Files, Dependencies, & Exports
              run: npm run lint:unused

    test_on_node:
        name: Test
        strategy:
            matrix:
                os: [ubuntu-latest]
                node: [23.x, 22.x, 21.x, 20.x, 18.x, "18.18.0"]
                include:
                    - os: windows-latest
                      node: "lts/*"
                    - os: macOS-latest
                      node: "lts/*"
        runs-on: ${{ matrix.os }}
        steps:
            - uses: actions/checkout@v4
            - uses: actions/setup-node@v4
              with:
                  node-version: ${{ matrix.node }}
            - name: Install Packages
              run: npm install
            - name: Test
              run: node Makefile mocha
            - name: Fuzz Test
              run: node Makefile fuzz
            - name: Test EMFILE Handling
              run: npm run test:emfile

    test_on_browser:
        name: Browser Test
        runs-on: ubuntu-latest
        steps:
            - uses: actions/checkout@v4
            - uses: actions/setup-node@v4
              with:
                  node-version: "20" # Should be the same as the version used on Netlify to build the ESLint Playground
            - name: Install Packages
              run: npm install
            - name: Test
              run: node Makefile wdio
            - name: Fuzz Test
              run: node Makefile fuzz
            - uses: actions/upload-artifact@v4
              if: failure()
              with:
                  name: logs
                  path: |
                      wdio-logs/*.log

    test_types:
        name: Test Types of ${{ matrix.package.name }}
        runs-on: ubuntu-latest

        strategy:
            matrix:
                package:
                    [
                        { name: eslint, directory: . },
                        {
                            name: eslint-config-eslint,
                            directory: packages/eslint-config-eslint,
                        },
                        { name: "@eslint/js", directory: packages/js },
                    ]

        steps:
            - uses: actions/checkout@v4
            - uses: actions/setup-node@v4
              with:
                  node-version: "lts/*"
            - name: Install Packages
              run: npm install

            - name: Install Packages for ${{ matrix.package.name }}
              working-directory: ${{ matrix.package.directory }}
              run: npm install

            - name: Test types for ${{ matrix.package.name }}
              working-directory: ${{ matrix.package.directory }}
              run: npm run test:types
=======
  verify_files:
    name: Verify Files
    runs-on: ubuntu-latest
    steps:
      - uses: actions/checkout@v4
      - uses: actions/setup-node@v4
        with:
          node-version: "lts/*"
      - name: Install Packages
        run: npm install

      - name: Install Docs Packages
        working-directory: docs
        run: npm install

      - name: Lint Files (eslint)
        uses: trunk-io/trunk-action@v1
        with:

          # Run on everything except the docs folder.
          arguments: --ignore=docs/** --filter=eslint
          check-mode: all

      - name: Lint Files (other)
        uses: trunk-io/trunk-action@v1
        with:

          # Run on everything except the docs folder.
          arguments: --ignore=docs/** --filter=-eslint

      - name: Check Rule Files
        run: node Makefile checkRuleFiles

      - name: Check Licenses
        run: node Makefile checkLicenses

      - name: Lint Docs Files (eslint)
        uses: trunk-io/trunk-action@v1
        with:

          # Run only on the docs folder.
          arguments: --ignore=** --ignore=!docs/** --filter=eslint
          check-mode: all

      - name: Lint Docs Files (other)
        uses: trunk-io/trunk-action@v1
        with:

          # Run only on the docs folder.
          arguments: --ignore=** --ignore=!docs/** --filter=-eslint

      - name: Check Rule Examples
        run: node Makefile checkRuleExamples

      - name: Check Rule Types
        run: npm run lint:rule-types

      - name: Lint Files, Dependencies, & Exports
        run: npm run lint:unused

  test_on_node:
    name: Test
    strategy:
      matrix:
        os: [ubuntu-latest]
        node: [23.x, 22.x, 21.x, 20.x, 18.x, "18.18.0"]
        include:
          - os: windows-latest
            node: "lts/*"
          - os: macOS-latest
            node: "lts/*"
    runs-on: ${{ matrix.os }}
    steps:
      - uses: actions/checkout@v4
      - uses: actions/setup-node@v4
        with:
          node-version: ${{ matrix.node }}
      - name: Install Packages
        run: npm install
      - name: Test
        run: node Makefile mocha
      - name: Fuzz Test
        run: node Makefile fuzz
      - name: Test EMFILE Handling
        run: npm run test:emfile

  test_on_browser:
    name: Browser Test
    runs-on: ubuntu-latest
    env:
      TERM: xterm-256color
    steps:
      - uses: actions/checkout@v4
      - uses: actions/setup-node@v4
        with:
          node-version: "20" # Should be the same as the version used on Netlify to build the ESLint Playground
      - name: Install Packages
        run: npm install
      - name: Test
        run: node Makefile cypress
      - name: Fuzz Test
        run: node Makefile fuzz

  test_types:
    name: Test Types of ${{ matrix.package.name }}
    runs-on: ubuntu-latest

    strategy:
      matrix:
        package:
          [
            { name: eslint, directory: . },
            {
              name: eslint-config-eslint,
              directory: packages/eslint-config-eslint,
            },
            {
              name: '@eslint/js',
              directory: packages/js,
            },
          ]

    steps:
      - uses: actions/checkout@v4
      - uses: actions/setup-node@v4
        with:
          node-version: "lts/*"
      - name: Install Packages
        run: npm install

      - name: Install Packages for ${{ matrix.package.name }}
        working-directory: ${{ matrix.package.directory }}
        run: npm install

      - name: Test types for ${{ matrix.package.name }}
        working-directory: ${{ matrix.package.directory }}
        run: npm run test:types
>>>>>>> 5d574963
<|MERGE_RESOLUTION|>--- conflicted
+++ resolved
@@ -1,150 +1,14 @@
 name: CI
 on:
-    push:
-        branches: [main]
-    pull_request:
-        branches: [main]
+  push:
+    branches: [main]
+  pull_request:
+    branches: [main]
 
 permissions:
-    contents: read
+  contents: read
 
 jobs:
-<<<<<<< HEAD
-    verify_files:
-        name: Verify Files
-        runs-on: ubuntu-latest
-        steps:
-            - uses: actions/checkout@v4
-            - uses: actions/setup-node@v4
-              with:
-                  node-version: "lts/*"
-            - name: Install Packages
-              run: npm install
-
-            - name: Install Docs Packages
-              working-directory: docs
-              run: npm install
-
-            - name: Lint Files (eslint)
-              uses: trunk-io/trunk-action@v1
-              with:
-                  # Run on everything except the docs folder.
-                  arguments: --ignore=docs/** --filter=eslint
-                  check-mode: all
-
-            - name: Lint Files (other)
-              uses: trunk-io/trunk-action@v1
-              with:
-                  # Run on everything except the docs folder.
-                  arguments: --ignore=docs/** --filter=-eslint
-
-            - name: Check Rule Files
-              run: node Makefile checkRuleFiles
-
-            - name: Check Licenses
-              run: node Makefile checkLicenses
-
-            - name: Lint Docs Files (eslint)
-              uses: trunk-io/trunk-action@v1
-              with:
-                  # Run only on the docs folder.
-                  arguments: --ignore=** --ignore=!docs/** --filter=eslint
-                  check-mode: all
-
-            - name: Lint Docs Files (other)
-              uses: trunk-io/trunk-action@v1
-              with:
-                  # Run only on the docs folder.
-                  arguments: --ignore=** --ignore=!docs/** --filter=-eslint
-
-            - name: Check Rule Examples
-              run: node Makefile checkRuleExamples
-
-            - name: Check Rule Types
-              run: npm run lint:rule-types
-
-            - name: Lint Files, Dependencies, & Exports
-              run: npm run lint:unused
-
-    test_on_node:
-        name: Test
-        strategy:
-            matrix:
-                os: [ubuntu-latest]
-                node: [23.x, 22.x, 21.x, 20.x, 18.x, "18.18.0"]
-                include:
-                    - os: windows-latest
-                      node: "lts/*"
-                    - os: macOS-latest
-                      node: "lts/*"
-        runs-on: ${{ matrix.os }}
-        steps:
-            - uses: actions/checkout@v4
-            - uses: actions/setup-node@v4
-              with:
-                  node-version: ${{ matrix.node }}
-            - name: Install Packages
-              run: npm install
-            - name: Test
-              run: node Makefile mocha
-            - name: Fuzz Test
-              run: node Makefile fuzz
-            - name: Test EMFILE Handling
-              run: npm run test:emfile
-
-    test_on_browser:
-        name: Browser Test
-        runs-on: ubuntu-latest
-        steps:
-            - uses: actions/checkout@v4
-            - uses: actions/setup-node@v4
-              with:
-                  node-version: "20" # Should be the same as the version used on Netlify to build the ESLint Playground
-            - name: Install Packages
-              run: npm install
-            - name: Test
-              run: node Makefile wdio
-            - name: Fuzz Test
-              run: node Makefile fuzz
-            - uses: actions/upload-artifact@v4
-              if: failure()
-              with:
-                  name: logs
-                  path: |
-                      wdio-logs/*.log
-
-    test_types:
-        name: Test Types of ${{ matrix.package.name }}
-        runs-on: ubuntu-latest
-
-        strategy:
-            matrix:
-                package:
-                    [
-                        { name: eslint, directory: . },
-                        {
-                            name: eslint-config-eslint,
-                            directory: packages/eslint-config-eslint,
-                        },
-                        { name: "@eslint/js", directory: packages/js },
-                    ]
-
-        steps:
-            - uses: actions/checkout@v4
-            - uses: actions/setup-node@v4
-              with:
-                  node-version: "lts/*"
-            - name: Install Packages
-              run: npm install
-
-            - name: Install Packages for ${{ matrix.package.name }}
-              working-directory: ${{ matrix.package.directory }}
-              run: npm install
-
-            - name: Test types for ${{ matrix.package.name }}
-              working-directory: ${{ matrix.package.directory }}
-              run: npm run test:types
-=======
   verify_files:
     name: Verify Files
     runs-on: ubuntu-latest
@@ -281,5 +145,4 @@
 
       - name: Test types for ${{ matrix.package.name }}
         working-directory: ${{ matrix.package.directory }}
-        run: npm run test:types
->>>>>>> 5d574963
+        run: npm run test:types